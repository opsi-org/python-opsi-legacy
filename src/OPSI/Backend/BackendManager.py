--- conflicted
+++ resolved
@@ -32,11 +32,7 @@
    @license: GNU General Public License version 2
 """
 
-<<<<<<< HEAD
-__version__ = '0.9.4.0'
-=======
 __version__ = '0.9.4.6'
->>>>>>> 76c617a3
 
 # Imports
 import os, stat, types, re, socket, new
@@ -153,13 +149,10 @@
 									% self.__username)
 			
 			self.__userGroups = [ HOST_GROUP ]
-<<<<<<< HEAD
-=======
 			
 			if self.__username in self.getDepotIds_list():
 				self.__userGroups.append( SYSTEM_ADMIN_GROUP )
 			
->>>>>>> 76c617a3
 			logger.info("opsiHostKey authentication successful for host '%s'" % self.__username)
 		else:
 			# System user trying to log in with username and password
@@ -490,8 +483,6 @@
 	def checkForErrors(self):
 		self._verifyGroupMembership(SYSTEM_ADMIN_GROUP)
 		
-<<<<<<< HEAD
-=======
 		res = {}
 		for (name, backend) in self.backends.items():
 			if not backend.get('load', False):
@@ -507,12 +498,13 @@
 		self._verifyGroupMembership(SYSTEM_ADMIN_GROUP)
 		
 		try:
-			return md5sum(filename)
+			res = md5sum(filename)
+			logger.info("MD5sum of file '%s' is '%s'" % (filename, res))
+			return res
 		except Exception, e:
 			raise BackendIOError("Failed to get md5sum: %s" % e)
 		
 	def getHostRSAPublicKey(self):
->>>>>>> 76c617a3
 		self._verifyGroupMembership(SYSTEM_ADMIN_GROUP, HOST_GROUP)
 		
 		f = open(self._sshRSAPublicKeyFile, 'r')
@@ -521,10 +513,6 @@
 		return data
 	
 	def getPcpatchRSAPrivateKey(self):
-<<<<<<< HEAD
-		
-=======
->>>>>>> 76c617a3
 		self._verifyGroupMembership(SYSTEM_ADMIN_GROUP, HOST_GROUP)
 		
 		if (os.name != 'posix'):
@@ -600,8 +588,6 @@
 			return True
 		return False
 	
-<<<<<<< HEAD
-=======
 	def installPackage(self, filename, force=False, defaultProperties={}):
 		self._verifyGroupMembership(SYSTEM_ADMIN_GROUP)
 		
@@ -831,7 +817,6 @@
 					return False
 		return True
 		
->>>>>>> 76c617a3
 	def getPossibleMethods_listOfHashes(self):
 		''' This function returns a list of available interface methods.
 		The methods are defined by hashes containing the keys "name" and
