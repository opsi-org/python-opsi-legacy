# -*- coding: utf-8 -*-

# This file is part of python-opsi.
# Copyright (C) 2015-2016 uib GmbH <info@uib.de>

# This program is free software: you can redistribute it and/or modify
# it under the terms of the GNU Affero General Public License as
# published by the Free Software Foundation, either version 3 of the
# License, or (at your option) any later version.

# This program is distributed in the hope that it will be useful,
# but WITHOUT ANY WARRANTY; without even the implied warranty of
# MERCHANTABILITY or FITNESS FOR A PARTICULAR PURPOSE.  See the
# GNU Affero General Public License for more details.

# You should have received a copy of the GNU Affero General Public License
# along with this program.  If not, see <http://www.gnu.org/licenses/>.
"""
Testing the backend configuration.

:author: Niko Wenselowski <n.wenselowski@uib.de>
:license: GNU Affero General Public License version 3
"""

from __future__ import absolute_import

import os
from contextlib import contextmanager

import OPSI.Util.Task.ConfigureBackend as backendConfigUtils
from OPSI.Util import md5sum
from OPSI.Util.Task.ConfigureBackend.DHCPD import configureDHCPD, insertDHCPDRestartCommand

from .helpers import mock, workInTemporaryDirectory

FAKE_RESTART_COMMAND = 'service opsi-test-dhcpd restart'


@contextmanager
def disableSystemCallsForConfigureDHCPD():
    with mock.patch('OPSI.Util.Task.ConfigureBackend.DHCPD.pwd.getpwnam', lambda x: (0, 0, 1234)):
        with mock.patch('OPSI.Util.Task.ConfigureBackend.DHCPD.grp.getgrnam', lambda x: (0, 0, 5678)):
            with mock.patch('OPSI.Util.Task.ConfigureBackend.DHCPD.execute'):
                with mock.patch('OPSI.Util.Task.ConfigureBackend.DHCPD.patchSudoersFileToAllowRestartingDHCPD'):

                    def getFakeRestartCommand(default=None):
                        return FAKE_RESTART_COMMAND

                    with mock.patch('OPSI.Util.Task.ConfigureBackend.DHCPD.getDHCPDRestartCommand', getFakeRestartCommand):
                        with mock.patch('OPSI.Util.Task.ConfigureBackend.DHCPD.os.chown'):
                            with mock.patch('OPSI.Util.Task.ConfigureBackend.DHCPD.os.chmod'):
                                with mock.patch('OPSI.Util.Task.ConfigureBackend.DHCPD.insertDHCPDRestartCommand'):
                                    yield


def testConfigureDHCPWorksIfFileIsMissing():
    with workInTemporaryDirectory():
        configureDHCPD('not.here')


def testConfiguringDHCPDNextServer():
    with workInTemporaryDirectory() as tempDir:
        targetFile = os.path.join(tempDir, 'dhcpd_1.conf')

        with open(targetFile, 'w') as target:
            target.write("""
use-host-decl-names on;
subnet 192.168.0.0 netmask 255.255.0.0 {
    group {
        filename "linux/pxelinux.0";
        host bh-win7 {
            fixed-address 192.168.20.81;
            hardware ethernet 52:54:00:29:23:16;
        }
    }
}
""")

        with disableSystemCallsForConfigureDHCPD():
            configureDHCPD(targetFile)

        with open(targetFile) as target:
            assert any("next-server" in line for line in target), "next-server not fonud in new file."


def testConfiguringDHCPDBackendWithEmptyFile():
    with workInTemporaryDirectory():
        filename = 'dhcpd_test.conf'
        with open(filename, 'wx'):
            pass

        oldHash = md5sum(filename)

        with disableSystemCallsForConfigureDHCPD():
            configureDHCPD(filename)

        newHash = md5sum(filename)

        assert oldHash != newHash


def testConfiguringPatchesDHCPDBackendConfig():
    with workInTemporaryDirectory():
        filename = 'dhcpd_test.conf'
        with open(filename, 'wx'):
            pass

        funcMock = mock.Mock()
        with disableSystemCallsForConfigureDHCPD():
            with mock.patch('OPSI.Util.Task.ConfigureBackend.DHCPD.insertDHCPDRestartCommand', funcMock):
                configureDHCPD(filename)

        backendConfigTarget = os.path.join('/etc', 'opsi', 'backends', 'dhcpd.conf')
        funcMock.assert_called_with(backendConfigTarget, FAKE_RESTART_COMMAND)


def testUpdatingDHCPDBackendConfigReplacesCurrentCommand():
    with workInTemporaryDirectory() as tempDir:
        target = os.path.join(tempDir, 'dhcpd.test.conf')

        with open(target, 'w') as f:
            f.write("""
# -*- coding: utf-8 -*-

module = 'DHCPD'

localip = socket.gethostbyname(socket.getfqdn())

config = {
"dhcpdOnDepot":            False,
"dhcpdConfigFile":         u"/etc/dhcp3/dhcpd.conf",
"reloadConfigCommand":     u"sudo break-things-now --hard",
"fixedAddressFormat":      u"IP", # or FQDN
"defaultClientParameters": { "next-server": localip, "filename": u"linux/pxelinux.0" }
}
""")

        def getFakeRestartCommand(default=None):
            return FAKE_RESTART_COMMAND

<<<<<<< HEAD
        with mock.patch('OPSI.Util.Task.ConfigureBackend.DHCPD.getDHCPDRestartCommand', getFakeRestartCommand):
            insertDHCPDRestartCommand(target, FAKE_RESTART_COMMAND)

        config = backendConfigUtils.getBackendConfiguration(target)
=======
            self.assertEquals("sudo " + FAKE_RESTART_COMMAND, config["reloadConfigCommand"])
            self.assertEquals(False, config["dhcpdOnDepot"])
            self.assertEquals(u"/etc/dhcp3/dhcpd.conf", config["dhcpdConfigFile"])
            self.assertEquals(u"IP", config["fixedAddressFormat"])
            self.assertTrue(config["defaultClientParameters"])
            self.assertEquals(u"linux/pxelinux.0", config["defaultClientParameters"]["filename"])
>>>>>>> b92e86ca

        print("Config is: {0}".format(config))

        assert "sudo " + FAKE_RESTART_COMMAND == config["reloadConfigCommand"]
        assert not config["dhcpdOnDepot"]
        assert u"/etc/dhcp3/dhcpd.conf" == config["dhcpdConfigFile"]
        assert u"IP" == config["fixedAddressFormat"]
        assert config["defaultClientParameters"]
        assert u"linux/pxelinux.0" == config["defaultClientParameters"]["filename"]<|MERGE_RESOLUTION|>--- conflicted
+++ resolved
@@ -138,21 +138,10 @@
         def getFakeRestartCommand(default=None):
             return FAKE_RESTART_COMMAND
 
-<<<<<<< HEAD
         with mock.patch('OPSI.Util.Task.ConfigureBackend.DHCPD.getDHCPDRestartCommand', getFakeRestartCommand):
             insertDHCPDRestartCommand(target, FAKE_RESTART_COMMAND)
 
         config = backendConfigUtils.getBackendConfiguration(target)
-=======
-            self.assertEquals("sudo " + FAKE_RESTART_COMMAND, config["reloadConfigCommand"])
-            self.assertEquals(False, config["dhcpdOnDepot"])
-            self.assertEquals(u"/etc/dhcp3/dhcpd.conf", config["dhcpdConfigFile"])
-            self.assertEquals(u"IP", config["fixedAddressFormat"])
-            self.assertTrue(config["defaultClientParameters"])
-            self.assertEquals(u"linux/pxelinux.0", config["defaultClientParameters"]["filename"])
->>>>>>> b92e86ca
-
-        print("Config is: {0}".format(config))
 
         assert "sudo " + FAKE_RESTART_COMMAND == config["reloadConfigCommand"]
         assert not config["dhcpdOnDepot"]
