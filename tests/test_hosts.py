# -*- coding: utf-8 -*-

# This file is part of python-opsi.
# Copyright (C) 2013-2017 uib GmbH <info@uib.de>

# This program is free software: you can redistribute it and/or modify
# it under the terms of the GNU Affero General Public License as
# published by the Free Software Foundation, either version 3 of the
# License, or (at your option) any later version.

# This program is distributed in the hope that it will be useful,
# but WITHOUT ANY WARRANTY; without even the implied warranty of
# MERCHANTABILITY or FITNESS FOR A PARTICULAR PURPOSE.  See the
# GNU Affero General Public License for more details.

# You should have received a copy of the GNU Affero General Public License
# along with this program.  If not, see <http://www.gnu.org/licenses/>.
"""
Testing the functionality of working with hosts.

:author: Niko Wenselowski <n.wenselowski@uib.de>
:license: GNU Affero General Public License version 3
"""

from __future__ import absolute_import

import itertools
import socket

<<<<<<< HEAD
from OPSI.Object import OpsiClient, OpsiConfigserver, OpsiDepotserver
=======
import pytest

from OPSI.Object import (HostGroup, ObjectToGroup, OpsiClient, OpsiConfigserver,
    OpsiDepotserver)
from OPSI.Types import BackendError, BackendMissingDataError
>>>>>>> e0216d05

import pytest


def getClients():
    client1 = OpsiClient(
        id='client1.test.invalid',
        description='Test client 1',
        notes='Notes ...',
        hardwareAddress='00:01:02:03:04:05',
        ipAddress='192.168.1.100',
        lastSeen='2009-01-01 00:00:00',
        opsiHostKey='45656789789012789012345612340123',
        inventoryNumber=None
    )

    client2 = OpsiClient(
        id='client2.test.invalid',
        description='Test client 2',
        notes=';;;;;;;;;;;;;;',
        hardwareAddress='00-ff0aa3:0b-B5',
        opsiHostKey='59051234345678890121678901223467',
        inventoryNumber='00000000003',
        oneTimePassword='logmein'
    )

    client3 = OpsiClient(
        id='client3.test.invalid',
        description='Test client 3',
        notes='#############',
        inventoryNumber='XYZABC_1200292'
    )

    client4 = OpsiClient(
        id='client4.test.invalid',
        description='Test client 4',
    )

    client5 = OpsiClient(
        id='client5.test.invalid',
        description='Test client 5',
        oneTimePassword='abe8327kjdsfda'
    )

    client6 = OpsiClient(
        id='client6.test.invalid',
        description='Test client 6',
    )

    client7 = OpsiClient(
        id='client7.test.invalid',
        description='Test client 7',
    )

    return client1, client2, client3, client4, client5, client6, client7


def getConfigServer():
    serverId = socket.getfqdn()
    if serverId.count('.') < 2:
        raise Exception(u"Failed to get fqdn: %s" % serverId)

    return OpsiConfigserver(
            id=serverId,
            opsiHostKey='71234545689056789012123678901234',
            depotLocalUrl='file:///opt/pcbin/install',
            depotRemoteUrl=u'smb://%s/opt_pcbin/install' % serverId.split(
                '.')[0],
            repositoryLocalUrl='file:///var/lib/opsi/repository',
            repositoryRemoteUrl=u'webdavs://%s:4447/repository' % serverId,
            description='The configserver',
            notes='Config 1',
            hardwareAddress=None,
            ipAddress=None,
            inventoryNumber='00000000001',
            networkAddress='192.168.1.0/24',
            maxBandwidth=10000
        )


def getDepotServers():
    depotserver1 = OpsiDepotserver(
        id='depotserver1.uib.local',
        opsiHostKey='19012334567845645678901232789012',
        depotLocalUrl='file:///opt/pcbin/install',
        depotRemoteUrl='smb://depotserver1.test.invalid/opt_pcbin/install',
        repositoryLocalUrl='file:///var/lib/opsi/repository',
        repositoryRemoteUrl='webdavs://depotserver1.test.invalid:4447/repository',
        description='A depot',
        notes='D€pot 1',
        hardwareAddress=None,
        ipAddress=None,
        inventoryNumber='00000000002',
        networkAddress='192.168.2.0/24',
        maxBandwidth=10000
    )

    depotserver2 = OpsiDepotserver(
        id='depotserver2.test.invalid',
        opsiHostKey='93aa22f38a678c64ef678a012d2e82f2',
        depotLocalUrl='file:///opt/pcbin/install',
        depotRemoteUrl='smb://depotserver2.test.invalid/opt_pcbin',
        repositoryLocalUrl='file:///var/lib/opsi/repository',
        repositoryRemoteUrl='webdavs://depotserver2.test.invalid:4447/repository',
        description='Second depot',
        notes='no notes here',
        hardwareAddress='00:01:09:07:11:aa',
        ipAddress='192.168.10.1',
        inventoryNumber='',
        networkAddress='192.168.10.0/24',
        maxBandwidth=240000
    )

    return depotserver1, depotserver2


def test_getHostsHostOnBackend(extendedConfigDataBackend):
    clients = getClients()
    configServer = getConfigServer()
    depots = getDepotServers()

    hostsOriginal = list(clients) + [configServer] + list(depots)
    extendedConfigDataBackend.host_createObjects(hostsOriginal)

    hosts = extendedConfigDataBackend.host_getObjects()
    assert hosts
    assert len(hosts) == len(hostsOriginal)


def test_verifyHosts(extendedConfigDataBackend):
    clients = getClients()
    configServer = getConfigServer()
    depots = getDepotServers()
    hostsOriginal = list(clients) + [configServer] + list(depots)
    extendedConfigDataBackend.host_createObjects(hostsOriginal)

    hosts = extendedConfigDataBackend.host_getObjects()
    assert hosts
    for host in hosts:
        assert host.getOpsiHostKey() is not None

        for h in hostsOriginal:
            if host.id == h.id:
                h1 = h.toHash()
                h2 = host.toHash()
                h1['lastSeen'] = None
                h2['lastSeen'] = None
                h1['created'] = None
                h2['created'] = None
                h1['inventoryNumber'] = None
                h2['inventoryNumber'] = None
                h1['notes'] = None
                h2['notes'] = None
                h1['opsiHostKey'] = None
                h2['opsiHostKey'] = None
                h1['isMasterDepot'] = None
                h2['isMasterDepot'] = None
                assert h1 == h2


def test_createDepotserverOnBackend(extendedConfigDataBackend):
    clients = getClients()
    configServer = getConfigServer()
    depots = getDepotServers()
    hostsOriginal = list(clients) + [configServer] + list(depots)
    extendedConfigDataBackend.host_createObjects(hostsOriginal)

    hosts = extendedConfigDataBackend.host_getObjects(type='OpsiConfigserver')
    assert len(hosts) == 1


def test_clientsOnBackend(extendedConfigDataBackend):
    clients = getClients()
    configServer = getConfigServer()
    depots = getDepotServers()
    hostsOriginal = list(clients) + [configServer] + list(depots)
    extendedConfigDataBackend.host_createObjects(hostsOriginal)

    hosts = extendedConfigDataBackend.host_getObjects(type=[clients[0].getType()])
    assert len(hosts) == len(clients)
    ids = [host.getId() for host in hosts]

    for client in clients:
        assert client.getId() in ids


def test_selectClientsOnBackend(extendedConfigDataBackend):
    clients = getClients()
    extendedConfigDataBackend.host_createObjects(clients)

    client1, client2 = clients[:2]

    hosts = extendedConfigDataBackend.host_getObjects(id=[client1.getId(), client2.getId()])
    assert len(hosts) == 2

    ids = [host.getId() for host in hosts]
    assert client1.getId() in ids
    assert client2.getId() in ids


def test_hostAttributes(extendedConfigDataBackend):
    clients = getClients()
    configServer = getConfigServer()
    depots = getDepotServers()
    hostsOriginal = list(clients) + [configServer] + list(depots)
    extendedConfigDataBackend.host_createObjects(hostsOriginal)

    hosts = extendedConfigDataBackend.host_getObjects(attributes=['description', 'notes'], ipAddress=[None])
    count = sum(1 for host in hostsOriginal if host.getIpAddress() is None)

    assert len(hosts) == count
    for host in hosts:
        assert host.getIpAddress() is None
        assert host.getInventoryNumber() is None
        assert host.getNotes() is not None
        assert host.getDescription() is not None

    hosts = extendedConfigDataBackend.host_getObjects(attributes=['description', 'notes'], ipAddress=None)
    assert len(hosts) == len(hostsOriginal)

    for host in hosts:
        assert host.getIpAddress() is None
        assert host.getInventoryNumber() is None


def test_selectClientsByDescription(extendedConfigDataBackend):
    clients = getClients()
    configServer = getConfigServer()
    depots = getDepotServers()
    hostsOriginal = list(clients) + [configServer] + list(depots)
    extendedConfigDataBackend.host_createObjects(hostsOriginal)

    client2 = clients[1]

    hosts = extendedConfigDataBackend.host_getObjects(type=["OpsiClient"], description=client2.getDescription())

    assert len(hosts) == 1
    assert hosts[0].id == client2.getId()
    assert hosts[0].description == client2.getDescription()


def test_selectClientById(extendedConfigDataBackend):
    clients = getClients()
    extendedConfigDataBackend.host_createObjects(clients)
    client1 = clients[0]

    hosts = extendedConfigDataBackend.host_getObjects(attributes=['id', 'description'], id=client1.getId())

    assert len(hosts) == 1
    assert hosts[0].id == client1.getId()
    assert hosts[0].description == client1.getDescription()


def test_deleteClientFromBackend(extendedConfigDataBackend):
    clients = list(getClients())
    configServer = getConfigServer()
    depots = getDepotServers()
    hostsOriginal = list(clients) + [configServer] + list(depots)
    extendedConfigDataBackend.host_createObjects(hostsOriginal)

    client2 = clients[1]
    extendedConfigDataBackend.host_deleteObjects(client2)

    hosts = extendedConfigDataBackend.host_getObjects(type=["OpsiClient"])
    assert len(hosts) == len(clients) - 1

    ids = [host.getId() for host in hosts]
    assert client2.getId() not in ids

    del clients[clients.index(client2)]
    for client in clients:
        assert client.getId() in ids


def test_updateObjectOnBackend(extendedConfigDataBackend):
    clients = getClients()
    extendedConfigDataBackend.host_createObjects(clients)

    client2 = clients[1]
    client2.setDescription('Updated')
    extendedConfigDataBackend.host_updateObject(client2)
    hosts = extendedConfigDataBackend.host_getObjects(description='Updated')
    assert len(hosts) == 1
    assert hosts[0].getId() == client2.getId()


def test_createObjectOnBackend(extendedConfigDataBackend):
    clients = getClients()
    extendedConfigDataBackend.host_createObjects(clients)

    client2 = clients[1]
    extendedConfigDataBackend.host_deleteObjects(client2)

    client2.setDescription(u'Test client 2')
    extendedConfigDataBackend.host_createObjects(client2)
    hosts = extendedConfigDataBackend.host_getObjects(attributes=['id', 'description'], id=client2.getId())
    assert len(hosts) == 1
    assert hosts[0].getId() == client2.getId()
    assert hosts[0].getDescription() == u'Test client 2'


def testDeletingAllHosts(extendedConfigDataBackend):
    extendedConfigDataBackend.host_createObjects(getClients())

    hosts = extendedConfigDataBackend.host_getObjects()
    assert len(hosts) > 1
    extendedConfigDataBackend.host_delete(id=[])  # Deletes all clients
    hosts = extendedConfigDataBackend.host_getObjects()

    # This is special for the file backend: there the ConfigServer
    # will stay in the backend and does not get deleted.
    assert len(hosts) <= 1


def testHost_GetIdents(extendedConfigDataBackend):
    configserver1 = getConfigServer()
    depots = getDepotServers()
    clients = getClients()

    extendedConfigDataBackend.host_createObjects(configserver1)
    extendedConfigDataBackend.host_createObjects(depots)
    extendedConfigDataBackend.host_createObjects(clients)
    extendedConfigDataBackend.host_createOpsiClient(id='client100.test.invalid')
    extendedConfigDataBackend.host_createOpsiDepotserver(id='depot100.test.invalid')

    knownIdents = [host.getIdent(returnType='dict') for host in itertools.chain(clients, depots, [configserver1])]
    knownIdents.append({'id': 'depot100.test.invalid'})
    knownIdents.append({'id': 'client100.test.invalid'})
    knownIdents = set(selfIdent['id'] for selfIdent in knownIdents)

    ids = extendedConfigDataBackend.host_getIdents()
    assert len(ids) == len(knownIdents)
    for ident in ids:
        assert ident in knownIdents

    ids = extendedConfigDataBackend.host_getIdents(returnType='tuple')
    assert len(ids) == len(knownIdents)
    for ident in ids:
        assert ident[0] in knownIdents

    ids = extendedConfigDataBackend.host_getIdents(returnType='list')
    assert len(ids) == len(knownIdents)
    for ident in ids:
        assert ident[0] in knownIdents

    ids = extendedConfigDataBackend.host_getIdents(returnType='dict')
    assert len(ids) == len(knownIdents)
    for ident in ids:
<<<<<<< HEAD
        assert ident['id'] in knownIdents
=======
        found = False
        for selfIdent in selfIdents:
            if (ident['id'] == selfIdent['id']):
                found = True
                break
        assert found, u"'%s' not in '%s'" % (ident, selfIdents)


def testRenamingOpsiClientFailsIfNewIdAlreadyExisting(extendedConfigDataBackend):
    backend = extendedConfigDataBackend

    host = OpsiClient(id='old.test.invalid')
    anotherHost = OpsiClient(id='new.test.invalid')

    backend.host_insertObject(host)
    backend.host_insertObject(anotherHost)

    with pytest.raises(BackendError):
        backend.host_renameOpsiClient(host.id, anotherHost.id)


def testRenamingOpsiClientFailsIfOldClientMissing(extendedConfigDataBackend):
    with pytest.raises(BackendMissingDataError):
        extendedConfigDataBackend.host_renameOpsiClient('nonexisting.test.invalid', 'new.test.invalid')


def testRenamingOpsiClient(extendedConfigDataBackend):
    backend = extendedConfigDataBackend

    host = OpsiClient(id='jacket.test.invalid')
    backend.host_insertObject(host)

    protagonists = HostGroup("protagonists")
    backend.group_insertObject(protagonists)

    backend.objectToGroup_insertObject(ObjectToGroup(protagonists.getType(), protagonists.id, host.id))

    oldId = host.id
    newId = 'richard.test.invalid'

    backend.host_renameOpsiClient(oldId, newId)

    assert not backend.host_getObjects(id=oldId)
    assert backend.host_getObjects(id=newId)

    # We want to make sure that the membership of groups does get
    # changed aswell.
    assert not backend.objectToGroup_getObjects(objectId=oldId)
    memberships = backend.objectToGroup_getObjects(objectId=newId)
    assert memberships
    membership = memberships[0]
    assert membership.objectId == newId
    assert membership.groupId == protagonists.id
>>>>>>> e0216d05
<|MERGE_RESOLUTION|>--- conflicted
+++ resolved
@@ -27,17 +27,11 @@
 import itertools
 import socket
 
-<<<<<<< HEAD
-from OPSI.Object import OpsiClient, OpsiConfigserver, OpsiDepotserver
-=======
 import pytest
 
 from OPSI.Object import (HostGroup, ObjectToGroup, OpsiClient, OpsiConfigserver,
     OpsiDepotserver)
 from OPSI.Types import BackendError, BackendMissingDataError
->>>>>>> e0216d05
-
-import pytest
 
 
 def getClients():
@@ -384,15 +378,7 @@
     ids = extendedConfigDataBackend.host_getIdents(returnType='dict')
     assert len(ids) == len(knownIdents)
     for ident in ids:
-<<<<<<< HEAD
         assert ident['id'] in knownIdents
-=======
-        found = False
-        for selfIdent in selfIdents:
-            if (ident['id'] == selfIdent['id']):
-                found = True
-                break
-        assert found, u"'%s' not in '%s'" % (ident, selfIdents)
 
 
 def testRenamingOpsiClientFailsIfNewIdAlreadyExisting(extendedConfigDataBackend):
@@ -439,5 +425,4 @@
     assert memberships
     membership = memberships[0]
     assert membership.objectId == newId
-    assert membership.groupId == protagonists.id
->>>>>>> e0216d05
+    assert membership.groupId == protagonists.id