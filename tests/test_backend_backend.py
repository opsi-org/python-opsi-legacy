--- conflicted
+++ resolved
@@ -1,7 +1,3 @@
-<<<<<<< HEAD
-=======
-#! /usr/bin/env python
->>>>>>> b92e86ca
 # -*- coding: utf-8 -*-
 
 # This file is part of python-opsi.
@@ -122,8 +118,7 @@
 
 def testBackendCanBeUsedAsContextManager():
     with Backend() as backend:
-<<<<<<< HEAD
-        print(backend.backend_info())
+        assert backend.backend_info()
 
 
 @pytest.mark.parametrize("option", [
@@ -152,7 +147,4 @@
                 assert currentOptions[key] == True
                 continue
 
-            assert currentOptions[key] == False
-=======
-        assert backend.backend_info()
->>>>>>> b92e86ca
+            assert currentOptions[key] == False