# -*- coding: utf-8 -*-

# This file is part of python-opsi.
<<<<<<< HEAD
# Copyright (C) 2017-2018 uib GmbH <info@uib.de>
=======
# Copyright (C) 2017-2019 uib GmbH <info@uib.de>
>>>>>>> 0aa5d13e

# This program is free software: you can redistribute it and/or modify
# it under the terms of the GNU Affero General Public License as
# published by the Free Software Foundation, either version 3 of the
# License, or (at your option) any later version.

# This program is distributed in the hope that it will be useful,
# but WITHOUT ANY WARRANTY; without even the implied warranty of
# MERCHANTABILITY or FITNESS FOR A PARTICULAR PURPOSE.  See the
# GNU Affero General Public License for more details.

# You should have received a copy of the GNU Affero General Public License
# along with this program.  If not, see <http://www.gnu.org/licenses/>.
"""
Testing the update of configuration data.

:author: Niko Wenselowski <n.wenselowski@uib.de>
:license: GNU Affero General Public License version 3
"""

import pytest

from OPSI.Object import OpsiClient, OpsiDepotserver, OpsiConfigserver
from OPSI.Util.Task.UpdateBackend.ConfigurationData import updateBackendData

from .test_hosts import getLocalHostFqdn
from .helpers import mock


@pytest.mark.parametrize("onSuse, expectedLocalPath", (
	(True, 'file:///var/lib/opsi/workbench'),
	(False, 'file:///home/opsiproducts'),
))
def testUpdateBackendData(backendManager, onSuse, expectedLocalPath):
	def getDepotAddress(address):
		_, addressAndPath = address.split(':')
		return addressAndPath.split('/')[2]

	addServers(backendManager)
	with mock.patch('OPSI.Util.Task.UpdateBackend.ConfigurationData.isOpenSUSE', lambda: onSuse):
		with mock.patch('OPSI.Util.Task.UpdateBackend.ConfigurationData.isSLES', lambda: onSuse):
			updateBackendData(backendManager)

	servers = backendManager.host_getObjects(type=["OpsiDepotserver", "OpsiConfigserver"])
	assert servers, "No servers found in backend."

	for server in servers:
		assert server.workbenchLocalUrl == expectedLocalPath

		depotAddress = getDepotAddress(server.depotRemoteUrl)
		expectedAddress = 'smb://' + depotAddress + '/opsi_workbench'
		assert expectedAddress == server.workbenchRemoteUrl


def addServers(backend):
	localHostFqdn = getLocalHostFqdn()
	configServer = OpsiConfigserver(
		id=localHostFqdn,
		depotRemoteUrl='smb://192.168.123.1/opsi_depot'
	)
	backend.host_createObjects([configServer])

	_, domain = localHostFqdn.split('.', 1)

	def getDepotRemoteUrl(index):
		if index % 2 == 0:
			return 'smb://192.168.123.{}/opsi_depot'.format(index)
		else:
			return 'smb://somename/opsi_depot'

	depots = [
		OpsiDepotserver(
			id='depot{n}.{domain}'.format(n=index, domain=domain),
			depotRemoteUrl=getDepotRemoteUrl(index)
		)
		for index in range(10)
	]
	backend.host_createObjects(depots)

	clients = [
		OpsiClient(id='client{n}.{domain}'.format(n=index, domain=domain))
		for index in range(10)
	]
	backend.host_createObjects(clients)<|MERGE_RESOLUTION|>--- conflicted
+++ resolved
@@ -1,11 +1,7 @@
 # -*- coding: utf-8 -*-
 
 # This file is part of python-opsi.
-<<<<<<< HEAD
-# Copyright (C) 2017-2018 uib GmbH <info@uib.de>
-=======
 # Copyright (C) 2017-2019 uib GmbH <info@uib.de>
->>>>>>> 0aa5d13e
 
 # This program is free software: you can redistribute it and/or modify
 # it under the terms of the GNU Affero General Public License as
