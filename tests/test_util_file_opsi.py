--- conflicted
+++ resolved
@@ -24,21 +24,14 @@
 from __future__ import absolute_import
 
 import os
-
 import pytest
-<<<<<<< HEAD
-=======
 
 from OPSI.Util import findFiles, md5sum
 from OPSI.Util.File.Opsi import (
 	BackendDispatchConfigFile, OpsiConfFile, PackageContentFile,
 	PackageControlFile)
 
-from .helpers import workInTemporaryDirectory
->>>>>>> 4a1aa785
-
-from OPSI.Util.File.Opsi import BackendDispatchConfigFile, OpsiConfFile, PackageControlFile
-from .helpers import createTemporaryTestfile
+from .helpers import createTemporaryTestfile, workInTemporaryDirectory
 
 
 def testReadingAllUsedBackends():
@@ -164,7 +157,6 @@
 
 
 @pytest.fixture
-<<<<<<< HEAD
 def controlFileWithEmptyValues():
 	filePath = os.path.join(
 		os.path.dirname(__file__),
@@ -252,7 +244,9 @@
 	assert testProperty.editable is True
 	assert testProperty.defaultValues == ["Administrator"]
 	assert set(testProperty.possibleValues) == set(["Administrator", "domain.local\\Administrator", "BUILTIN\\ADMINISTRATORS"])
-=======
+
+
+@pytest.fixture
 def outsideFile():
 	with workInTemporaryDirectory() as anotherDirectory:
 		outsideFile = os.path.join(anotherDirectory, 'joan')
@@ -417,5 +411,4 @@
 				assert not target.startswith("'")
 				assert not target.endswith("'")
 			else:
-				raise RuntimeError("Unexpected type in {0!r}".format(entry))
->>>>>>> 4a1aa785
+				raise RuntimeError("Unexpected type in {0!r}".format(entry))