# -*- coding: utf-8 -*-

# This file is part of python-opsi.
# Copyright (C) 2014-2019 uib GmbH <info@uib.de>

# This program is free software: you can redistribute it and/or modify
# it under the terms of the GNU Affero General Public License as
# published by the Free Software Foundation, either version 3 of the
# License, or (at your option) any later version.

# This program is distributed in the hope that it will be useful,
# but WITHOUT ANY WARRANTY; without even the implied warranty of
# MERCHANTABILITY or FITNESS FOR A PARTICULAR PURPOSE.  See the
# GNU Affero General Public License for more details.

# You should have received a copy of the GNU Affero General Public License
# along with this program.  If not, see <http://www.gnu.org/licenses/>.
"""
Testing the functionality of working with products.

:author: Niko Wenselowski <n.wenselowski@uib.de>
:license: GNU Affero General Public License version 3
"""

from __future__ import absolute_import, print_function

from itertools import product as iterproduct

import pytest

from OPSI.Backend.Backend import temporaryBackendOptions
from OPSI.Exceptions import BackendBadValueError
from OPSI.Object import (
    BoolProductProperty, LocalbootProduct, NetbootProduct, OpsiClient,
    OpsiDepotserver, Product, ProductDependency, ProductOnClient,
    ProductOnDepot, ProductPropertyState, UnicodeConfig, UnicodeProductProperty)
from OPSI.Types import forceHostId
from OPSI.Util import getfqdn

from .test_hosts import getClients, getConfigServer, getDepotServers


def getProducts():
    return [getNetbootProduct()] + list(getLocalbootProducts())


def getNetbootProduct():
    netbootProduct = NetbootProduct(
        id='product1',
        name=u'Product 1',
        productVersion='1.0',
        packageVersion=1,
        licenseRequired=True,
        setupScript="setup.py",
        uninstallScript=None,
        updateScript="update.py",
        alwaysScript=None,
        onceScript=None,
        priority='100',
        description="Nothing",
        advice=u"No advice",
        productClassIds=[],
        windowsSoftwareIds=[
            '{be21bd07-eb19-44e4-893a-fa4e44e5f806}', 'product1'],
        pxeConfigTemplate='special'
    )

    return netbootProduct


def getLocalbootProducts():
    product2 = LocalbootProduct(
        id='product2',
        name=u'Product 2',
        productVersion='2.0',
        packageVersion='test',
        licenseRequired=False,
        setupScript="setup.ins",
        uninstallScript=u"uninstall.ins",
        updateScript="update.ins",
        alwaysScript=None,
        onceScript=None,
        priority=0,
        description=None,
        advice="",
        productClassIds=[],
        windowsSoftwareIds=['{98723-7898adf2-287aab}', 'xxxxxxxx']
    )

    product3 = LocalbootProduct(
        id='product3',
        name=u'Product 3',
        productVersion=3,
        packageVersion=1,
        licenseRequired=True,
        setupScript="setup.ins",
        uninstallScript=None,
        updateScript=None,
        alwaysScript=None,
        onceScript=None,
        priority=100,
        description="---",
        advice="---",
        productClassIds=[],
        windowsSoftwareIds=[]
    )

    product4 = LocalbootProduct(
        id='product4',
        name=u'Product 4',
        productVersion="3.0",
        packageVersion=24,
        licenseRequired=False,
        setupScript="setup.ins",
        uninstallScript="uninstall.ins",
        updateScript=None,
        alwaysScript=None,
        onceScript=None,
        priority=0,
        description="",
        advice="",
        productClassIds=[],
        windowsSoftwareIds=[]
    )

    product5 = LocalbootProduct(
        id='product4',
        name=u'Product 4',
        productVersion="3.0",
        packageVersion=25,
        licenseRequired=False,
        setupScript="setup.ins",
        uninstallScript="uninstall.ins",
        updateScript=None,
        alwaysScript=None,
        onceScript=None,
        priority=0,
        description="",
        advice="",
        productClassIds=[],
        windowsSoftwareIds=[]
    )

    product6 = LocalbootProduct(
        id='product6',
        name=u'Product 6',
        productVersion="1.0",
        packageVersion=1,
        licenseRequired=False,
        setupScript="setup.ins",
        uninstallScript="uninstall.ins",
        updateScript=None,
        alwaysScript=None,
        onceScript=None,
        priority=0,
        description="",
        advice="",
        productClassIds=[],
        windowsSoftwareIds=[]
    )

    product7 = LocalbootProduct(
        id='product7',
        name=u'Product 7',
        productVersion="1.0",
        packageVersion=1,
        licenseRequired=False,
        setupScript="setup.ins",
        uninstallScript="uninstall.ins",
        updateScript=None,
        alwaysScript=None,
        onceScript=None,
        priority=0,
        description="",
        advice="",
        productClassIds=[],
        windowsSoftwareIds=[]
    )

    product8 = LocalbootProduct(
        id='product8',
        name=u'Product 8',
        productVersion="1.0",
        packageVersion=2,
        licenseRequired=False,
        setupScript="setup.ins",
        uninstallScript="uninstall.ins",
        updateScript=None,
        alwaysScript=None,
        onceScript=None,
        customScript="custom.ins",
        priority=0,
        description="",
        advice="",
        productClassIds=[],
        windowsSoftwareIds=[]
    )

    product9 = LocalbootProduct(
        id='product9',
        name=(u'This is a very long name with 128 characters to test the '
              u'creation of long product names that should work now but '
              u'were limited b4'),
        productVersion="1.0",
        packageVersion=2,
        licenseRequired=False,
        setupScript="setup.ins",
        uninstallScript="uninstall.ins",
        updateScript=None,
        alwaysScript=None,
        onceScript=None,
        customScript="custom.ins",
        priority=0,
        description="",
        advice="",
        productClassIds=[],
        windowsSoftwareIds=[]
    )

    return (product2, product3, product4, product5, product6, product7,
            product8, product9)


def getProductDepdencies(products):
    product2, product3, product4, _, product6, product7, _, product9 = products[1:9]
    productDependency1 = ProductDependency(
        productId=product2.id,
        productVersion=product2.productVersion,
        packageVersion=product2.packageVersion,
        productAction='setup',
        requiredProductId=product3.id,
        requiredProductVersion=product3.productVersion,
        requiredPackageVersion=product3.packageVersion,
        requiredAction='setup',
        requiredInstallationStatus=None,
        requirementType='before'
    )

    productDependency2 = ProductDependency(
        productId=product2.id,
        productVersion=product2.productVersion,
        packageVersion=product2.packageVersion,
        productAction='setup',
        requiredProductId=product4.id,
        requiredProductVersion=None,
        requiredPackageVersion=None,
        requiredAction=None,
        requiredInstallationStatus='installed',
        requirementType='after'
    )

    productDependency3 = ProductDependency(
        productId=product6.id,
        productVersion=product6.productVersion,
        packageVersion=product6.packageVersion,
        productAction='setup',
        requiredProductId=product7.id,
        requiredProductVersion=product7.productVersion,
        requiredPackageVersion=product7.packageVersion,
        requiredAction=None,
        requiredInstallationStatus='installed',
        requirementType='after'
    )

    productDependency4 = ProductDependency(
        productId=product7.id,
        productVersion=product7.productVersion,
        packageVersion=product7.packageVersion,
        productAction='setup',
        requiredProductId=product9.id,
        requiredProductVersion=None,
        requiredPackageVersion=None,
        requiredAction=None,
        requiredInstallationStatus='installed',
        requirementType='after'
    )

    return (productDependency1, productDependency2, productDependency3, productDependency4)


def getProductProperties(products):
    product1, _, product3 = products[:3]

    productProperty1 = UnicodeProductProperty(
        productId=product1.id,
        productVersion=product1.productVersion,
        packageVersion=product1.packageVersion,
        propertyId="productProperty1",
        description='Test product property (unicode)',
        possibleValues=['unicode1', 'unicode2', 'unicode3'],
        defaultValues=['unicode1', 'unicode3'],
        editable=True,
        multiValue=True
    )

    productProperty2 = BoolProductProperty(
        productId=product1.id,
        productVersion=product1.productVersion,
        packageVersion=product1.packageVersion,
        propertyId="productProperty2",
        description='Test product property 2 (bool)',
        defaultValues=True
    )

    productProperty3 = BoolProductProperty(
        productId=product3.id,
        productVersion=product3.productVersion,
        packageVersion=product3.packageVersion,
        propertyId=u"productProperty3",
        description=u'Test product property 3 (bool)',
        defaultValues=False
    )

    productProperty4 = UnicodeProductProperty(
        productId=product1.id,
        productVersion=product1.productVersion,
        packageVersion=product1.packageVersion,
        propertyId=u"i386_dir",
        description=u'i386 dir to use as installation source',
        possibleValues=["i386"],
        defaultValues=["i386"],
        editable=True,
        multiValue=False
    )

    return productProperty1, productProperty2, productProperty3, productProperty4


def getProductsOnDepot(products, configServer, depotServer):
    product1, product2, product3, _, product5, product6, product7, product8, product9 = products[:9]
    depotserver1, depotserver2 = depotServer[:2]

    productOnDepot1 = ProductOnDepot(
        productId=product1.getId(),
        productType=product1.getType(),
        productVersion=product1.getProductVersion(),
        packageVersion=product1.getPackageVersion(),
        depotId=depotserver1.getId(),
        locked=False
    )

    productOnDepot2 = ProductOnDepot(
        productId=product2.getId(),
        productType=product2.getType(),
        productVersion=product2.getProductVersion(),
        packageVersion=product2.getPackageVersion(),
        depotId=depotserver1.getId(),
        locked=False
    )

    productOnDepot3 = ProductOnDepot(
        productId=product3.getId(),
        productType=product3.getType(),
        productVersion=product3.getProductVersion(),
        packageVersion=product3.getPackageVersion(),
        depotId=depotserver1.getId(),
        locked=False
    )

    productOnDepot4 = ProductOnDepot(
        productId=product3.getId(),
        productType=product3.getType(),
        productVersion=product3.getProductVersion(),
        packageVersion=product3.getPackageVersion(),
        depotId=configServer.getId(),
        locked=False
    )

    productOnDepot5 = ProductOnDepot(
        productId=product5.getId(),
        productType=product5.getType(),
        productVersion=product5.getProductVersion(),
        packageVersion=product5.getPackageVersion(),
        depotId=configServer.getId(),
        locked=False
    )

    productOnDepot6 = ProductOnDepot(
        productId=product6.getId(),
        productType=product6.getType(),
        productVersion=product6.getProductVersion(),
        packageVersion=product6.getPackageVersion(),
        depotId=depotserver1.getId(),
        locked=False
    )

    productOnDepot7 = ProductOnDepot(
        productId=product6.getId(),
        productType=product6.getType(),
        productVersion=product6.getProductVersion(),
        packageVersion=product6.getPackageVersion(),
        depotId=depotserver2.getId(),
        locked=False
    )

    productOnDepot8 = ProductOnDepot(
        productId=product7.getId(),
        productType=product7.getType(),
        productVersion=product7.getProductVersion(),
        packageVersion=product7.getPackageVersion(),
        depotId=depotserver1.getId(),
        locked=False
    )

    productOnDepot9 = ProductOnDepot(
        productId=product8.getId(),
        productType=product8.getType(),
        productVersion=product8.getProductVersion(),
        packageVersion=product8.getPackageVersion(),
        depotId=depotserver2.getId(),
        locked=False
    )

    productOnDepot10 = ProductOnDepot(
        productId=product9.getId(),
        productType=product9.getType(),
        productVersion=product9.getProductVersion(),
        packageVersion=product9.getPackageVersion(),
        depotId=depotserver1.getId(),
        locked=False
    )

    productOnDepot11 = ProductOnDepot(
        productId=product9.getId(),
        productType=product9.getType(),
        productVersion=product9.getProductVersion(),
        packageVersion=product9.getPackageVersion(),
        depotId=depotserver2.getId(),
        locked=False
    )

    return (productOnDepot1, productOnDepot2, productOnDepot3, productOnDepot4,
            productOnDepot5, productOnDepot6, productOnDepot7, productOnDepot8,
            productOnDepot9, productOnDepot10, productOnDepot11)


def getProductsOnClients(products, clients):
    product1, product2 = products[:2]
    client1, _, client3 = clients[:3]

    productOnClient1 = ProductOnClient(
        productId=product1.getId(),
        productType=product1.getType(),
        clientId=client1.getId(),
        installationStatus='installed',
        actionRequest='setup',
        actionProgress='',
        productVersion=product1.getProductVersion(),
        packageVersion=product1.getPackageVersion(),
        modificationTime='2009-07-01 12:00:00'
    )

    productOnClient2 = ProductOnClient(
        productId=product2.getId(),
        productType=product2.getType(),
        clientId=client1.getId(),
        installationStatus='installed',
        actionRequest='uninstall',
        actionProgress='',
        productVersion=product2.getProductVersion(),
        packageVersion=product2.getPackageVersion()
    )

    productOnClient3 = ProductOnClient(
        productId=product2.getId(),
        productType=product2.getType(),
        clientId=client3.getId(),
        installationStatus='installed',
        actionRequest='setup',
        actionProgress='running',
        productVersion=product2.getProductVersion(),
        packageVersion=product2.getPackageVersion()
    )

    productOnClient4 = ProductOnClient(
        productId=product1.getId(),
        productType=product1.getType(),
        clientId=client3.getId(),
        targetConfiguration='installed',
        installationStatus='installed',
        actionRequest='none',
        lastAction='setup',
        actionProgress='',
        actionResult='successful',
        productVersion=product1.getProductVersion(),
        packageVersion=product1.getPackageVersion()
    )

    return productOnClient1, productOnClient2, productOnClient3, productOnClient4


def getProductPropertyStates(productProperties, depotServer, clients):
    productProperty1, productProperty2 = productProperties[:2]
    depotserver1, depotserver2 = depotServer[:2]
    client1, client2 = clients[:2]

    productPropertyState1 = ProductPropertyState(
        productId=productProperty1.getProductId(),
        propertyId=productProperty1.getPropertyId(),
        objectId=depotserver1.getId(),
        values='unicode-depot-default'
    )

    productPropertyState2 = ProductPropertyState(
        productId=productProperty2.getProductId(),
        propertyId=productProperty2.getPropertyId(),
        objectId=depotserver1.getId(),
        values=[True]
    )

    productPropertyState3 = ProductPropertyState(
        productId=productProperty2.getProductId(),
        propertyId=productProperty2.getPropertyId(),
        objectId=depotserver2.getId(),
        values=False
    )

    productPropertyState4 = ProductPropertyState(
        productId=productProperty1.getProductId(),
        propertyId=productProperty1.getPropertyId(),
        objectId=client1.getId(),
        values='unicode1'
    )

    productPropertyState5 = ProductPropertyState(
        productId=productProperty2.getProductId(),
        propertyId=productProperty2.getPropertyId(),
        objectId=client1.getId(),
        values=[False]
    )

    productPropertyState6 = ProductPropertyState(
        productId=productProperty2.getProductId(),
        propertyId=productProperty2.getPropertyId(),
        objectId=client2.getId(),
        values=True
    )

    return (productPropertyState1, productPropertyState2, productPropertyState3,
            productPropertyState4, productPropertyState5, productPropertyState6)


@pytest.mark.parametrize("prodFilter, prodClass", (
    (None, object),
    ("Product", Product),
    ("LocalbootProduct", LocalbootProduct),
    ("NetbootProduct", NetbootProduct)
))
def testGetProductsByType(extendedConfigDataBackend, prodFilter, prodClass):
    origProds = getProducts()
    extendedConfigDataBackend.product_createObjects(origProds)

    expectedProducts = [p for p in origProds if isinstance(p, prodClass)]

    pFilter = {}
    if prodFilter:
        pFilter['type'] = prodFilter

    products = extendedConfigDataBackend.product_getObjects(**pFilter)
    assert len(products) == len(expectedProducts)

    for product in products:
        assert product in expectedProducts

        for p in expectedProducts:
            if (product.id == p.id) and (product.productVersion == p.productVersion) and (product.packageVersion == p.packageVersion):
                assert product == p


def test_verifyProducts(extendedConfigDataBackend):
    localProducts = getLocalbootProducts()
    netbootProducts = getNetbootProduct()
    origProds = [netbootProducts] + list(localProducts)
    extendedConfigDataBackend.product_createObjects(origProds)

    products = extendedConfigDataBackend.product_getObjects(type=localProducts[0].getType())
    assert len(products) == len(localProducts)

    productIds = set(product.getId() for product in products)
    for product in localProducts:
        assert product.id in productIds

    for product in products:
        for p in origProds:
            if product.id == p.id and product.productVersion == p.productVersion and product.packageVersion == p.packageVersion:
                product = product.toHash()
                p = p.toHash()
                for attribute, value in p.items():
                    if attribute == 'productClassIds':
                        continue

                    if value is not None:
                        if type(value) is list:
                            for v in value:
                                assert v in product[attribute]
                        else:
                            assert value == product[attribute]
                break  # Stop iterating origProds


def testUpdatingProduct(extendedConfigDataBackend):
    origProds = getProducts()
    extendedConfigDataBackend.product_createObjects(origProds)

    product2 = origProds[1]
    product2.setName(u'Product 2 updated')
    product2.setPriority(60)

    products = extendedConfigDataBackend.product_updateObject(product2)
    products = extendedConfigDataBackend.product_getObjects(attributes=['name', 'priority'], id=product2.id)
    assert len(products) == 1
    assert products[0].getName() == u'Product 2 updated'
    assert products[0].getPriority() == 60


def testLongProductName(extendedConfigDataBackend):
    """
    Can the backend handle product names of 128 characters length?
    """
    product = LocalbootProduct(
        id='new_prod',
        name='New Product for Tests',
        productVersion=1,
        packageVersion=1
    )

    newName = (
        u'This is a very long name with 128 characters to test the '
        u'creation of long product names that should work now but '
        u'were limited b4'
    )
    assert len(newName) == 128

    product.setName(newName)

    extendedConfigDataBackend.product_createObjects(product)
    backendProduct = extendedConfigDataBackend.product_getObjects(id=product.id)

    assert 1 == len(backendProduct)

    backendProduct = backendProduct[0]
    assert newName == backendProduct.name


@pytest.fixture(
    scope='session',
    params=[False, True],
    ids=['ascii', 'unicode'])
def changelog(request):
    if request.param:
        # unicode
        changelog = u'''opsi-winst/opsi-script (4.11.5.13) stable; urgency=low

* do not try to run non existing external sub sections
* Jetzt ausf\xfchren oder sp\xe4ter

-- Detlef Oertel <d.oertel@uib.de>  Thu,  21 Aug 2015:15:00:00 +0200

'''
    else:
        # ASCII
        changelog = '''opsi-winst/opsi-script (4.11.5.13) stable; urgency=low

* do not try to run non existing external sub sections

-- Detlef Oertel <d.oertel@uib.de>  Thu,  21 Aug 2015:15:00:00 +0200

'''

    changelog = changelog * 555

    assert len(changelog.strip()) > 65535  # Limit for `TEXT` in MySQL / MariaDB

    return changelog


def testLongChangelogOnProductCanBeHandled(extendedConfigDataBackend, changelog):
    product = LocalbootProduct(id='freiheit', productVersion=1, packageVersion=1)
    product.setChangelog(changelog)
    assert product.getChangelog() == changelog

    extendedConfigDataBackend.product_createObjects(product)

    productFromBackend = extendedConfigDataBackend.product_getObjects(id=product.id)[0]
    changelogFromBackend = productFromBackend.getChangelog()

    assert len(changelogFromBackend) > 1
    assert len(changelogFromBackend) > 63000  # Leaving some room...

    assert changelog[:2048] == changelogFromBackend[:2048]


def testGettingProductProperties(extendedConfigDataBackend):
    prods = getProducts()
    prodPropertiesOrig = getProductProperties(prods)
    extendedConfigDataBackend.product_createObjects(prods)
    extendedConfigDataBackend.productProperty_createObjects(prodPropertiesOrig)

    productProperties = extendedConfigDataBackend.productProperty_getObjects()
    assert len(productProperties) == len(prodPropertiesOrig)

    matching = 0
    for productProperty, originalProperty in iterproduct(productProperties, prodPropertiesOrig):
        if (productProperty.productId == originalProperty.productId and
            productProperty.propertyId == originalProperty.propertyId and
            productProperty.productVersion == originalProperty.productVersion and
            productProperty.packageVersion == originalProperty.packageVersion):

            productProperty = productProperty.toHash()
            originalProperty = originalProperty.toHash()
            for (attribute, value) in originalProperty.items():
                if value is not None:
                    if isinstance(value, list):
                        for v in value:
                            assert v in productProperty[attribute]
                    else:
                        assert value == productProperty[attribute]

            matching += 1

    assert matching == len(prodPropertiesOrig)


def testUpdatingProductProperty(extendedConfigDataBackend):
    prods = getProducts()
    prodPropertiesOrig = getProductProperties(prods)
    extendedConfigDataBackend.product_createObjects(prods)
    extendedConfigDataBackend.productProperty_createObjects(prodPropertiesOrig)

    productProperty2 = prodPropertiesOrig[1]
    productProperty2.setDescription(u'updatedfortest')
    extendedConfigDataBackend.productProperty_updateObject(productProperty2)
    productProperties = extendedConfigDataBackend.productProperty_getObjects(attributes=[], description=u'updatedfortest')

    assert len(productProperties) == 1
    assert productProperties[0].getDescription() == u'updatedfortest'


def testDeletingProductProperty(extendedConfigDataBackend):
    prods = getProducts()
    prodPropertiesOrig = getProductProperties(prods)
    extendedConfigDataBackend.product_createObjects(prods)
    extendedConfigDataBackend.productProperty_createObjects(prodPropertiesOrig)

    productProperty2 = prodPropertiesOrig[1]
    extendedConfigDataBackend.productProperty_deleteObjects(productProperty2)
    productProperties = extendedConfigDataBackend.productProperty_getObjects()
    assert len(productProperties) == len(prodPropertiesOrig) - 1
    assert productProperty2 not in productProperties


def testCreateDuplicateProductProperies(extendedConfigDataBackend):
    prods = getProducts()
    prodPropertiesOrig = getProductProperties(prods)
    extendedConfigDataBackend.product_createObjects(prods)
    extendedConfigDataBackend.productProperty_createObjects(prodPropertiesOrig)

    productProperty1 = prodPropertiesOrig[0]
    productProperty4 = prodPropertiesOrig[3]
    extendedConfigDataBackend.productProperty_createObjects([productProperty1,
                                                            productProperty4,
                                                            productProperty4,
                                                            productProperty4,
                                                            productProperty4])
    productProperties = extendedConfigDataBackend.productProperty_getObjects()
    assert len(productProperties) == len(prodPropertiesOrig)


def testGettingErrorMessageWhenAttributeInFilterIsNotAtObject(extendedConfigDataBackend):
    try:
        extendedConfigDataBackend.productPropertyState_getObjects(unknownAttribute='foobar')
        assert False, "We should not get here."
    except BackendBadValueError as bbve:
        assert 'has no attribute' in str(bbve)
        assert 'unknownAttribute' in str(bbve)


def testProductAndPropertyWithSameName(extendedConfigDataBackend):
    """
    Product and property may have the same name.
    """
    product1 = LocalbootProduct(
        id='cbk',
        name=u'Comeback Kid',
        productVersion='1.0',
        packageVersion="2",
    )

    productProperty1 = BoolProductProperty(
        productId='cbk',
        productVersion=product1.productVersion,
        packageVersion=product1.packageVersion,
        propertyId="dep",
        defaultValues=True,
    )

    extendedConfigDataBackend.product_createObjects([product1])
    extendedConfigDataBackend.productProperty_createObjects([productProperty1])

    product2 = LocalbootProduct(
        id='dep',
        name=u'The Dillinger Escape Plan',
        productVersion='11.1',
        packageVersion=2,
    )

    productProperty2 = BoolProductProperty(
        productId=product2.id,
        productVersion=product2.productVersion,
        packageVersion=product2.packageVersion,
        propertyId="cbk",
        defaultValues=True,
    )

    extendedConfigDataBackend.product_createObjects([product2])
    extendedConfigDataBackend.productProperty_createObjects([productProperty2])

    properties = extendedConfigDataBackend.productProperty_getObjects(productId='cbk')

    assert 1 == len(properties)
    prop = properties[0]

    assert "dep" == prop.propertyId
    assert "cbk" == prop.productId
    assert "1.0" == prop.productVersion
    assert "2" == prop.packageVersion
    assert [True] == prop.defaultValues


def testProductPropertyStatesMustReferValidObjectId(extendedConfigDataBackend):
    product = LocalbootProduct('p1', productVersion=1, packageVersion=1)
    productProp = BoolProductProperty(
        productId=product.id,
        productVersion=product.productVersion,
        packageVersion=product.packageVersion,
        propertyId="testtest",
        defaultValues=True,
    )

    extendedConfigDataBackend.product_createObjects(product)
    extendedConfigDataBackend.productProperty_createObjects(productProp)

    pps0 = ProductPropertyState(
        productId=productProp.getProductId(),
        propertyId=productProp.getPropertyId(),
        objectId='kaputtesdepot.dom.local'
    )

    with pytest.raises(Exception):
        extendedConfigDataBackend.productPropertyState_insertObject(pps0)


def testFixing1554(extendedConfigDataBackend):
    """
    The backend must not ignore product property states of a product when \
the name of the product equals the name of a product property.

    The setup here is that there is a product with properties.
    One of these properties has the same ID as the name of a different
    product. For this product all properties must be shown.
    """
    serverFqdn = forceHostId(getfqdn())  # using local FQDN
    depotserver1 = {
        "isMasterDepot": True,
        "type": "OpsiConfigserver",
        "id": serverFqdn,
    }

    product1 = {
        "name": "Windows Customizing",
        "packageVersion": "1",
        "productVersion": "4.0.1",
        "type": "LocalbootProduct",
        "id": "config-win-base",
    }

    product2 = {
        "name": "Software fuer Windows-Clients",
        "packageVersion": "3",
        "productVersion": "2.0",
        "type": "LocalbootProduct",
        "id": "clientprodukte",
    }

    productProperty1 = {
        "description": "Masterflag: Do Explorer Settings",
        "possibleValues": ["0", "1"],
        "defaultValues": ["1"],
        "productVersion": "4.0.1",
        "packageVersion": "1",
        "type": "UnicodeProductProperty",
        "propertyId": "flag_explorer",
        "productId": "config-win-base"
    }

    productProperty2 = {
        "description": "config-win-base installieren (empfohlen)",
        "possibleValues": ["ja", "nein"],
        "defaultValues": ["ja"],
        "productVersion": "2.0",
        "packageVersion": "3",
        "type": "UnicodeProductProperty",
        "propertyId": "config-win-base",
        "productId": "clientprodukte"
    }

    pps1 = {
        "objectId": serverFqdn,
        "values": ["1"],
        "type": "ProductPropertyState",
        "propertyId": "flag_explorer",
        "productId": "config-win-base"
    }

    pps2 = {
        "objectId": serverFqdn,
        "values": ["ja"],
        "type": "ProductPropertyState",
        "propertyId": "config-win-base",
        "productId": "clientprodukte"
    }

    extendedConfigDataBackend.product_createObjects([product1, product2])
    extendedConfigDataBackend.productProperty_createObjects([productProperty1, productProperty2])
    extendedConfigDataBackend.host_createObjects(depotserver1)
    extendedConfigDataBackend.productPropertyState_createObjects([pps1])

    product1Properties = extendedConfigDataBackend.productProperty_getObjects(productId=product1['id'])
    assert product1Properties
    product2Properties = extendedConfigDataBackend.productProperty_getObjects(productId=product2['id'])
    assert product2Properties

    # Only one productPropertyState
    property1States = extendedConfigDataBackend.productPropertyState_getObjects(productId=product1['id'])
    assert property1States

    # Upping the game by inserting another productPropertyState
    extendedConfigDataBackend.productPropertyState_createObjects([pps2])

    property1States = extendedConfigDataBackend.productPropertyState_getObjects(productId=product1['id'])
    assert property1States
    assert len(property1States) == 1
    property2States = extendedConfigDataBackend.productPropertyState_getObjects(productId=product2['id'])
    assert property2States
    assert len(property2States) == 1
    propertyStatesForServer = extendedConfigDataBackend.productPropertyState_getObjects(objectId=depotserver1['id'], productId=product1['id'])
    assert propertyStatesForServer
    assert len(property2States) == 1
    propertyStatesForServer = extendedConfigDataBackend.productPropertyState_getObjects(objectId=depotserver1['id'], productId=product2['id'])
    assert propertyStatesForServer
    assert len(property2States) == 1
    propertyStatesForServer = extendedConfigDataBackend.productPropertyState_getObjects(objectId=depotserver1['id'])
    assert propertyStatesForServer
    assert len(propertyStatesForServer) == 2


def testGetProductPropertyStatesFromBackend(extendedConfigDataBackend):
    products = getProducts()
    clients = getClients()
    depotServer = getDepotServers()
    properties = getProductProperties(products)
    pps = getProductPropertyStates(properties, depotServer, clients)

    extendedConfigDataBackend.host_createObjects(clients)
    extendedConfigDataBackend.host_createObjects(depotServer)
    extendedConfigDataBackend.product_createObjects(products)
    extendedConfigDataBackend.productProperty_createObjects(properties)
    extendedConfigDataBackend.productPropertyState_createObjects(pps)

    productPropertyStates = extendedConfigDataBackend.productPropertyState_getObjects()
    assert len(pps) == len(productPropertyStates)

    for state in pps:
        assert state in productPropertyStates


def testDeletingProductPropertyStateFromBackend(extendedConfigDataBackend):
    products = getProducts()
    clients = getClients()
    depotServer = getDepotServers()
    properties = getProductProperties(products)
    pps = getProductPropertyStates(properties, depotServer, clients)

    extendedConfigDataBackend.host_createObjects(clients)
    extendedConfigDataBackend.host_createObjects(depotServer)
    extendedConfigDataBackend.product_createObjects(products)
    extendedConfigDataBackend.productProperty_createObjects(properties)
    extendedConfigDataBackend.productPropertyState_createObjects(pps)

    productPropertyState2 = pps[1]
    extendedConfigDataBackend.productPropertyState_deleteObjects(productPropertyState2)
    productPropertyStates = extendedConfigDataBackend.productPropertyState_getObjects()
    assert productPropertyState2 not in productPropertyStates


def testInsertProductPropertyState(extendedConfigDataBackend):
    client = OpsiClient(id='someclient.test.invalid')
    product = LocalbootProduct('p1', productVersion=1, packageVersion=1)
    productProp = BoolProductProperty(
        productId=product.id,
        productVersion=product.productVersion,
        packageVersion=product.packageVersion,
        propertyId="testtest",
        defaultValues=True,
    )
    pps = ProductPropertyState(
        productId=productProp.getProductId(),
        propertyId=productProp.getPropertyId(),
        objectId=client.id
    )

    extendedConfigDataBackend.host_createObjects(client)
    extendedConfigDataBackend.product_createObjects(product)
    extendedConfigDataBackend.productProperty_createObjects(productProp)
    extendedConfigDataBackend.productPropertyState_insertObject(pps)

    productPropertyStates = extendedConfigDataBackend.productPropertyState_getObjects()
    assert 1 == len(productPropertyStates)
    assert pps in productPropertyStates


def test_getProductDependenciesFromBackendSmallExample(extendedConfigDataBackend):
    prod1 = LocalbootProduct('bla', 1, 1)
    prod2 = LocalbootProduct('foo', 2, 2)
    prod3 = LocalbootProduct('zulu', 3, 3)

    dep1 = ProductDependency(
        productId=prod1.id,
        productVersion=prod1.productVersion,
        packageVersion=prod1.packageVersion,
        productAction='setup',
        requiredProductId=prod2.id,
        requiredProductVersion=prod2.productVersion,
        requiredPackageVersion=prod2.packageVersion,
        requiredAction='setup',
        requiredInstallationStatus=None,
        requirementType='before'
    )
    dep2 = ProductDependency(
        productId=prod1.id,
        productVersion=prod1.productVersion,
        packageVersion=prod1.packageVersion,
        productAction='setup',
        requiredProductId=prod3.id,
        requiredProductVersion=prod3.productVersion,
        requiredPackageVersion=prod3.packageVersion,
        requiredAction='setup',
        requiredInstallationStatus=None,
        requirementType='before'
    )

    extendedConfigDataBackend.product_createObjects([prod1, prod2, prod3])
    assert 0 == len(extendedConfigDataBackend.productDependency_getObjects())

    extendedConfigDataBackend.productDependency_createObjects([dep1, dep2])

    productDependencies = extendedConfigDataBackend.productDependency_getObjects()
    assert 2 == len(productDependencies)


def testGetProductDependenciesFromBackend(extendedConfigDataBackend):
    products = getProducts()
    productDependenciesOrig = list(getProductDepdencies(products))

    extendedConfigDataBackend.product_createObjects(products)
    extendedConfigDataBackend.productDependency_createObjects(productDependenciesOrig)

    productDependencies = extendedConfigDataBackend.productDependency_getObjects()
    assert len(productDependencies) == len(productDependenciesOrig)


def testUpdateProductDependencies(extendedConfigDataBackend):
    products = getProducts()
    productDependenciesOrig = getProductDepdencies(products)

    extendedConfigDataBackend.product_createObjects(products)
    extendedConfigDataBackend.productDependency_createObjects(productDependenciesOrig)

    productDependency2 = productDependenciesOrig[1]

    assert productDependency2.requiredProductVersion != "2.0"
    productDependency2.requiredProductVersion = "2.0"
    assert productDependency2.requirementType is not None
    productDependency2.requirementType = None

    extendedConfigDataBackend.productDependency_updateObject(productDependency2)
    productDependencies = extendedConfigDataBackend.productDependency_getObjects()

    assert len(productDependencies) == len(productDependenciesOrig)
    for productDependency in productDependencies:
        if productDependency.getIdent() == productDependency2.getIdent():
            assert productDependency.getRequiredProductVersion() == u"2.0"
            assert productDependency.getRequirementType() == 'after'


def testDeletingProductDependency(extendedConfigDataBackend):
    products = getProducts()
    productDependenciesOrig = getProductDepdencies(products)
    extendedConfigDataBackend.product_createObjects(products)
    extendedConfigDataBackend.productDependency_createObjects(productDependenciesOrig)

    productDependency2 = productDependenciesOrig[1]

    extendedConfigDataBackend.productDependency_deleteObjects(productDependency2)
    productDependencies = extendedConfigDataBackend.productDependency_getObjects()
    assert len(productDependencies) == len(productDependenciesOrig) - 1


def testNotCreatingDuplicateProductDependency(extendedConfigDataBackend):
    products = getProducts()
    productDependenciesOrig = getProductDepdencies(products)
    extendedConfigDataBackend.product_createObjects(products)

    extendedConfigDataBackend.productDependency_createObjects(productDependenciesOrig)
    extendedConfigDataBackend.productDependency_createObjects(productDependenciesOrig)
    productDependencies = extendedConfigDataBackend.productDependency_getObjects()

    assert len(productDependenciesOrig) == len(productDependencies)


def testLockingProducts(extendedConfigDataBackend):
    prod = LocalbootProduct('Ruhe', 1, 1)
    depotserver = getConfigServer()  # A configserver always is also a depot.
    pod = ProductOnDepot(
        productId=prod.id,
        productType=prod.getType(),
        productVersion=prod.productVersion,
        packageVersion=prod.packageVersion,
        depotId=depotserver.id,
        locked=False
    )

    extendedConfigDataBackend.host_createObjects(depotserver)
    extendedConfigDataBackend.product_createObjects(prod)
    extendedConfigDataBackend.productOnDepot_createObjects(pod)

    podFromBackend = extendedConfigDataBackend.productOnDepot_getObjects(productId=prod.id)[0]
    assert not podFromBackend.locked

    podFromBackend.locked = True
    extendedConfigDataBackend.productOnDepot_updateObjects(podFromBackend)

    podFromBackend = extendedConfigDataBackend.productOnDepot_getObjects(productId=prod.id)[0]
    assert podFromBackend.locked


def testGettingProductOnDepotsFromBackend(extendedConfigDataBackend):
    products = getProducts()
    configServer = getConfigServer()
    depots = getDepotServers()
    productsOnDepotOrig = getProductsOnDepot(products, configServer, depots)
    extendedConfigDataBackend.host_createObjects(configServer)
    extendedConfigDataBackend.host_createObjects(depots)
    extendedConfigDataBackend.product_createObjects(products)
    extendedConfigDataBackend.productOnDepot_createObjects(productsOnDepotOrig)

    productOnDepots = extendedConfigDataBackend.productOnDepot_getObjects(attributes=['productId'])
    assert len(productOnDepots) == len(productsOnDepotOrig)


def testDeletingProductOnDepot(extendedConfigDataBackend):
    products = getProducts()
    configServer = getConfigServer()
    depots = getDepotServers()
    productsOnDepotOrig = getProductsOnDepot(products, configServer, depots)
    extendedConfigDataBackend.host_createObjects(configServer)
    extendedConfigDataBackend.host_createObjects(depots)
    extendedConfigDataBackend.product_createObjects(products)
    extendedConfigDataBackend.productOnDepot_createObjects(productsOnDepotOrig)

    productOnDepot1 = productsOnDepotOrig[0]
    extendedConfigDataBackend.productOnDepot_deleteObjects(productOnDepot1)
    productOnDepots = extendedConfigDataBackend.productOnDepot_getObjects()
    assert len(productOnDepots) == len(productsOnDepotOrig) - 1


def testCreatingDuplicateProductsOnDepots(extendedConfigDataBackend):
    products = getProducts()
    configServer = getConfigServer()
    depots = getDepotServers()
    productsOnDepotOrig = getProductsOnDepot(products, configServer, depots)
    extendedConfigDataBackend.host_createObjects(configServer)
    extendedConfigDataBackend.host_createObjects(depots)
    extendedConfigDataBackend.product_createObjects(products)

    extendedConfigDataBackend.productOnDepot_createObjects(productsOnDepotOrig)
    extendedConfigDataBackend.productOnDepot_createObjects(productsOnDepotOrig)

    productOnDepots = extendedConfigDataBackend.productOnDepot_getObjects()
    assert len(productOnDepots) == len(productsOnDepotOrig)


def testNotManuallyUpdatingModificationTimeOnProductOnClient(extendedConfigDataBackend):
    backend = extendedConfigDataBackend

    clients = getClients()
    products = getLocalbootProducts()
    pocs = getProductsOnClients(products, clients)

    backend.host_createObjects(clients)
    backend.product_createObjects(products)
    backend.productOnClient_createObjects(pocs)

    productOnClient2 = pocs[1]

    modTime = '2010-01-01 05:55:55'
    productOnClient2.setModificationTime(modTime)
    backend.productOnClient_updateObject(productOnClient2)
    productOnClients = backend.productOnClient_getObjects(modificationTime='2010-01-01 05:55:55')
    assert not productOnClients
    productOnClients = backend.productOnClient_getObjects(modificationTime='2010-*')
    assert not productOnClients


def testGettingProductsOnClients(extendedConfigDataBackend):
    clients = getClients()
    products = getLocalbootProducts()
    pocs = getProductsOnClients(products, clients)

    extendedConfigDataBackend.host_createObjects(clients)
    extendedConfigDataBackend.product_createObjects(products)
    extendedConfigDataBackend.productOnClient_createObjects(pocs)

    productOnClients = extendedConfigDataBackend.productOnClient_getObjects()
    assert len(productOnClients) == len(pocs)

    for poc in pocs:
        assert poc in productOnClients


def testGettingProductOnClientWithFilter(extendedConfigDataBackend):
    products = getProducts()
    clients = getClients()
    pocs = getProductsOnClients(products, clients)

    extendedConfigDataBackend.host_createObjects(clients)
    extendedConfigDataBackend.product_createObjects(products)
    extendedConfigDataBackend.productOnClient_createObjects(pocs)

    client1 = clients[0]
    client1ProductOnClients = [productOnClient for productOnClient in pocs
                               if productOnClient.getClientId() == client1.id]

    productOnClients = extendedConfigDataBackend.productOnClient_getObjects(clientId=client1.getId())
    for productOnClient in productOnClients:
        assert productOnClient.getClientId() == client1.getId()

    assert client1ProductOnClients == productOnClients


def testGettingProductOnClientByClientAndProduct(extendedConfigDataBackend):
    products = getProducts()
    clients = getClients()
    pocs = getProductsOnClients(products, clients)

    extendedConfigDataBackend.host_createObjects(clients)
    extendedConfigDataBackend.product_createObjects(products)
    extendedConfigDataBackend.productOnClient_createObjects(pocs)

    client1 = clients[0]
    product2 = products[1]

    productOnClients = extendedConfigDataBackend.productOnClient_getObjects(clientId=client1.getId(), productId=product2.getId())
    assert 1 == len(productOnClients)
    poc = productOnClients[0]
    assert poc.getProductId() == product2.getId()
    assert poc.getClientId() == client1.getId()


def testGettingProductOnClientByClientAndProductType(extendedConfigDataBackend):
    backend = extendedConfigDataBackend

    clients = getClients()
    products = getLocalbootProducts()
    pocs = getProductsOnClients(products, clients)

    backend.host_createObjects(clients)
    backend.product_createObjects(products)
    backend.productOnClient_createObjects(pocs)

    productOnClient2 = pocs[1]

    productOnClients = backend.productOnClient_getObjects(
        productType=productOnClient2.productType,
        clientId=productOnClient2.clientId
    )
    assert len(productOnClients) >= 1
    assert productOnClient2 in productOnClients


def testUpdatingProductsOnClients(extendedConfigDataBackend):
    products = getProducts()
    clients = getClients()
    pocs = getProductsOnClients(products, clients)

    extendedConfigDataBackend.host_createObjects(clients)
    extendedConfigDataBackend.product_createObjects(products)
    extendedConfigDataBackend.productOnClient_createObjects(pocs)

    productOnClient2 = pocs[1]
    productOnClient2.setTargetConfiguration('forbidden')
    extendedConfigDataBackend.productOnClient_updateObject(productOnClient2)
    productOnClients = extendedConfigDataBackend.productOnClient_getObjects(targetConfiguration='forbidden')
    assert productOnClient2 in productOnClients

    productOnClient2.setInstallationStatus('unknown')
    extendedConfigDataBackend.productOnClient_updateObject(productOnClient2)
    productOnClients = extendedConfigDataBackend.productOnClient_getObjects(installationStatus='unknown')
    assert len(productOnClients) == 1

    productOnClient2.setActionRequest('custom')
    extendedConfigDataBackend.productOnClient_updateObject(productOnClient2)
    productOnClients = extendedConfigDataBackend.productOnClient_getObjects(actionRequest='custom')
    assert len(productOnClients) == 1
    assert productOnClients[0] == productOnClient2

    productOnClient2.setLastAction('once')
    extendedConfigDataBackend.productOnClient_updateObject(productOnClient2)
    productOnClients = extendedConfigDataBackend.productOnClient_getObjects(lastAction='once')
    assert len(productOnClients) == 1
    assert productOnClients[0].clientId == productOnClient2.clientId

    productOnClient2.setActionProgress('aUniqueProgress')
    extendedConfigDataBackend.productOnClient_updateObject(productOnClient2)
    productOnClients = extendedConfigDataBackend.productOnClient_getObjects(actionProgress='aUniqueProgress')
    assert len(productOnClients) == 1
    assert productOnClients[0].clientId == productOnClient2.clientId

    productOnClient2.setActionResult('failed')
    extendedConfigDataBackend.productOnClient_updateObject(productOnClient2)
    productOnClients = extendedConfigDataBackend.productOnClient_getObjects(actionResult='failed')
    assert len(productOnClients) == 1
    assert productOnClients[0].clientId == productOnClient2.clientId


def testDeletingProductOnClient(extendedConfigDataBackend):
    products = getProducts()
    clients = getClients()
    pocs = getProductsOnClients(products, clients)

    extendedConfigDataBackend.host_createObjects(clients)
    extendedConfigDataBackend.product_createObjects(products)
    extendedConfigDataBackend.productOnClient_createObjects(pocs)

    productOnClient2 = pocs[1]
    extendedConfigDataBackend.productOnClient_deleteObjects(productOnClient2)
    productOnClients = extendedConfigDataBackend.productOnClient_getObjects()

    assert len(pocs) - 1 == len(productOnClients)
    assert productOnClient2 not in productOnClients


def testProductOnClientDependencies(extendedConfigDataBackend):
    backend = extendedConfigDataBackend

    clients = getClients()
    products = getLocalbootProducts()
    pocs = getProductsOnClients(products, clients)

    backend.host_createObjects(clients)
    backend.product_createObjects(products)
    backend.productOnClient_createObjects(pocs)

    # TODO

    # depotserver1: client1, client2, client3, client4
    # depotserver2: client5, client6, client7

    # depotserver1: product6_1.0-1, product7_1.0-1, product9_1.0-1
    # depotserver2: product6_1.0-1, product7_1.0-2, product9_1.0-1

    # product6_1.0-1: setup requires product7_1.0-1
    # product7_1.0-1: setup requires product9

    backend.productOnClient_create(
        productId='product6',
        productType='LocalbootProduct',
        clientId='client1.test.invalid',
        installationStatus='not_installed',
        actionRequest='setup')

    backend.productOnClient_delete(
        productId='product7',
        clientId='client1.test.invalid')

    backend.productOnClient_delete(
        productId='product9',
        clientId='client1.test.invalid')

    productOnClients = backend.productOnClient_getObjects(
        clientId='client1.test.invalid')
    setup = [productOnClient.productId for productOnClient in productOnClients if productOnClient.actionRequest == 'setup']
    assert 'product6' in setup
    assert 'product7' not in setup
    assert 'product9' not in setup

    productOnClients = backend.productOnClient_getObjects(
        clientId='client1.test.invalid', productId=['product6', 'product7'])
    for productOnClient in productOnClients:
        print(u"Got productOnClient: %s" % productOnClient)
        assert productOnClient.productId in ('product6', 'product7')

    productOnClients = backend.productOnClient_getObjects(
        clientId='client1.test.invalid', productId=['*6*'])
    for productOnClient in productOnClients:
        print(u"Got productOnClient: %s" % productOnClient)
        assert productOnClient.productId == 'product6'

    backend.productOnClient_create(
        productId='product6',
        productType='LocalbootProduct',
        clientId='client5.test.invalid',
        installationStatus='not_installed',
        actionRequest='setup')

    backend.productOnClient_delete(
        productId='product7',
        clientId='client5.test.invalid')

    backend.productOnClient_delete(
        productId='product9',
        clientId='client5.test.invalid')

    productOnClients = backend.productOnClient_getObjects(
        clientId='client5.test.invalid')
    setup = [productOnClient.productId for productOnClient in productOnClients if productOnClient.actionRequest == 'setup']
    assert 'product7' not in setup
    assert 'product9' not in setup


def test_processProductOnClientSequence(extendedConfigDataBackend):
    """
    Checking that the backend is able to compute the sequences of clients.

    The basic constraints of products is the following:
    * setup of product2 requires product3 setup before
    * setup of product2 requires product4 installed before
    * setup of product4 requires product5 installed before

    This should result into the following sequence:
    * product3 (setup)
    * product5 (setup)
    * product4 (setup)
    * product2 (setup)
    """
    backend = extendedConfigDataBackend

    clients = getClients()
    client1 = clients[0]

    depot = OpsiDepotserver(id='depotserver1.some.test')

    backend.host_createObjects([client1, depot])

    clientConfigDepotId = UnicodeConfig(
        id=u'clientconfig.depot.id',
        description=u'Depotserver to use',
        possibleValues=[],
        defaultValues=[depot.id]
    )
    backend.config_createObjects(clientConfigDepotId)

    product2 = LocalbootProduct('two', 2, 2)
    product3 = LocalbootProduct('three', 3, 3)
    product4 = LocalbootProduct('four', 4, 4)
    product5 = LocalbootProduct('five', 5, 5)
    prods = [product2, product3, product4, product5]
    backend.product_createObjects(prods)

    for prod in prods:
        pod = ProductOnDepot(
            productId=prod.id,
            productType=prod.getType(),
            productVersion=prod.productVersion,
            packageVersion=prod.packageVersion,
            depotId=depot.getId(),
            locked=False
        )
        backend.productOnDepot_createObjects(pod)

    prodDependency1 = ProductDependency(
        productId=product2.id,
        productVersion=product2.productVersion,
        packageVersion=product2.packageVersion,
        productAction='setup',
        requiredProductId=product3.id,
        requiredAction='setup',
        requirementType='before'
    )

    prodDependency2 = ProductDependency(
        productId=product2.id,
        productVersion=product2.productVersion,
        packageVersion=product2.packageVersion,
        productAction='setup',
        requiredProductId=product4.id,
        requiredInstallationStatus='installed',
        requirementType='before'
    )

    prodDependency3 = ProductDependency(
        productId=product4.id,
        productVersion=product4.productVersion,
        packageVersion=product4.packageVersion,
        productAction='setup',
        requiredProductId=product5.id,
        requiredAction='setup',
        requiredInstallationStatus='installed',
        requirementType='before'
    )
    backend.productDependency_createObjects([prodDependency1, prodDependency2, prodDependency3])

    productOnClient1 = ProductOnClient(
        productId=product2.getId(),
        productType=product2.getType(),
        clientId=client1.getId(),
        installationStatus='not_installed',
        actionRequest='setup'
    )

    with temporaryBackendOptions(backend, processProductOnClientSequence=True, addDependentProductOnClients=True):
        backend.productOnClient_createObjects([productOnClient1])
        productOnClients = backend.productOnClient_getObjects(clientId=client1.id)

    undefined = -1
    posProduct2 = posProduct3 = posProduct4 = posProduct5 = undefined
    for productOnClient in productOnClients:
        if productOnClient.productId == product2.getId():
            posProduct2 = productOnClient.actionSequence
        elif productOnClient.productId == product3.getId():
            posProduct3 = productOnClient.actionSequence
        elif productOnClient.productId == product4.getId():
            posProduct4 = productOnClient.actionSequence
        elif productOnClient.productId == product5.getId():
            posProduct5 = productOnClient.actionSequence

    if any(pos == undefined for pos in (posProduct2, posProduct3, posProduct4, posProduct5)):
        print("Positions are: ")
        for poc in productOnClients:
            print("{0}: {1}".format(poc.productId, poc.actionSequence))

        raise Exception(u"Processing of product on client sequence failed")

    assert posProduct2 > posProduct3, u"Wrong sequence: product3 not before product2"
    assert posProduct2 > posProduct4, u"Wrong sequence: product4 not before product2"
    assert posProduct2 > posProduct5, u"Wrong sequence: product5 not before product2"
    assert posProduct4 > posProduct5, u"Wrong sequence: product5 not before product4"


def testGettingPxeConfigTemplate(backendManager):
    """
    Test getting a NetbootProduct and limiting the attributes to pxeConfigTemplate.
    """
    product = NetbootProduct(
        id='product1',
        productVersion='1.0',
        packageVersion=1,
        pxeConfigTemplate='special'
    )

    backendManager.product_insertObject(product)

    prodFromBackend = backendManager.product_getObjects(attributes=['id', 'pxeConfigTemplate'], id=product.id)
    assert len(prodFromBackend) == 1
    prodFromBackend = prodFromBackend[0]

    assert product.id == prodFromBackend.id
    assert product.productVersion == prodFromBackend.productVersion
    assert product.packageVersion == prodFromBackend.packageVersion
    assert product.pxeConfigTemplate == prodFromBackend.pxeConfigTemplate


def testGettingUserloginScript(backendManager):
    """
    Test getting a LocalbootProduct and limiting the attributes to userLoginScript.
    """
    product = LocalbootProduct(
        id='product1',
        productVersion='1.0',
        packageVersion=1,
        userLoginScript='iloveyou'
    )

    backendManager.product_insertObject(product)

    prodFromBackend = backendManager.product_getObjects(attributes=['id', 'userLoginScript'], id=product.id)
    assert len(prodFromBackend) == 1
    prodFromBackend = prodFromBackend[0]

    assert product.id == prodFromBackend.id
    assert product.productVersion == prodFromBackend.productVersion
    assert product.packageVersion == prodFromBackend.packageVersion
    assert product.userLoginScript == prodFromBackend.userLoginScript


def testVersionOnProduct():
    for product in getProducts():
        version = '{}-{}'.format(product.productVersion, product.packageVersion)
        assert version == product.version


def testVersionOnProductOnClients():
    clients = getClients()
    products = getLocalbootProducts()

    for poc in getProductsOnClients(products, clients):
        version = '{}-{}'.format(poc.productVersion, poc.packageVersion)
        assert version == poc.version


def testVersionOnProductOnDepots():
    products = getProducts()
    configServer = getConfigServer()
    depots = getDepotServers()

    for pod in getProductsOnDepot(products, configServer, depots):
        version = '{}-{}'.format(pod.productVersion, pod.packageVersion)
        assert version == pod.version


<<<<<<< HEAD
def testUpdatingProductPropertyHashes(extendedConfigDataBackend):
=======
def testUpdatingMultipleProductProperties(extendedConfigDataBackend):
>>>>>>> 1d261882
    backend = extendedConfigDataBackend

    prods = getProducts()
    prodPropertiesOrig = getProductProperties(prods)
    backend.product_createObjects(prods)
    backend.productProperty_createObjects(prodPropertiesOrig)

<<<<<<< HEAD
    ppFromBackend = backend.productProperty_getObjects()
    assert ppFromBackend
    ppFromBackend = [pp.toHash() for pp in ppFromBackend]
    for pp in ppFromBackend:
        pp['description'] = u"Das ist auch dein Zuhause!"

    backend.productProperty_updateObjects(ppFromBackend)

    for pp in backend.productProperty_getObjects():
        assert pp.getDescription() == u"Das ist auch dein Zuhause!"
=======
    properties = backend.productProperty_getObjects()
    assert len(prodPropertiesOrig) == len(properties)
    assert len(properties) > 1, "Want more properties for tests"

    for index, changedProperty in enumerate(properties):
        if isinstance(changedProperty, UnicodeProductProperty):
            # We can not change the status of editable on a
            # BoolProductProperty and therefore need to use a
            # UnicodeProductProperty for this test.
            break
    else:
        raise RuntimeError("No UnicodeProductProperty found!")

    newText = u'Eat my shorts!'
    changedProperty.setDescription(newText)
    changedProperty.setEditable(not changedProperty.getEditable())
    properties[index] == changedProperty
    backend.productProperty_updateObjects(properties)

    props = backend.productProperty_getObjects(
        productId=changedProperty.productId,
        productVersion=changedProperty.productVersion,
        packageVersion=changedProperty.packageVersion,
        propertyId=changedProperty.propertyId
    )
    assert len(props) == 1
    updatedProp = props[0]

    assert updatedProp.getDescription() == newText
    assert updatedProp.getEditable() == changedProperty.getEditable()
>>>>>>> 1d261882
<|MERGE_RESOLUTION|>--- conflicted
+++ resolved
@@ -1618,11 +1618,7 @@
         assert version == pod.version
 
 
-<<<<<<< HEAD
 def testUpdatingProductPropertyHashes(extendedConfigDataBackend):
-=======
-def testUpdatingMultipleProductProperties(extendedConfigDataBackend):
->>>>>>> 1d261882
     backend = extendedConfigDataBackend
 
     prods = getProducts()
@@ -1630,7 +1626,6 @@
     backend.product_createObjects(prods)
     backend.productProperty_createObjects(prodPropertiesOrig)
 
-<<<<<<< HEAD
     ppFromBackend = backend.productProperty_getObjects()
     assert ppFromBackend
     ppFromBackend = [pp.toHash() for pp in ppFromBackend]
@@ -1641,7 +1636,16 @@
 
     for pp in backend.productProperty_getObjects():
         assert pp.getDescription() == u"Das ist auch dein Zuhause!"
-=======
+
+
+def testUpdatingMultipleProductProperties(extendedConfigDataBackend):
+    backend = extendedConfigDataBackend
+
+    prods = getProducts()
+    prodPropertiesOrig = getProductProperties(prods)
+    backend.product_createObjects(prods)
+    backend.productProperty_createObjects(prodPropertiesOrig)
+
     properties = backend.productProperty_getObjects()
     assert len(prodPropertiesOrig) == len(properties)
     assert len(properties) > 1, "Want more properties for tests"
@@ -1671,5 +1675,4 @@
     updatedProp = props[0]
 
     assert updatedProp.getDescription() == newText
-    assert updatedProp.getEditable() == changedProperty.getEditable()
->>>>>>> 1d261882
+    assert updatedProp.getEditable() == changedProperty.getEditable()