# -*- coding: utf-8 -*-

# This file is part of python-opsi.
# Copyright (C) 2013-2017 uib GmbH <info@uib.de>

# This program is free software: you can redistribute it and/or modify
# it under the terms of the GNU Affero General Public License as
# published by the Free Software Foundation, either version 3 of the
# License, or (at your option) any later version.

# This program is distributed in the hope that it will be useful,
# but WITHOUT ANY WARRANTY; without even the implied warranty of
# MERCHANTABILITY or FITNESS FOR A PARTICULAR PURPOSE.  See the
# GNU Affero General Public License for more details.

# You should have received a copy of the GNU Affero General Public License
# along with this program.  If not, see <http://www.gnu.org/licenses/>.
"""
Testing functionality of OPSI.Util.

:author: Niko Wenselowski <n.wenselowski@uib.de>
:license: GNU Affero General Public License version 3
"""

from __future__ import absolute_import

import codecs
import random
import re
import os
import os.path
import shutil
from collections import defaultdict
from contextlib import contextmanager
from itertools import combinations_with_replacement

from OPSI.Object import ConfigState, LocalbootProduct, OpsiClient
from OPSI.Util import (blowfishDecrypt, blowfishEncrypt, chunk, compareVersions,
	decryptWithPrivateKeyFromPEMFile,
	encryptWithPublicKeyFromX509CertificatePEMFile, findFiles, formatFileSize,
	fromJson, generateOpsiHostKey, getfqdn, getGlobalConfig, ipAddressInNetwork,
	isRegularExpressionPattern, librsyncDeltaFile, librsyncSignature,
	librsyncPatchFile, md5sum, objectToBash, objectToBeautifiedText,
	objectToHtml, randomString, removeUnit, toJson)
from OPSI.Util import BlowfishError
from OPSI.Util.Task.Certificate import createCertificate

from .helpers import (fakeGlobalConf, patchAddress, patchEnvironmentVariables,
	workInTemporaryDirectory)

import pytest


@pytest.mark.parametrize("ip, network", [
	('10.10.1.1', '10.10.0.0/16'),
	('10.10.1.1', '10.10.0.0/23'),
	pytest.mark.xfail(('10.10.1.1', '10.10.0.0/24')),
	pytest.mark.xfail(('10.10.1.1', '10.10.0.0/25')),
])
def testNetworkWithSlashInNotation(ip, network):
	assert ipAddressInNetwork(ip, network)


def testIpAddressInNetworkWithEmptyNetworkMask():
	assert ipAddressInNetwork('10.10.1.1', '0.0.0.0/0')


def testIpAddressInNetworkWithFullNetmask():
	assert ipAddressInNetwork('10.10.1.1', '10.10.0.0/255.240.0.0')


class ProductFactory(object):
	productVersions = ('1.0', '2', 'xxx', '3.1', '4')
	packageVersions = ('1', '2', 'y', '3', '10', 11, 22)
	licenseRequirements = (None, True, False)
	setupScripts = ('setup.ins', None)
	updateScripts = ('update.ins', None)
	uninstallScripts = ('uninstall.ins', None)
	alwaysScripts = ('always.ins', None)
	onceScripts = ('once.ins', None)
	priorities = (-100, -90, -30, 0, 30, 40, 60, 99)
	descriptions = ['Test product', 'Some product', '--------', '', None]
	advices = ('Nothing', 'Be careful', '--------', '', None)

	@classmethod
	def generateLocalbootProduct(self, index=0):
		return LocalbootProduct(
			id='product{0}'.format(index),
			productVersion=random.choice(self.productVersions),
			packageVersion=random.choice(self.packageVersions),
			name='Product {0}'.format(index),
			licenseRequired=random.choice(self.licenseRequirements),
			setupScript=random.choice(self.setupScripts),
			uninstallScript=random.choice(self.uninstallScripts),
			updateScript=random.choice(self.updateScripts),
			alwaysScript=random.choice(self.alwaysScripts),
			onceScript=random.choice(self.onceScripts),
			priority=random.choice(self.priorities),
			description=random.choice(self.descriptions),
			advice=random.choice(self.advices),
			changelog=None,
			windowsSoftwareIds=None
		)


@pytest.mark.parametrize("objectCount", [128, 1024])
def testObjectToHtmlProcessesGenerators(objectCount):
	generator = (
		ProductFactory.generateLocalbootProduct(i)
		for i in range(objectCount)
	)

	text = objectToHtml(generator)

	assert text.lstrip().startswith('[')
	assert text.rstrip().endswith(']')


def testObjectToHtmlOutputIsAsExpected():
	product = LocalbootProduct(
		id='htmltestproduct',
		productVersion='3.1',
		packageVersion='1',
		name='Product HTML Test',
		licenseRequired=False,
		setupScript='setup.ins',
		uninstallScript='uninstall.ins',
		updateScript='update.ins',
		alwaysScript='always.ins',
		onceScript='once.ins',
		priority=0,
		description="asdf",
		advice="lolnope",
		changelog=None,
		windowsSoftwareIds=None
	)

	expected = u'{<div style="padding-left: 3em;"><font class="json_key">"onceScript"</font>: "once.ins",<br />\n<font class="json_key">"windowsSoftwareIds"</font>: null,<br />\n<font class="json_key">"description"</font>: "asdf",<br />\n<font class="json_key">"advice"</font>: "lolnope",<br />\n<font class="json_key">"alwaysScript"</font>: "always.ins",<br />\n<font class="json_key">"updateScript"</font>: "update.ins",<br />\n<font class="json_key">"productClassIds"</font>: null,<br />\n<font class="json_key">"id"</font>: "htmltestproduct",<br />\n<font class="json_key">"licenseRequired"</font>: false,<br />\n<font class="json_key">"ident"</font>: "htmltestproduct;3.1;1",<br />\n<font class="json_key">"name"</font>: "Product&nbsp;HTML&nbsp;Test",<br />\n<font class="json_key">"changelog"</font>: null,<br />\n<font class="json_key">"customScript"</font>: null,<br />\n<font class="json_key">"uninstallScript"</font>: "uninstall.ins",<br />\n<font class="json_key">"userLoginScript"</font>: null,<br />\n<font class="json_key">"priority"</font>: 0,<br />\n<font class="json_key">"productVersion"</font>: "3.1",<br />\n<font class="json_key">"packageVersion"</font>: "1",<br />\n<font class="json_key">"type"</font>: "LocalbootProduct",<br />\n<font class="json_key">"setupScript"</font>: "setup.ins"</div>}'
	assert expected == objectToHtml(product)


@pytest.mark.parametrize("objectCount", [1, 10240])
def testObjectToBeautifiedTextWorksWithGenerators(objectCount):
	generator = (
		ProductFactory.generateLocalbootProduct(i)
		for i in range(objectCount)
	)

	text = objectToBeautifiedText(generator)

	assert text.strip().startswith('[')
	assert text.strip().endswith(']')


@pytest.mark.parametrize("objectCount", [1, 10240])
def testObjectToBeautifiedTextGeneratesValidJSON(objectCount):
	objectsIn = [ProductFactory.generateLocalbootProduct(i) for i in range(objectCount)]
	text = objectToBeautifiedText(objectsIn)

	objects = fromJson(text)
	assert objectCount == len(objects)
	for obj in objects:
		assert isinstance(obj, LocalbootProduct)


def testCheckingOutput():
	product = LocalbootProduct(
		id='htmltestproduct',
		productVersion='3.1',
		packageVersion='1',
		name='Product HTML Test',
		licenseRequired=False,
		setupScript='setup.ins',
		uninstallScript='uninstall.ins',
		updateScript='update.ins',
		alwaysScript='always.ins',
		onceScript='once.ins',
		priority=0,
		description="asdf",
		advice="lolnope",
		changelog=None,
		windowsSoftwareIds=None
	)

	expected = u'[\n    {\n        "onceScript": "once.ins", \n        "windowsSoftwareIds": null, \n        "description": "asdf", \n        "advice": "lolnope", \n        "alwaysScript": "always.ins", \n        "updateScript": "update.ins", \n        "productClassIds": null, \n        "id": "htmltestproduct", \n        "licenseRequired": false, \n        "ident": "htmltestproduct;3.1;1", \n        "name": "Product HTML Test", \n        "changelog": null, \n        "customScript": null, \n        "uninstallScript": "uninstall.ins", \n        "userLoginScript": null, \n        "priority": 0, \n        "productVersion": "3.1", \n        "packageVersion": "1", \n        "type": "LocalbootProduct", \n        "setupScript": "setup.ins"\n    }, \n    {\n        "onceScript": "once.ins", \n        "windowsSoftwareIds": null, \n        "description": "asdf", \n        "advice": "lolnope", \n        "alwaysScript": "always.ins", \n        "updateScript": "update.ins", \n        "productClassIds": null, \n        "id": "htmltestproduct", \n        "licenseRequired": false, \n        "ident": "htmltestproduct;3.1;1", \n        "name": "Product HTML Test", \n        "changelog": null, \n        "customScript": null, \n        "uninstallScript": "uninstall.ins", \n        "userLoginScript": null, \n        "priority": 0, \n        "productVersion": "3.1", \n        "packageVersion": "1", \n        "type": "LocalbootProduct", \n        "setupScript": "setup.ins"\n    }\n]'

	assert expected == objectToBeautifiedText([product, product])


def testFormattingEmptyList():
	assert '[]' == objectToBeautifiedText([])


def testFormattingListOfEmptyLists():
	expected = '[\n    [], \n    []\n]'
	assert expected == objectToBeautifiedText([[], []])


def testFormattingEmptyDict():
	assert '{}' == objectToBeautifiedText({})


def testFormattingDefaultDict():
	normalDict = {u'lastStateChange': u'', u'actionRequest': u'none', u'productVersion': u'', u'productActionProgress': u'', u'packageVersion': u'', u'installationStatus': u'not_installed', u'productId': u'thunderbird'}
	defaultDict = defaultdict(lambda x: u'')

	for key, value in normalDict.items():
		defaultDict[key] = value

	normal = objectToBeautifiedText(normalDict)
	default = objectToBeautifiedText(defaultDict)

	assert normal == default


def testWorkingWithSet():
	# Exactly one product because set is unordered.
	obj = set([
		LocalbootProduct(
			id='htmltestproduct',
			productVersion='3.1',
			packageVersion='1',
			name='Product HTML Test',
			licenseRequired=False,
			setupScript='setup.ins',
			uninstallScript='uninstall.ins',
			updateScript='update.ins',
			alwaysScript='always.ins',
			onceScript='once.ins',
			priority=0,
			description="asdf",
			advice="lolnope",
			changelog=None,
			windowsSoftwareIds=None
		)
	])

	expected = u'[\n    {\n        "onceScript": "once.ins", \n        "windowsSoftwareIds": null, \n        "description": "asdf", \n        "advice": "lolnope", \n        "alwaysScript": "always.ins", \n        "updateScript": "update.ins", \n        "productClassIds": null, \n        "id": "htmltestproduct", \n        "licenseRequired": false, \n        "ident": "htmltestproduct;3.1;1", \n        "name": "Product HTML Test", \n        "changelog": null, \n        "customScript": null, \n        "uninstallScript": "uninstall.ins", \n        "userLoginScript": null, \n        "priority": 0, \n        "productVersion": "3.1", \n        "packageVersion": "1", \n        "type": "LocalbootProduct", \n        "setupScript": "setup.ins"\n    }\n]'

	assert expected == objectToBeautifiedText(obj)


def testRandomStringBuildsStringOutOfGivenCharacters():
	assert 5*'a' == randomString(5, characters='a')


@pytest.mark.parametrize("length", [10, 1, 0])
def testRandomStringHasExpectedLength(length):
	result = randomString(length)
	assert length == len(result)
	assert length == len(result.strip())


@pytest.mark.parametrize("kwargs", [{}, {"forcePython": True}])
def testGenerateOpsiHostKeyIs32CharsLong(kwargs):
	assert 32 == len(generateOpsiHostKey(kwargs))


@pytest.mark.parametrize("testInput, expected", [
	(123, '123'),
	(1234, '1K'),
	(1234567, '1M'),
	(314572800, '300M'),
	(1234567890, '1G'),
	(1234567890000, '1T'),
])
def testFormatFileSize(testInput, expected):
	assert expected == formatFileSize(testInput)


<<<<<<< HEAD
@pytest.fixture(
	params=[
		(os.path.join(os.path.dirname(__file__), 'testdata', 'util', 'dhcpd', 'dhcpd_1.conf'), '5f345ca76574c528903c1022b05acb4c'),
	],
	ids=['dhcpd_1.conf']
)
def fileAndHash(request):
	yield request.param


def testCreatingMd5sum(fileAndHash):
	testFile, expectedHash = fileAndHash
	assert expectedHash == md5sum(testFile)


def testChunkingList():
	base = list(range(10))

	chunks = chunk(base, size=3)
	assert (0, 1, 2) == next(chunks)
	assert (3, 4, 5) == next(chunks)
	assert (6, 7, 8) == next(chunks)
	assert (9, ) == next(chunks)

	with pytest.raises(StopIteration):
		next(chunks)


def testChunkingGenerator():
	def gen():
		yield 0
		yield 1
		yield 2
		yield 3
		yield 4
		yield 5
		yield 6
		yield 7
		yield 8
		yield 9

	chunks = chunk(gen(), size=3)
	assert (0, 1, 2) == next(chunks)
	assert (3, 4, 5) == next(chunks)
	assert (6, 7, 8) == next(chunks)
	assert (9, ) == next(chunks)
	with pytest.raises(StopIteration):
		next(chunks)


def testChunkingGeneratorWithDifferentSize():
	def gen():
		yield 0
		yield 1
		yield 2
		yield 3
		yield 4
		yield 5
		yield 6
		yield 7
		yield 8
		yield 9

	chunks = chunk(gen(), size=5)
	assert (0, 1, 2, 3, 4) == next(chunks)
	assert (5, 6, 7, 8, 9) == next(chunks)
	with pytest.raises(StopIteration):
		next(chunks)


@pytest.fixture
def librsyncTestfile():
	return os.path.join(
		os.path.dirname(__file__),
		'testdata', 'util', 'syncFiles', 'librsyncSignature.txt'
	)


def testLibrsyncSignatureBase64Encoded(librsyncTestfile):
	assert 'cnMBNgAACAAAAAAI/6410IBmvH1GKbBN\n' == librsyncSignature(librsyncTestfile)


def testLibrsyncSignatureCreation(librsyncTestfile):
	signature = librsyncSignature(librsyncTestfile, base64Encoded=False)
	assert 'rs\x016\x00\x00\x08\x00\x00\x00\x00\x08\xff\xae5\xd0\x80f\xbc}F)\xb0M' == signature


def testLibrsyncDeltaFileCreation(librsyncTestfile, tempDir):
	signature = librsyncSignature(librsyncTestfile, base64Encoded=False)
	deltafile = os.path.join(tempDir, 'delta')

	librsyncDeltaFile(librsyncTestfile, signature.strip(), deltafile)
	assert os.path.exists(deltafile), "No delta file was created"

	expectedDelta = 'rs\x026F\x00\x04\x8a\x00'
	with open(deltafile, "r") as f:
		assert expectedDelta == f.read()


def testLibrsyncPatchFileDoesNotAlterIfUnneeded(librsyncTestfile, tempDir):
	baseFile = librsyncTestfile
	signature = librsyncSignature(baseFile, False)

	deltaFile = os.path.join(tempDir, 'base.delta')
	librsyncDeltaFile(baseFile, signature, deltaFile)

	assert os.path.exists(deltaFile)
	expectedDelta = "rs\x026F\x00\x04\x8a\x00"
	with open(deltaFile, "rb") as f:
		assert expectedDelta == f.read()

	newFile = os.path.join(tempDir, 'newFile.txt')
	librsyncPatchFile(baseFile, deltaFile, newFile)
	assert os.path.exists(newFile)

	with open(newFile, "r") as newF:
		with open(baseFile, "r") as baseF:
			assert baseF.readlines() == newF.readlines()


def testLibrsyncPatchFileCreatesNewFileBasedOnDelta(librsyncTestfile, tempDir):
	baseFile = librsyncTestfile
	signature = librsyncSignature(baseFile, False)

	newFile = os.path.join(tempDir, 'oldnew.txt')
	shutil.copy(baseFile, newFile)

	additionalText = u"Und diese Zeile hier macht den Unterschied."

	with codecs.open(newFile, 'a', 'utf-8') as nf:
		nf.write("\n\n{0}\n".format(additionalText))

	deltaFileForNewFile = os.path.join(tempDir, 'newDelta.delta')
	librsyncDeltaFile(newFile, signature, deltaFileForNewFile)
	expectedDelta = (
		'rs\x026B\x04\xb8Die NASA konnte wieder ein Funksignal der '
		'Sonde New Horizons empfangen. Damit scheint sicher, dass '
		'das Man\xc3\xb6ver ein Erfolg war und nun jede Menge Daten '
		'zu erwarten sind. Bis die alle auf der Erde sind, wird es '
		'aber dauern.\n\nDie NASA feiert eine "historische Nacht": '
		'Die Sonde New Horizons ist am Zwergplaneten Pluto '
		'vorbeigeflogen und hat kurz vor drei Uhr MESZ wieder Kontakt '
		'mit der Erde aufgenommen. Jubel, rotwei\xc3\x9fblaue '
		'F\xc3\xa4hnchen und stehende Ovationen pr\xc3\xa4gten die '
		'Stimmung im John Hopkins Labor in Maryland. Digital stellten '
		'sich prominente Gratulanten ein, von Stephen Hawking mit '
		'einer Videobotschaft bis zu US-Pr\xc3\xa4sident Barack Obama '
		'per Twitter.\n\n"Hallo Welt"\n\nDas erste Funksignal New '
		'Horizons nach dem Vorbeiflug am Pluto brachte noch keine '
		'wissenschaftlichen Ergebnisse oder neue Fotos, sondern '
		'Telemetriedaten der Sonde selbst. Das war so geplant. '
		'Aus diesen Informationen geht hervor, dass es New Horizons '
		'gut geht, dass sie ihren Kurs h\xc3\xa4lt und die '
		'vorausberechnete Menge an Speichersektoren belegt ist. '
		'Daraus schlie\xc3\x9fen die Verantwortlichen der NASA, dass '
		'auch tats\xc3\xa4chlich wissenschaftliche Informationen im '
		'geplanten Ausma\xc3\x9f gesammelt wurden.\n\nUnd diese Zeile '
		'hier macht den Unterschied.\n\x00')

	with open(deltaFileForNewFile, "rb") as f:
		assert expectedDelta == f.read()

	fileBasedOnDelta = os.path.join(tempDir, 'newnew.txt')
	librsyncPatchFile(baseFile, deltaFileForNewFile, fileBasedOnDelta)
	with open(newFile, "r") as newF:
		with open(fileBasedOnDelta, "r") as newF2:
			assert newF.readlines() == newF2.readlines()

	with codecs.open(fileBasedOnDelta, "r", 'utf-8') as newF2:
		assert any(additionalText in line for line in newF2)
=======
@pytest.mark.parametrize("testFile, expectedHash", [
    (os.path.join(os.path.dirname(__file__), 'testdata', 'util', 'dhcpd', 'dhcpd_1.conf'), '5f345ca76574c528903c1022b05acb4c'),
    (os.path.join(os.path.dirname(__file__), 'testdata', 'util', 'dhcpd', 'link_to_dhcpd1_1.conf'), '5f345ca76574c528903c1022b05acb4c'),
])
def testCreatingMd5sum(testFile, expectedHash):
    assert expectedHash == md5sum(testFile)


class ChunkingTestCase(unittest.TestCase):
    def testChunkingList(self):
        base = list(range(10))

        chunks = chunk(base, size=3)
        self.assertEquals((0, 1, 2), next(chunks))
        self.assertEquals((3, 4, 5), next(chunks))
        self.assertEquals((6, 7, 8), next(chunks))
        self.assertEquals((9, ), next(chunks))
        self.assertRaises(StopIteration, next, chunks)

    def testChunkingGenerator(self):
        def gen():
            yield 0
            yield 1
            yield 2
            yield 3
            yield 4
            yield 5
            yield 6
            yield 7
            yield 8
            yield 9

        chunks = chunk(gen(), size=3)
        self.assertEquals((0, 1, 2), next(chunks))
        self.assertEquals((3, 4, 5), next(chunks))
        self.assertEquals((6, 7, 8), next(chunks))
        self.assertEquals((9, ), next(chunks))
        self.assertRaises(StopIteration, next, chunks)

    def testChunkingGeneratorWithDifferentSize(self):
        def gen():
            yield 0
            yield 1
            yield 2
            yield 3
            yield 4
            yield 5
            yield 6
            yield 7
            yield 8
            yield 9

        chunks = chunk(gen(), size=5)
        self.assertEquals((0, 1, 2, 3, 4), next(chunks))
        self.assertEquals((5, 6, 7, 8, 9), next(chunks))
        self.assertRaises(StopIteration, next, chunks)


class LibrsyncTestCase(unittest.TestCase):

    def testLibrsyncSignatureBase64Encoded(self):
        testFile = os.path.join(
            os.path.dirname(__file__),
            'testdata', 'util', 'syncFiles', 'librsyncSignature.txt'
        )
        self.assertEqual('cnMBNgAACAAAAAAI/6410IBmvH1GKbBN\n', librsyncSignature(testFile))

    def testLibrsyncSignature(self):
        testFile = os.path.join(
            os.path.dirname(__file__),
            'testdata', 'util', 'syncFiles', 'librsyncSignature.txt'
        )
        signature = librsyncSignature(testFile, base64Encoded=False)
        self.assertEqual('rs\x016\x00\x00\x08\x00\x00\x00\x00\x08\xff\xae5\xd0\x80f\xbc}F)\xb0M', signature)

    def testLibrsyncDeltaFile(self):
        testFile = os.path.join(
            os.path.dirname(__file__),
            'testdata', 'util', 'syncFiles', 'librsyncSignature.txt'
        )

        signature = librsyncSignature(testFile, base64Encoded=False)

        with workInTemporaryDirectory() as tempDir:
            deltafile = os.path.join(tempDir, 'delta')

            librsyncDeltaFile(testFile, signature.strip(), deltafile)
            self.assertTrue(os.path.exists(deltafile), "No delta file was created")

            expectedDelta = 'rs\x026F\x00\x04\x8a\x00'
            with open(deltafile, "r") as f:
                self.assertEqual(expectedDelta, f.read())

    def testLibrsyncPatchFileDoesNotAlterIfUnneeded(self):
        baseFile = os.path.join(
            os.path.dirname(__file__),
            'testdata', 'util', 'syncFiles', 'librsyncSignature.txt'
        )

        signature = librsyncSignature(baseFile, False)

        with workInTemporaryDirectory() as tempDir:
            deltaFile = os.path.join(tempDir, 'base.delta')
            librsyncDeltaFile(baseFile, signature, deltaFile)

            self.assertTrue(os.path.exists(deltaFile))
            expectedDelta = "rs\x026F\x00\x04\x8a\x00"
            with open(deltaFile, "rb") as f:
                self.assertEqual(expectedDelta, f.read())

            newFile = os.path.join(tempDir, 'newFile.txt')
            librsyncPatchFile(baseFile, deltaFile, newFile)
            self.assertTrue(os.path.exists(newFile))

            with open(newFile, "r") as newF:
                with open(baseFile, "r") as baseF:
                    self.assertEqual(baseF.readlines(), newF.readlines())

    def testLibrsyncPatchFileCreatesNewFileBasedOnDelta(self):
        baseFile = os.path.join(
            os.path.dirname(__file__),
            'testdata', 'util', 'syncFiles', 'librsyncSignature.txt'
        )

        signature = librsyncSignature(baseFile, False)

        with workInTemporaryDirectory() as tempDir:
            newFile = os.path.join(tempDir, 'oldnew.txt')
            shutil.copy(baseFile, newFile)

            additionalText = u"Und diese Zeile hier macht den Unterschied."

            with codecs.open(newFile, 'a', 'utf-8') as nf:
                nf.write("\n\n{0}\n".format(additionalText))

            deltaFileForNewFile = os.path.join(tempDir, 'newDelta.delta')
            librsyncDeltaFile(newFile, signature, deltaFileForNewFile)
            expectedDelta = (
                'rs\x026B\x04\xb8Die NASA konnte wieder ein Funksignal der '
                'Sonde New Horizons empfangen. Damit scheint sicher, dass '
                'das Man\xc3\xb6ver ein Erfolg war und nun jede Menge Daten '
                'zu erwarten sind. Bis die alle auf der Erde sind, wird es '
                'aber dauern.\n\nDie NASA feiert eine "historische Nacht": '
                'Die Sonde New Horizons ist am Zwergplaneten Pluto '
                'vorbeigeflogen und hat kurz vor drei Uhr MESZ wieder Kontakt '
                'mit der Erde aufgenommen. Jubel, rotwei\xc3\x9fblaue '
                'F\xc3\xa4hnchen und stehende Ovationen pr\xc3\xa4gten die '
                'Stimmung im John Hopkins Labor in Maryland. Digital stellten '
                'sich prominente Gratulanten ein, von Stephen Hawking mit '
                'einer Videobotschaft bis zu US-Pr\xc3\xa4sident Barack Obama '
                'per Twitter.\n\n"Hallo Welt"\n\nDas erste Funksignal New '
                'Horizons nach dem Vorbeiflug am Pluto brachte noch keine '
                'wissenschaftlichen Ergebnisse oder neue Fotos, sondern '
                'Telemetriedaten der Sonde selbst. Das war so geplant. '
                'Aus diesen Informationen geht hervor, dass es New Horizons '
                'gut geht, dass sie ihren Kurs h\xc3\xa4lt und die '
                'vorausberechnete Menge an Speichersektoren belegt ist. '
                'Daraus schlie\xc3\x9fen die Verantwortlichen der NASA, dass '
                'auch tats\xc3\xa4chlich wissenschaftliche Informationen im '
                'geplanten Ausma\xc3\x9f gesammelt wurden.\n\nUnd diese Zeile '
                'hier macht den Unterschied.\n\x00')

            with open(deltaFileForNewFile, "rb") as f:
                self.assertEqual(expectedDelta, f.read())

            fileBasedOnDelta = os.path.join(tempDir, 'newnew.txt')
            librsyncPatchFile(baseFile, deltaFileForNewFile, fileBasedOnDelta)
            with open(newFile, "r") as newF:
                with open(fileBasedOnDelta, "r") as newF2:
                    self.assertEqual(newF.readlines(), newF2.readlines())

            with codecs.open(fileBasedOnDelta, "r", 'utf-8') as newF2:
                for line in newF2:
                    if additionalText in line:
                        break
                else:
                    self.fail("Missing additional text in new file.")
>>>>>>> 1f616ad3


@pytest.mark.parametrize("old, delta, new", list(combinations_with_replacement(('foo', 'bar'), 3)))
def testLibrsyncPatchFileAvoidsPatchingSameFile(old, delta, new):
	with pytest.raises(ValueError):
		librsyncPatchFile(old, delta, new)


def testComparingVersionsOfSameSize():
	assert compareVersions('1.0', '<', '2.0')


@pytest.mark.parametrize("v1, operator, v2", [
	('1.0', '', '1.0'),
	pytest.mark.xfail(('1', '', '2')),
])
def testComparingWithoutGivingOperatorDefaultsToEqual(v1, operator, v2):
	assert compareVersions(v1, operator, v2)


def testComparingWithOneEqualitySignWork():
	assert compareVersions('1.0', '=', '1.0')


@pytest.mark.parametrize("operator", ['asdf', '+-', '<>', '!='])
def testUsingUnknownOperatorFails(operator):
	with pytest.raises(Exception):
		compareVersions('1', operator, '2')


@pytest.mark.parametrize("v1, operator, v2", [
	('1.0~20131212', '<', '2.0~20120101'),
	('1.0~20131212', '==', '1.0~20120101'),
])
def testIgnoringVersionsWithWaveInThem(v1, operator, v2):
	assert compareVersions(v1, operator, v2)


@pytest.mark.parametrize("v1, operator, v2", [
	('abc-1.2.3-4', '==', '1.2.3-4'),
	('1.2.3-4', '==', 'abc-1.2.3-4')
])
def testUsingInvalidVersionStringsFails(v1, operator, v2):
	with pytest.raises(Exception):
		compareVersions(v1, operator, v2)


@pytest.mark.parametrize("v1, operator, v2", [
	('1.0.a', '<', '1.0.b'),
	('a.b', '>', 'a.a'),
])
def testComparingWorksWithLettersInVersionString(v1, operator, v2):
	assert compareVersions(v1, operator, v2)


@pytest.mark.parametrize("v1, operator, v2", [
	('1.1.0.1', '>', '1.1'),
	('1.1', '<', '1.1.0.1'),
])
def testComparisonsWithDifferntDepthsAreMadeTheSameDepth(v1, operator, v2):
	assert compareVersions(v1, operator, v2)


@pytest.mark.parametrize("v1, operator, v2", [
	('1-2', '<', '1-3'),
	('1-2.0', '<', '1-2.1')
])
def testPackageVersionsAreComparedAswell(v1, operator, v2):
	assert compareVersions(v1, operator, v2)


@pytest.fixture
def globalConfigTestFile():
	return os.path.join(
		os.path.dirname(__file__), 'testdata', 'util', 'fake_global.conf'
	)


def testGlobalConfigCommentsInFileAreIgnored(globalConfigTestFile):
	assert "no" == getGlobalConfig('comment', globalConfigTestFile)


def testGlobalConfigLinesNeedAssignments(globalConfigTestFile):
	assert getGlobalConfig('this', globalConfigTestFile) is None


def testGlobalConfigFileReadingValues(globalConfigTestFile):
	assert "value" == getGlobalConfig('keyword', globalConfigTestFile)
	assert "this works too" == getGlobalConfig('value with spaces', globalConfigTestFile)
	assert "we even can include a = and it works" == getGlobalConfig('advanced value', globalConfigTestFile)


def testGetGlobalConfigExitsGracefullyIfFileIsMissing(globalConfigTestFile):
	assert getGlobalConfig('dontCare', 'nonexistingFile') is None


@pytest.mark.parametrize("value", [
	re.compile("ABC"),
	pytest.mark.xfail("no pattern"),
	pytest.mark.xfail("SRE_Pattern"),
])
def testIfObjectIsRegExObject(value):
	assert isRegularExpressionPattern(value)


@pytest.mark.parametrize("value, expected", [
	(2, 2),
	('2', 2),
])
def testRemoveUnitDoesNotFailWithoutUnit(value, expected):
	assert expected == removeUnit(value)


@pytest.mark.parametrize("value, expected", [
	('2MB', 2097152),  # 2048 * 1024
	('2.4MB', 2516582.4),  # (2048 * 1.2) * 1024),
	('3GB', 3221225472),
	('4Kb', 4096),
])
def testRemovingUnitFromValue(value, expected):
		assert expected == removeUnit(value)


def testGettingFQDN():
	fqdn = "opsi.fqdntestcase.invalid"

	with patchAddress(fqdn=fqdn):
		assert fqdn == getfqdn()


def testGettingFQDNFromGlobalConfig():
	with patchAddress(fqdn="nomatch.opsi.invalid"):
		fqdn = "opsi.test.invalid"
		with fakeGlobalConf(fqdn=fqdn) as configPath:
			assert fqdn == getfqdn(conf=configPath)


def testGettingFQDNIfConfigMissing():
	fqdn = "opsi.fqdntestcase.invalid"

	configFilePath = randomString(32)
	while os.path.exists(configFilePath):
		configFilePath = randomString(32)

	with patchAddress(fqdn=fqdn):
		assert fqdn == getfqdn(conf=configFilePath)


def testGettingFQDNIfConfigFileEmpty(tempDir):
	fqdn = "opsi.fqdntestcase.invalid"
	with patchAddress(fqdn=fqdn):
		confPath = os.path.join(tempDir, randomString(8))
		with open(confPath, 'w'):
			pass

		assert fqdn == getfqdn(conf=confPath)


def testGettingFQDNFromEnvironment():
	fqdn = "opsi.fqdntestcase.invalid"
	with patchAddress(fqdn="nomatch.uib.local"):
		with patchEnvironmentVariables(OPSI_HOSTNAME=fqdn):
			assert fqdn == getfqdn()


def testGetFQDNByIPAddress():
	fqdn = "opsi.fqdntestcase.invalid"
	address = '127.0.0.1'

	with patchAddress(fqdn=fqdn, address=address):
		assert fqdn == getfqdn(name=address)


def testSerialisingSet():
	inputSet = set([u'opsi-client-agent', u'mshotfix', u'firefox'])
	output = toJson(inputSet)

	assert set(fromJson(output)) == inputSet


def testSerialisingList():
	inputValues = ['a', 'b', 'c', 4, 5]
	output = toJson(inputValues)

	assert inputValues == fromJson(output)
	assert u'["a", "b", "c", 4, 5]' == output


def testSerialisingListWithFLoat():
	inputValues = ['a', 'b', 'c', 4, 5.6]
	output = toJson(inputValues)

	assert inputValues == fromJson(output)
	assert u'["a", "b", "c", 4, 5.6]' == output


def testSerialisingListInList():
	inputValues = ['a', 'b', 'c', [4, 5, ['f']]]
	assert u'["a", "b", "c", [4, 5, ["f"]]]' == toJson(inputValues)


def testSerialisingListInListWithFloat():
	inputValues = ['a', 'b', 'c', [4, 5.6, ['f']]]
	assert u'["a", "b", "c", [4, 5.6, ["f"]]]' == toJson(inputValues)


def testSerialisingSetInList():
	inputValues = ['a', 'b', set('c'), 4, 5]
	assert u'["a", "b", ["c"], 4, 5]' == toJson(inputValues)


def testSerialisingSetInListWithFloat():
	inputValues = ['a', 'b', set('c'), 4, 5.6]
	assert u'["a", "b", ["c"], 4, 5.6]' == toJson(inputValues)


def testSerialisingDictsInList():
	inputValues = [
		{'a': 'b', 'c': 1},
		{'a': 'b', 'c': 1},
	]
	output = toJson(inputValues)

	assert u'[{"a": "b", "c": 1}, {"a": "b", "c": 1}]' == output


def testSerialisingDictsInListWithFloat():
	inputValues = [
		{'a': 'b', 'c': 1, 'e': 2.3},
		{'g': 'h', 'i': 4, 'k': 5.6},
	]
	output = toJson(inputValues)

	assert u'[{"a": "b", "c": 1, "e": 2.3}, {"i": 4, "k": 5.6, "g": "h"}]' == output


def testSerialisingDict():
	inputValues = {'a': 'b', 'c': 1, 'e': 2}
	assert u'{"a": "b", "c": 1, "e": 2}' == toJson(inputValues)
	assert inputValues == fromJson(toJson(inputValues))

	inputValues = {'a': 'b', 'c': 1, 'e': 2.3}
	assert u'{"a": "b", "c": 1, "e": 2.3}' == toJson(inputValues)


def testUnserialisableThingsFail():
	class Foo(object):
		pass

	with pytest.raises(TypeError):
		toJson(Foo())


def testDeserialisationWithObjectCreation():
	json = """[
	{
	"ident" : "baert.niko.uib.local",
	"description" : "",
	"created" : "2014-08-29 10:41:27",
	"inventoryNumber" : "loel",
	"ipAddress" : null,
	"notes" : "",
	"oneTimePassword" : null,
	"lastSeen" : "2014-08-29 10:41:27",
	"hardwareAddress" : null,
	"opsiHostKey" : "7dc2b49c20d545bdbfad9a326380cea3",
	"type" : "OpsiClient",
	"id" : "baert.niko.uib.local"
	}
]"""

	result = fromJson(json, preventObjectCreation=False)

	assert isinstance(result, list)
	assert 1 == len(result)

	obj = result[0]
	assert isinstance(obj, OpsiClient)


def testDeserialisationWithoutObjectCreation():
	json = """[
	{
	"ident" : "baert.niko.uib.local",
	"description" : "",
	"created" : "2014-08-29 10:41:27",
	"inventoryNumber" : "loel",
	"ipAddress" : null,
	"notes" : "",
	"oneTimePassword" : null,
	"lastSeen" : "2014-08-29 10:41:27",
	"hardwareAddress" : null,
	"opsiHostKey" : "7dc2b49c20d545bdbfad9a326380cea3",
	"type" : "OpsiClient",
	"id" : "baert.niko.uib.local"
	}
]"""

	result = fromJson(json, preventObjectCreation=True)

	assert isinstance(result, list)
	assert 1 == len(result)

	obj = result[0]
	assert isinstance(obj, dict)
	assert 'ident' in obj


def testDeserialisationWithExplicitTypeSetting():
	"It must be possible to set an type."

	json = """
	{
	"ident" : "baert.niko.uib.local",
	"description" : "",
	"created" : "2014-08-29 10:41:27",
	"inventoryNumber" : "loel",
	"ipAddress" : null,
	"notes" : "",
	"oneTimePassword" : null,
	"lastSeen" : "2014-08-29 10:41:27",
	"hardwareAddress" : null,
	"opsiHostKey" : "7dc2b49c20d545bdbfad9a326380cea3",
	"id" : "baert.niko.uib.local"
	}
"""

	obj = fromJson(json, objectType="OpsiClient", preventObjectCreation=False)

	assert isinstance(obj, OpsiClient)


def testDeserialisationWithExplicitTypeSettingWorksOnUnknown():
	"Setting invalid types must not fail but return the input instead."

	json = """
	{
	"ident" : "baert.niko.uib.local",
	"description" : "",
	"created" : "2014-08-29 10:41:27",
	"inventoryNumber" : "loel",
	"ipAddress" : null,
	"notes" : "",
	"oneTimePassword" : null,
	"lastSeen" : "2014-08-29 10:41:27",
	"hardwareAddress" : null,
	"opsiHostKey" : "7dc2b49c20d545bdbfad9a326380cea3",
	"id" : "baert.niko.uib.local"
	}
"""

	obj = fromJson(json, objectType="NotYourType", preventObjectCreation=False)

	assert isinstance(obj, dict)
	assert "baert.niko.uib.local" == obj['ident']


def testSerialisingGeneratorFunction():
	def gen():
		yield 1
		yield 2
		yield 3
		yield u"a"

	obj = toJson(gen())

	assert u'[1, 2, 3, "a"]' == obj


def testSerialisingTuples():
	values = (1, 2, 3, 4)
	assert '[1, 2, 3, 4]' == toJson(values)


def testFindFilesWithEmptyDirectory(tempDir):
	assert [] == findFiles(tempDir)


def testFindFilesFindsFolders():
	expectedFolders = ['top1', 'top2', os.path.join('top1', 'sub11')]

	with preparedDemoFolders() as demoFolder:
		folders = findFiles(demoFolder)
		for folder in expectedFolders:
			assert folder in folders


@contextmanager
def preparedDemoFolders():
	directories = (
		'top1',
		'top2',
		os.path.join('top1', 'sub11')
	)

	with workInTemporaryDirectory() as tempDir:
		for dirname in directories:
			os.mkdir(os.path.join(tempDir, dirname))

		yield tempDir


@pytest.fixture(scope='module')
def tempCertPath():
	with workInTemporaryDirectory() as tempDir:
		keyFile = os.path.join(tempDir, 'temp.pem')
		createCertificate(keyFile)

		yield keyFile


@pytest.fixture(params=[1, 5, 91, 256, 337, 512, 829, 3333])
def randomText(request):
	yield randomString(request.param)


def testEncryptingAndDecryptingTextWithCertificate(tempCertPath, randomText):
	pytest.importorskip("M2Crypto")  # Lazy import in the encrypt / decrypt functions

	encryptedText = encryptWithPublicKeyFromX509CertificatePEMFile(randomText, tempCertPath)
	assert encryptedText != randomText

	decryptedText = decryptWithPrivateKeyFromPEMFile(encryptedText, tempCertPath)
	assert decryptedText == randomText


@pytest.fixture(params=['575bf0d0b557dd9184ae41e7ff58ead0'])
def blowfishKey(request):
	return request.param


def testBlowfishEncryption(randomText, blowfishKey):
	encodedText = blowfishEncrypt(blowfishKey, randomText)
	assert encodedText != randomText

	decodedText = blowfishDecrypt(blowfishKey, encodedText)
	assert randomText == decodedText


def testBlowfishEncryptionFailures(randomText, blowfishKey):
	encodedText = blowfishEncrypt(blowfishKey, randomText)

	with pytest.raises(BlowfishError):
		blowfishDecrypt(blowfishKey + 'f00b4', encodedText)


def testBlowfishEncryptionFailsWithNoKey(randomText, blowfishKey):
	encodedText = blowfishEncrypt(blowfishKey, randomText)

	with pytest.raises(BlowfishError):
		blowfishDecrypt(None, encodedText)


@pytest.mark.parametrize("objectCount", [1, 10240])
def testObjectToBashWorksWithGenerators(objectCount):
	generator = (
		ProductFactory.generateLocalbootProduct(i)
		for i in range(objectCount)
	)

	result = objectToBash(generator)

	assert isinstance(result, dict)
	assert len(result) == objectCount + 1

	for index in range(1, objectCount + 1):  # to not start at 0
		resultVar = 'RESULT{0}'.format(index)
		assert resultVar in result
		assert resultVar in result['RESULT']

	for value in result.values():
		assert isinstance(value, (str, unicode))


def testObjectToBashOutput():
	product = LocalbootProduct(
		id='htmltestproduct',
		productVersion='3.1',
		packageVersion='1',
		name='Product HTML Test',
		licenseRequired=False,
		setupScript='setup.ins',
		uninstallScript='uninstall.ins',
		updateScript='update.ins',
		alwaysScript='always.ins',
		onceScript='once.ins',
		priority=0,
		description="asdf",
		advice="lolnope",
		changelog=None,
		windowsSoftwareIds=None
	)

	expected = {
		'RESULT': u'(\nRESULT1=${RESULT1[*]}\nRESULT2=${RESULT2[*]}\n)',
		'RESULT1': u'(\nonceScript="once.ins"\nwindowsSoftwareIds=""\ndescription="asdf"\nadvice="lolnope"\nalwaysScript="always.ins"\nupdateScript="update.ins"\nproductClassIds=""\nid="htmltestproduct"\nlicenseRequired="False"\nident="htmltestproduct;3.1;1"\nname="Product HTML Test"\nchangelog=""\ncustomScript=""\nuninstallScript="uninstall.ins"\nuserLoginScript=""\npriority="0"\nproductVersion="3.1"\npackageVersion="1"\ntype="LocalbootProduct"\nsetupScript="setup.ins"\n)',
		'RESULT2': u'(\nonceScript="once.ins"\nwindowsSoftwareIds=""\ndescription="asdf"\nadvice="lolnope"\nalwaysScript="always.ins"\nupdateScript="update.ins"\nproductClassIds=""\nid="htmltestproduct"\nlicenseRequired="False"\nident="htmltestproduct;3.1;1"\nname="Product HTML Test"\nchangelog=""\ncustomScript=""\nuninstallScript="uninstall.ins"\nuserLoginScript=""\npriority="0"\nproductVersion="3.1"\npackageVersion="1"\ntype="LocalbootProduct"\nsetupScript="setup.ins"\n)',
	}

	result = objectToBash([product, product])

	assert expected == result
	assert result['RESULT1'] == result['RESULT2']


def testObjectToBashOnConfigStates():
	states = [
		ConfigState(
			configId=u'foo.bar.baz',
			objectId=u'client1.invalid.test',
			values=[u'']
		),
		ConfigState(
			configId=u'drive.slow',
			objectId=u'client2.invalid.test',
			values=[False])
	]

	result = objectToBash(states)

	# Why 2?
	# One for the general index.
	# Another one for the values of drive.slow.
	expectedLength = len(states) + 2

	assert len(result) == expectedLength

	for value in result.values():
		assert isinstance(value, (str, unicode))

	for index in range(1, len(states) + 1):  # exclude ref to values of drive.slow
		resultVar = 'RESULT{0}'.format(index)
		assert resultVar in result
		assert resultVar in result['RESULT']<|MERGE_RESOLUTION|>--- conflicted
+++ resolved
@@ -35,7 +35,8 @@
 from itertools import combinations_with_replacement
 
 from OPSI.Object import ConfigState, LocalbootProduct, OpsiClient
-from OPSI.Util import (blowfishDecrypt, blowfishEncrypt, chunk, compareVersions,
+from OPSI.Util import (
+	blowfishDecrypt, blowfishEncrypt, chunk, compareVersions,
 	decryptWithPrivateKeyFromPEMFile,
 	encryptWithPublicKeyFromX509CertificatePEMFile, findFiles, formatFileSize,
 	fromJson, generateOpsiHostKey, getfqdn, getGlobalConfig, ipAddressInNetwork,
@@ -45,7 +46,8 @@
 from OPSI.Util import BlowfishError
 from OPSI.Util.Task.Certificate import createCertificate
 
-from .helpers import (fakeGlobalConf, patchAddress, patchEnvironmentVariables,
+from .helpers import (
+	fakeGlobalConf, patchAddress, patchEnvironmentVariables,
 	workInTemporaryDirectory)
 
 import pytest
@@ -268,12 +270,12 @@
 	assert expected == formatFileSize(testInput)
 
 
-<<<<<<< HEAD
 @pytest.fixture(
 	params=[
 		(os.path.join(os.path.dirname(__file__), 'testdata', 'util', 'dhcpd', 'dhcpd_1.conf'), '5f345ca76574c528903c1022b05acb4c'),
+		(os.path.join(os.path.dirname(__file__), 'testdata', 'util', 'dhcpd', 'link_to_dhcpd1_1.conf'), '5f345ca76574c528903c1022b05acb4c'),
 	],
-	ids=['dhcpd_1.conf']
+	ids=['dhcpd_1.conf', 'link_to_dhcpd1_1.conf']
 )
 def fileAndHash(request):
 	yield request.param
@@ -439,185 +441,6 @@
 
 	with codecs.open(fileBasedOnDelta, "r", 'utf-8') as newF2:
 		assert any(additionalText in line for line in newF2)
-=======
-@pytest.mark.parametrize("testFile, expectedHash", [
-    (os.path.join(os.path.dirname(__file__), 'testdata', 'util', 'dhcpd', 'dhcpd_1.conf'), '5f345ca76574c528903c1022b05acb4c'),
-    (os.path.join(os.path.dirname(__file__), 'testdata', 'util', 'dhcpd', 'link_to_dhcpd1_1.conf'), '5f345ca76574c528903c1022b05acb4c'),
-])
-def testCreatingMd5sum(testFile, expectedHash):
-    assert expectedHash == md5sum(testFile)
-
-
-class ChunkingTestCase(unittest.TestCase):
-    def testChunkingList(self):
-        base = list(range(10))
-
-        chunks = chunk(base, size=3)
-        self.assertEquals((0, 1, 2), next(chunks))
-        self.assertEquals((3, 4, 5), next(chunks))
-        self.assertEquals((6, 7, 8), next(chunks))
-        self.assertEquals((9, ), next(chunks))
-        self.assertRaises(StopIteration, next, chunks)
-
-    def testChunkingGenerator(self):
-        def gen():
-            yield 0
-            yield 1
-            yield 2
-            yield 3
-            yield 4
-            yield 5
-            yield 6
-            yield 7
-            yield 8
-            yield 9
-
-        chunks = chunk(gen(), size=3)
-        self.assertEquals((0, 1, 2), next(chunks))
-        self.assertEquals((3, 4, 5), next(chunks))
-        self.assertEquals((6, 7, 8), next(chunks))
-        self.assertEquals((9, ), next(chunks))
-        self.assertRaises(StopIteration, next, chunks)
-
-    def testChunkingGeneratorWithDifferentSize(self):
-        def gen():
-            yield 0
-            yield 1
-            yield 2
-            yield 3
-            yield 4
-            yield 5
-            yield 6
-            yield 7
-            yield 8
-            yield 9
-
-        chunks = chunk(gen(), size=5)
-        self.assertEquals((0, 1, 2, 3, 4), next(chunks))
-        self.assertEquals((5, 6, 7, 8, 9), next(chunks))
-        self.assertRaises(StopIteration, next, chunks)
-
-
-class LibrsyncTestCase(unittest.TestCase):
-
-    def testLibrsyncSignatureBase64Encoded(self):
-        testFile = os.path.join(
-            os.path.dirname(__file__),
-            'testdata', 'util', 'syncFiles', 'librsyncSignature.txt'
-        )
-        self.assertEqual('cnMBNgAACAAAAAAI/6410IBmvH1GKbBN\n', librsyncSignature(testFile))
-
-    def testLibrsyncSignature(self):
-        testFile = os.path.join(
-            os.path.dirname(__file__),
-            'testdata', 'util', 'syncFiles', 'librsyncSignature.txt'
-        )
-        signature = librsyncSignature(testFile, base64Encoded=False)
-        self.assertEqual('rs\x016\x00\x00\x08\x00\x00\x00\x00\x08\xff\xae5\xd0\x80f\xbc}F)\xb0M', signature)
-
-    def testLibrsyncDeltaFile(self):
-        testFile = os.path.join(
-            os.path.dirname(__file__),
-            'testdata', 'util', 'syncFiles', 'librsyncSignature.txt'
-        )
-
-        signature = librsyncSignature(testFile, base64Encoded=False)
-
-        with workInTemporaryDirectory() as tempDir:
-            deltafile = os.path.join(tempDir, 'delta')
-
-            librsyncDeltaFile(testFile, signature.strip(), deltafile)
-            self.assertTrue(os.path.exists(deltafile), "No delta file was created")
-
-            expectedDelta = 'rs\x026F\x00\x04\x8a\x00'
-            with open(deltafile, "r") as f:
-                self.assertEqual(expectedDelta, f.read())
-
-    def testLibrsyncPatchFileDoesNotAlterIfUnneeded(self):
-        baseFile = os.path.join(
-            os.path.dirname(__file__),
-            'testdata', 'util', 'syncFiles', 'librsyncSignature.txt'
-        )
-
-        signature = librsyncSignature(baseFile, False)
-
-        with workInTemporaryDirectory() as tempDir:
-            deltaFile = os.path.join(tempDir, 'base.delta')
-            librsyncDeltaFile(baseFile, signature, deltaFile)
-
-            self.assertTrue(os.path.exists(deltaFile))
-            expectedDelta = "rs\x026F\x00\x04\x8a\x00"
-            with open(deltaFile, "rb") as f:
-                self.assertEqual(expectedDelta, f.read())
-
-            newFile = os.path.join(tempDir, 'newFile.txt')
-            librsyncPatchFile(baseFile, deltaFile, newFile)
-            self.assertTrue(os.path.exists(newFile))
-
-            with open(newFile, "r") as newF:
-                with open(baseFile, "r") as baseF:
-                    self.assertEqual(baseF.readlines(), newF.readlines())
-
-    def testLibrsyncPatchFileCreatesNewFileBasedOnDelta(self):
-        baseFile = os.path.join(
-            os.path.dirname(__file__),
-            'testdata', 'util', 'syncFiles', 'librsyncSignature.txt'
-        )
-
-        signature = librsyncSignature(baseFile, False)
-
-        with workInTemporaryDirectory() as tempDir:
-            newFile = os.path.join(tempDir, 'oldnew.txt')
-            shutil.copy(baseFile, newFile)
-
-            additionalText = u"Und diese Zeile hier macht den Unterschied."
-
-            with codecs.open(newFile, 'a', 'utf-8') as nf:
-                nf.write("\n\n{0}\n".format(additionalText))
-
-            deltaFileForNewFile = os.path.join(tempDir, 'newDelta.delta')
-            librsyncDeltaFile(newFile, signature, deltaFileForNewFile)
-            expectedDelta = (
-                'rs\x026B\x04\xb8Die NASA konnte wieder ein Funksignal der '
-                'Sonde New Horizons empfangen. Damit scheint sicher, dass '
-                'das Man\xc3\xb6ver ein Erfolg war und nun jede Menge Daten '
-                'zu erwarten sind. Bis die alle auf der Erde sind, wird es '
-                'aber dauern.\n\nDie NASA feiert eine "historische Nacht": '
-                'Die Sonde New Horizons ist am Zwergplaneten Pluto '
-                'vorbeigeflogen und hat kurz vor drei Uhr MESZ wieder Kontakt '
-                'mit der Erde aufgenommen. Jubel, rotwei\xc3\x9fblaue '
-                'F\xc3\xa4hnchen und stehende Ovationen pr\xc3\xa4gten die '
-                'Stimmung im John Hopkins Labor in Maryland. Digital stellten '
-                'sich prominente Gratulanten ein, von Stephen Hawking mit '
-                'einer Videobotschaft bis zu US-Pr\xc3\xa4sident Barack Obama '
-                'per Twitter.\n\n"Hallo Welt"\n\nDas erste Funksignal New '
-                'Horizons nach dem Vorbeiflug am Pluto brachte noch keine '
-                'wissenschaftlichen Ergebnisse oder neue Fotos, sondern '
-                'Telemetriedaten der Sonde selbst. Das war so geplant. '
-                'Aus diesen Informationen geht hervor, dass es New Horizons '
-                'gut geht, dass sie ihren Kurs h\xc3\xa4lt und die '
-                'vorausberechnete Menge an Speichersektoren belegt ist. '
-                'Daraus schlie\xc3\x9fen die Verantwortlichen der NASA, dass '
-                'auch tats\xc3\xa4chlich wissenschaftliche Informationen im '
-                'geplanten Ausma\xc3\x9f gesammelt wurden.\n\nUnd diese Zeile '
-                'hier macht den Unterschied.\n\x00')
-
-            with open(deltaFileForNewFile, "rb") as f:
-                self.assertEqual(expectedDelta, f.read())
-
-            fileBasedOnDelta = os.path.join(tempDir, 'newnew.txt')
-            librsyncPatchFile(baseFile, deltaFileForNewFile, fileBasedOnDelta)
-            with open(newFile, "r") as newF:
-                with open(fileBasedOnDelta, "r") as newF2:
-                    self.assertEqual(newF.readlines(), newF2.readlines())
-
-            with codecs.open(fileBasedOnDelta, "r", 'utf-8') as newF2:
-                for line in newF2:
-                    if additionalText in line:
-                        break
-                else:
-                    self.fail("Missing additional text in new file.")
->>>>>>> 1f616ad3
 
 
 @pytest.mark.parametrize("old, delta, new", list(combinations_with_replacement(('foo', 'bar'), 3)))
