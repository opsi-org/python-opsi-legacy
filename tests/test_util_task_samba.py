--- conflicted
+++ resolved
@@ -23,12 +23,6 @@
 :license: GNU Affero General Public License version 3
 """
 
-<<<<<<< HEAD
-import os
-=======
-from __future__ import absolute_import
-
->>>>>>> e042c006
 import os.path
 import pytest
 
