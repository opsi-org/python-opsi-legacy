--- conflicted
+++ resolved
@@ -28,10 +28,10 @@
 import os
 import os.path
 import mock
-<<<<<<< HEAD
-import unittest
 import pytest
+
 import OPSI.Util.Task.Samba as Samba
+
 from .helpers import workInTemporaryDirectory
 
 
@@ -41,24 +41,6 @@
 		with mock.patch('OPSI.Util.Task.Samba.which', lambda cmd: None):
 			assert not Samba.isSamba4()
 
-
-class Samba4Test(unittest.TestCase):
-	def testIsSamba4(self):
-=======
-import pytest
-
-import OPSI.Util.Task.Samba as Samba
-
-from .helpers import workInTemporaryDirectory
-
-
-@pytest.mark.parametrize("emptyoutput", [None, []])
-def testCheckForSambaVersionWithoutSMBD(emptyoutput):
-	with mock.patch('OPSI.Util.Task.Samba.execute', lambda cmd: emptyoutput):
-		with mock.patch('OPSI.Util.Task.Samba.which', lambda cmd: None):
-			assert not Samba.isSamba4()
-
->>>>>>> e8b357cd
 
 @pytest.mark.parametrize("versionString, isSamba4", [
 	('version 4.0.3', True),
