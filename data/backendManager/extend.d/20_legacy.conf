--- conflicted
+++ resolved
@@ -52,10 +52,7 @@
 
 	from OPSI.Types import BackendAuthenticationError
 	raise BackendAuthenticationError(u"Not authenticated")
-<<<<<<< HEAD
-
-=======
->>>>>>> 80c9ef0a
+
 
 def getGeneralConfig_hash(self, objectId=None):
 	if objectId:
@@ -771,11 +768,7 @@
 
 def getProductLocks_hash(self, depotIds=[]):
 	result = {}
-<<<<<<< HEAD
 	for productOnDepot in self.productOnDepot_getObjects(depotId=depotIds, locked=True):
-=======
-	for productOnDepot in self.productOnDepot_getObjects(depotId = depotIds, locked = True):
->>>>>>> 80c9ef0a
 		if productOnDepot.productId not in result:
 			result[productOnDepot.productId] = []
 		result[productOnDepot.productId].append(productOnDepot.depotId)
@@ -1270,11 +1263,7 @@
 
 	depotProperties = {}
 	if depotId:
-<<<<<<< HEAD
 		for productPropertyState in self.productPropertyState_getObjects(objectId=depotId):
-=======
-		for productPropertyState in self.productPropertyState_getObjects(objectId = depotId):
->>>>>>> 80c9ef0a
 			if productPropertyState.productId not in depotProperties:
 				depotProperties[productPropertyState.productId] = {}
 			depotProperties[productPropertyState.productId][productPropertyState.propertyId] = productPropertyState.values
@@ -1310,7 +1299,6 @@
 def getProductPropertyDefinitions_listOfHashes(self, productId, depotId=None):
 	result = []
 	propertyNames = {}
-<<<<<<< HEAD
 	for productOnDepot in self.productOnDepot_getIdents(depotId=depotId, productId=productId, returnType='dict'):
 		productProperties = self.productProperty_getObjects(
 			productId=productOnDepot['productId'],
@@ -1318,13 +1306,6 @@
 			packageVersion=productOnDepot['packageVersion']
 		)
 		for productProperty in productProperties:
-=======
-	for productOnDepot in self.productOnDepot_getIdents(depotId = depotId, productId = productId, returnType = 'dict'):
-		for productProperty in self.productProperty_getObjects(
-					productId      = productOnDepot['productId'],
-					productVersion = productOnDepot['productVersion'],
-					packageVersion = productOnDepot['packageVersion']):
->>>>>>> 80c9ef0a
 			if productProperty.getPropertyId() in propertyNames:
 				continue
 			propertyNames[productProperty.getPropertyId()] = 1
@@ -1455,15 +1436,8 @@
 	properties = newProperties
 	productPropertyStates = []
 	if not objectId:
-<<<<<<< HEAD
 		depotIds = self.host_getIdents(type='OpsiDepotserver', returnType='unicode')
 		for productPropertyState in self.productPropertyState_getObjects(productId=productId, objectId=depotIds):
-=======
-		depotIds = self.host_getIdents(type = 'OpsiDepotserver', returnType = 'unicode')
-		for productPropertyState in self.productPropertyState_getObjects(
-						productId  = productId,
-						objectId   = depotIds):
->>>>>>> 80c9ef0a
 			if productPropertyState.propertyId not in properties:
 				continue
 			productPropertyState.setValues(properties[productPropertyState.propertyId])
@@ -1553,26 +1527,15 @@
 
 
 def deleteProductDependency(self, productId, action="", requiredProductId="", requiredProductClassId="", requirementType="", depotIds=[]):
-<<<<<<< HEAD
 	action = action or None
+	depotIds = depotIds or []
 	requiredProductId = requiredProductId or None
-	requiredProductClassId = requiredProductClassId or None
-	requirementType = requirementType or None
-	depotIds = depotIds or []
-=======
-	if not action:
-		action = None
-	if not requiredProductId:
-		requiredProductId = None
-	if not depotIds:
-		depotIds = []
 
 	# Warn users relying on obsolete attributes
 	if requiredProductClassId:
 		logger.warning("The argument 'requiredProductClassId' is obsolete and has no effect.")
 	if requirementType:
 		logger.warning("The argument 'requirementType' is obsolete and has no effect.")
->>>>>>> 80c9ef0a
 
 	for productOnDepot in self.productOnDepot_getObjects(productId=productId, depotId=depotIds):
 		self.productDependency_delete(
@@ -1580,14 +1543,8 @@
 			productVersion=productOnDepot.productVersion,
 			packageVersion=productOnDepot.packageVersion,
 			productAction=action,
-<<<<<<< HEAD
-			requiredProductId=requiredProductId,
-			requirementType=requirementType)
-
-=======
 			requiredProductId=requiredProductId
 		)
->>>>>>> 80c9ef0a
 
 def createLicenseContract(self, licenseContractId="", partner="",
 								conclusionDate="", notificationDate="",
@@ -2181,13 +2138,9 @@
 	if self.accessControl_userIsAdmin():
 		return True
 
-<<<<<<< HEAD
 	from OPSI.Types import BackendAuthenticationError
 	raise BackendAuthenticationError(u"User not admin")
 
-=======
-	raise Exception(u"User not admin")
->>>>>>> 80c9ef0a
 
 def areDepotsSynchronous(self, depotIds=[]):
 	depotIds = self.host_getIdents(type='OpsiDepotserver', id=depotIds, returnType='unicode')
