<<<<<<< HEAD
python-opsi (4.1.1.37-1) stable; urgency=medium

  * Based on python-opsi 4.0.7.65.

 -- Niko Wenselowski <n.wenselowski@uib.de>  Tue, 29 May 2018 13:23:17 +0200

python-opsi (4.1.1.36-1) testing; urgency=medium

  * OPSI.Util.Message has received an __all__.
  * OPSI.Backend.SQL: The length of column `groupId` in table `OBJECT_TO_GROUP`
    is now the same as defined in the table `GROUP`.
  * Refactored processing of backend migrations for MySQL backend.
  * OPSI.SharedAlgorithm: Changed classification of many log messages to
    have fewer log entries in non-debug levels.
  * OPSI.Backend.Backend: added new method 'describeInterface' to describe
    the public interface of an instance.
  * OPSI.Service.JsonRpc: Only one lookup of the method name during execution.
  * 10_opsi.conf: setProductActionRequestWithDependencies will relay
    requests for a netboot product to setProductActionRequest.

 -- Niko Wenselowski <n.wenselowski@uib.de>  Tue, 22 May 2018 15:10:02 +0200

python-opsi (4.1.1.35-2) testing; urgency=medium

  * Debian: depend on iproute or iproute2.

 -- Niko Wenselowski <n.wenselowski@uib.de>  Fri, 04 May 2018 14:26:40 +0200

python-opsi (4.1.1.35-1) testing; urgency=medium

  * Based on python-opsi 4.0.7.63.

 -- Niko Wenselowski <n.wenselowski@uib.de>  Wed, 02 May 2018 17:45:26 +0200

python-opsi (4.1.1.34-1) testing; urgency=medium

  * OpsiPXEConfdBackend.configState_deleteObjects: Make sure that only one
    update of the PXE config is triggered per host.

 -- Niko Wenselowski <n.wenselowski@uib.de>  Tue, 24 Apr 2018 18:15:31 +0200

python-opsi (4.1.1.33-1) experimental; urgency=medium

  * Changed loglevel for execution of a package script (preinst / postinst).
  * Small internal refactorings.
  * OPSI.Util.HTTP: Removed unfinished pycurl experiments.

 -- Niko Wenselowski <n.wenselowski@uib.de>  Fri, 13 Apr 2018 11:07:17 +0200

python-opsi (4.1.1.32-1) stable; urgency=medium

  * BackendManager logs easier to spot warning if loading the configuration
    for HostControlBackend or HostControlSafeBackend fails.

 -- Niko Wenselowski <n.wenselowski@uib.de>  Mon, 09 Apr 2018 10:03:28 +0200

python-opsi (4.1.1.31-1) testing; urgency=medium

  * Creating /var/lib/opsi/server_commands_custom.conf if missing and
    setting the appropriate access rights during postinst.

 -- Niko Wenselowski <n.wenselowski@uib.de>  Wed, 21 Mar 2018 15:22:50 +0100

python-opsi (4.1.1.30-1) testing; urgency=medium

  * Based on python-opsi 4.0.7.58.

 -- Niko Wenselowski <n.wenselowski@uib.de>  Tue, 20 Mar 2018 16:07:34 +0100

python-opsi (4.1.1.29-1) stable; urgency=medium

  * OPSI.Util.Task.Certificate: use os.urandom instead of OpenSSL.rand
    because OpenSSL.rand has been removed in current versions.

 -- Niko Wenselowski <n.wenselowski@uib.de>  Fri, 09 Mar 2018 15:40:23 +0100

python-opsi (4.1.1.28-1) stable; urgency=medium

  * Based on python-opsi 4.0.7.57-1.

 -- Niko Wenselowski <n.wenselowski@uib.de>  Fri, 23 Feb 2018 13:26:52 +0100

python-opsi (4.1.1.27-1) stable; urgency=medium

  * 45_deprecated.conf: Added methods createOpsiBase, createServer,
    deleteClient, deleteDepot, deleteGroup, deleteProductDependency,
    deleteServer, setHostLastSeen. These methods are deprecated.

 -- Niko Wenselowski <n.wenselowski@uib.de>  Thu, 22 Feb 2018 13:48:10 +0100

python-opsi (4.1.1.26-1) stable; urgency=medium

  * Based on python-opsi 4.0.7.56-1.

 -- Niko Wenselowski <n.wenselowski@uib.de>  Tue, 20 Feb 2018 14:13:35 +0100

python-opsi (4.1.1.25-1) stable; urgency=medium

  * Move targetfile to the name of link if dispatch.conf and acl.conf
    are symbolic links
  * dispatch.conf.default renamed to dispatch.conf.example
  * acl.conf.default renamed to acl.conf.example
  * RPM & debian: Added preinst

 -- Erol Ueluekmen <e.ueluekmen@uib.de>  Thu, 08 Feb 2018 00:39:05 +0100

python-opsi (4.1.1.24-1) stable; urgency=medium

  * dispatch.conf.default: Removed dhcpd from backends because this is
    an optional backend.

 -- Niko Wenselowski <n.wenselowski@uib.de>  Mon, 05 Feb 2018 12:59:08 +0100

python-opsi (4.1.1.23-1) stable; urgency=medium

  * OPSI.Backend.OpsiPXEConfd: The error marker is now a constant.

 -- Niko Wenselowski <n.wenselowski@uib.de>  Thu, 01 Feb 2018 16:19:32 +0100

python-opsi (4.1.1.22-1) testing; urgency=medium

  * Based on python-opsi 4.0.7.53-1.

 -- Niko Wenselowski <n.wenselowski@uib.de>  Thu, 04 Jan 2018 15:37:42 +0100

python-opsi (4.1.1.21-1) stable; urgency=medium

  * Fix problem when updating hardware audit data.

 -- Niko Wenselowski <n.wenselowski@uib.de>  Mon, 27 Nov 2017 18:02:31 +0100

python-opsi (4.1.1.20-2) stable; urgency=medium

  * Creating empty directory /etc/opsi/modules.d/

 -- Niko Wenselowski <n.wenselowski@uib.de>  Wed, 22 Nov 2017 13:04:26 +0100

python-opsi (4.1.1.20-1) stable; urgency=medium

  * Moved function getGlobalConfig from OPSI.Util to OPSI.Util.Config.
  * Calling OPSI.Util.getfqdn without explicit parameter as this resembles
    the default behaviour.

 -- Niko Wenselowski <n.wenselowski@uib.de>  Mon, 06 Nov 2017 15:02:03 +0100

python-opsi (4.1.1.19-1) stable; urgency=medium

  * spec: added python-setuptools workaround for sles12 + Leap

 -- Mathias Radtke <m.radtke@uib.de>  Fri, 13 Oct 2017 13:53:02 +0200

python-opsi (4.1.1.18-1) stable; urgency=medium

  * 45_deprecated.conf: Removed methods isLegacyOpsi, isOpsi35 and isOpsi4
    since there is no need for them.

 -- Niko Wenselowski <n.wenselowski@uib.de>  Wed, 27 Sep 2017 16:20:25 +0200

python-opsi (4.1.1.17-1) stable; urgency=medium

  * Added logging to host_renameOpsiClient.
  * host_renameOpsiDepotserver will now also change the workbenchRemoteUrl.
  * Added logging to host_renameOpsiDepotserver.
  * Internal refactorings in host_renameOpsiDepotserver.
  * OPSI.Backend.ConfigDataBackend: Added new method
    backend_getSystemConfiguration.

 -- Niko Wenselowski <n.wenselowski@uib.de>  Wed, 30 Aug 2017 13:05:56 +0200

python-opsi (4.1.1.16-1) stable; urgency=medium

  * OPSI.System.Posix: Added CommandNotFoundException to __all__.

 -- Niko Wenselowski <n.wenselowski@uib.de>  Mon, 31 Jul 2017 11:44:27 +0200

python-opsi (4.1.1.15-1) testing; urgency=medium

  * Improved rpm packaging.
  * Refactored OPSI.Util.compareVersions.
  * Refactored OPSI.Util.File.Opsi.HostKeyFile for faster writing.
  * OPSI.Util.File.Opsi.HostKeyFile: Do not crash when reading file with
    invalid format.

 -- Niko Wenselowski <n.wenselowski@uib.de>  Fri, 28 Jul 2017 15:20:43 +0200

python-opsi (4.1.1.14-3) testing; urgency=medium

  * Listing 45_deprecated.conf for rollout.
  * Debian: Removed leftovers from the pre-systemd-era.
  * postinst: Another change at removing /etc/opsi/version to make SLES
    happy.

 -- Niko Wenselowski <n.wenselowski@uib.de>  Thu, 13 Jul 2017 16:03:00 +0200

python-opsi (4.1.1.14-2) testing; urgency=medium

  * RPM: Removed leftovers from the pre-systemd-era.
  * postinst: Making sure that a failed attempt at removing /etc/opsi/version
    does not crash the postinst.

 -- Niko Wenselowski <n.wenselowski@uib.de>  Thu, 13 Jul 2017 15:47:25 +0200

python-opsi (4.1.1.14-1) testing; urgency=medium

  * OPSI.Util.File.Opsi.PackageContentFile.generate has been refactored to
    be easier to maintain.
  * OPSI.Backend.Backend: backend_info will log informations about a
    possibly missing modules file as info instead of warning.
  * postinst: only remove /etc/opsi/version if this file exists
  * Debian packaging: Remove leftover from python-support.

 -- Niko Wenselowski <n.wenselowski@uib.de>  Thu, 13 Jul 2017 15:17:49 +0200

python-opsi (4.1.1.13-1) testing; urgency=medium

  * OpsiBackup: Fix a bug where an attempt may be made to compare
    uncomparable types.

 -- Niko Wenselowski <n.wenselowski@uib.de>  Mon, 10 Jul 2017 17:57:43 +0200

python-opsi (4.1.1.12-1) testing; urgency=medium

  * OpsiBackup: Fix bug where differences between the archive and the current
    system are detected but there are none.

 -- Niko Wenselowski <n.wenselowski@uib.de>  Mon, 10 Jul 2017 13:53:23 +0200

python-opsi (4.1.1.11-2) testing; urgency=medium

  * dispatch.conf.default now uses a default setup that makes use of file
    for all data except for audit data which is stored in MySQL.

 -- Niko Wenselowski <n.wenselowski@uib.de>  Tue, 04 Jul 2017 16:15:53 +0200

python-opsi (4.1.1.11-1) testing; urgency=medium

  * OPSI.Util.Task.UpdateBackend.ConfigurationData.getServerAddress is
    now a public function.

 -- Niko Wenselowski <n.wenselowski@uib.de>  Fri, 30 Jun 2017 16:06:00 +0200

python-opsi (4.1.1.10-1) testing; urgency=medium

  * acl.conf.default: restricted the access to user_getCredentials and
    user_setCredentials.
  * New extension: 45_deprecated.conf. Methods in that extension will issue a
    warning when called. Calls to these functions should be replaced in the used clients as these functions will be removed in the future.
    Currently containing the functions isLegacyOpsi, isOpsi35 and isOpsi4.
  * Make it possible to configure the location of the workbench on
    OpsiDepotserver.
  * New module OPSI.Util.Task.InitializeBackend for backend setup.
  * New module OPSI.Util.Task.UpdateBackend.ConfigurationData for updating
    the configuration data in an existing backend.
  * New module OPSI.Config.
  * initializeBackends will set up new servers with remote URLs using IP
    except for UCS where FQDN is used by default.

 -- Niko Wenselowski <n.wenselowski@uib.de>  Fri, 30 Jun 2017 12:01:29 +0200

python-opsi (4.1.1.9-1) testing; urgency=medium

  * Remove obsolete reference to /etc/opsi/version when restoring a backup.
  * dhcpd.conf: Make the current Debian/Ubuntu dhcp settings the default.

 -- Niko Wenselowski <n.wenselowski@uib.de>  Tue, 27 Jun 2017 15:02:52 +0200

python-opsi (4.1.1.8-1) testing; urgency=medium

  * Fix a bug in OPSI.Util.objectToBash leading to an AttributeError.
  * Fix a bug in OPSI.Util.objectToBash where the reference to an result
    was incomplete.

 -- Niko Wenselowski <n.wenselowski@uib.de>  Thu, 22 Jun 2017 16:06:21 +0200

python-opsi (4.1.1.7-1) testing; urgency=medium

  * Exceptions have been moved from OPSI.Types to OPSI.Exceptions.
  * Remove leftover for Scientific Linux support.
  * Re-classified log-messages regarding the (un)installation of packages.
  * Post-installation /etc/opsi/version will be removed.
  * SQL backend: speed up retrieval of ProductProperty objects.
  * Various refactorings regarding (de)serialization.

 -- Niko Wenselowski <n.wenselowski@uib.de>  Wed, 21 Jun 2017 15:48:26 +0200

python-opsi (4.1.1.6-1) testing; urgency=medium

  * 20_legacy.conf: Various refactorings to make it easier to maintain.
  * 20_legacy.conf: Removed method deleteGroup. Use group_delete instead.
  * 20_legacy.conf: Removed method createServer.
  * 20_legacy.conf: Removed method deleteClient. Use host_delete instead.
  * 20_legacy.conf: Removed method deleteDepot. Use host_delete instead.
  * 20_legacy.conf: Removed method setHostLastSeen.
  * 20_legacy.conf: Removed method deleteProductDependency.
  * 20_legacy.conf: Removed method deleteOpsiBase.
  * 20_legacy.conf: Removed method createOpsiBase.
  * 30_kiosk.conf: Relying on dict comprehensions.
  * Debian packaging: Remove workarounds for Debian 7 and Ubuntu 12.04.
  * Method backend_info will now use the version from OPSI.__version__.
  * Certificates created with OPSI.Util.Task.createCertificate will use
    sha512 instead of sha1.
  * acl.conf.default: Limit access to getData / getRawData to administrative
    users.
  * Remove support for RHEL / CentOS 6.
  * Remove modules for obsolete opsiconfd supervisor.
  * New module OPSI.Util.Task.UpdateBackend.File.
  * OPSI.Util.Task.UpdateBackend: Added check for the used schema version
    of the backend.
  * Removed usage of the file /etc/opsi/version. It is safer to read the
    version from OPSI.__version__.

 -- Niko Wenselowski <n.wenselowski@uib.de>  Tue, 30 May 2017 13:58:35 +0200

python-opsi (4.1.1.5-1) testing; urgency=medium

  * OPSI.Util.objectToBash: refactored function.
  * ConfigDataBackend: log_read and log_write now accept logType 'winpe'.
  * Removed deprecated method backend_getSharedAlgorithm.
  * OPSI.Util.getfqdn: small internal refactoring.
  * OPSI.Service.Session: SessionHandler.getSessions now always returns
    a dict.
  * Refactored configState_getClientToDepotserver to work faster.
  * Improved speed of OPSI.Object.decodeIdent if the hash contains no
    key 'ident'.
  * 10_opsi.conf: Dropped the deprecated 'force' parameter from
    setProductActionRequestWithDependencies.
  * Instead of a plain Exception we now raise more specific exceptions in
    many places.
  * OPSI.Util.File.Opsi.PackageControlFile now supports product properties
    with empty lists as default or possible values. Regenerating a control
    file will not drop that empty lists anymore.
  * The ports used for Wake-on-LAN in the HostControl(Safe) backend can now
    be configured on a per-broadcast-addresse-basis in hostcontrol.conf.
  * Refactorings in OPSI.Util.Message.

 -- Niko Wenselowski <n.wenselowski@uib.de>  Wed, 10 May 2017 14:32:20 +0200

python-opsi (4.1.1.4-1) testing; urgency=medium

  * OPSI.Backend.MySQL: Providing known error codes as constants.
  * OPSI.Backend.MySQL: Refactored MySQL.connect.
  * OPSI.Backend.JSONRPC.JSONRPCBackend: Removed check for working deflate
    that was required because of possibly invalid HTTP headers in old
    OPSI versions.
  * OPSI.System.Posix: no direct import of posix module.

 -- Niko Wenselowski <n.wenselowski@uib.de>  Mon, 24 Apr 2017 14:11:55 +0200

python-opsi (4.1.1.3-1) testing; urgency=medium

  * Small refactorings in SQL backend.
  * Cleaned up OPSI.Util.Repository.
  * 20_legacy.conf: Various cleanups and adaption of code style.
  * The user pcpatch is created with /bin/false as default shell.
  * Builds for debian-based systems do not depend on python-support anymore.
  * acl.conf.default and dispatch.conf.default will be copied instead of
    linked.
  * Implemented __all__ with tuples.
  * JSONRPCBackend: removed methods isLegacyOpsi, isOpsi35 and isOpsi4.
    If you need to know the version of the connected backend call the
    method 'backend_info' instead.
  * Internal refactorings.

 -- Niko Wenselowski <n.wenselowski@uib.de>  Fri, 17 Mar 2017 16:10:09 +0100

python-opsi (4.1.1.2-1) experimental; urgency=medium

  * OPSI.Backend.Backend got new context manager temporaryBackendOptions.
  * Removed various obsolete modules.
  * OPSI.Util.Task.Rights: removed opsi-deploy-client-agent-default and
    opsi-deploy-client-agent-old from the list of known executables.
  * PackageControlFile: no more support for opsi3 compatible packages.
  * Removed support for incremental packages.
  * Minimum required Python version is now 2.7.
  * 70_dynamic_depot.conf: Removed unused getBytes.
  * Removed 30_configed.conf.
  * 20_legacy.conf: Removed various methods only returning a
    NotImplementedError: setNetworkConfigValue, deleteNetworkConfig,
    setPXEBootConfiguration, unsetPXEBootConfiguration,
    softwareInformationToProductInstallationStatus,
    filterHostsByHardwareInformation, generateOpsiHostKey,
    createServerProduct, getServerProductIds_list,
    getUninstalledProductIds_list, getDefaultNetBootProductId,
    deleteProductProperty, deleteProductProperties
  * 20_legacy.conf: getHostId now raises a ValueError if no hostname
    is given.
  * 20_legacy.conf: getOpsiHostKey now raises a ValueError if no hostId
    is given.
  * Remove unused BootConfiguration objects and SQL tables. If the table
    'BOOT_CONFIGURATION' exists updateMySQLBackend will drop that table.
  * BackendDispatchConfigFile.parse will now return a list of tuples.

 -- Niko Wenselowski <n.wenselowski@uib.de>  Fri, 27 Jan 2017 15:42:15 +0100

python-opsi (4.1.1.1-1) experimental; urgency=medium

  * OPSI.Logger, OPSI.Object, OPSI.System.Posix, OPSI.System.Windows,
    OPSI.Util and the modules in OPSI.Backend now provide __all__.
  * JSONRPCBackend: Avoid using "async" as name for a variable because
    this will become a keyword with Python 3.5.
  * ConfigurationData.initializeConfigs now creates entries for
    opsiclientd.event_user_login.active and
    opsiclientd.event_user_login.action_processor_command by default.
  * Removed parts of an old message bus implementation.
  * Replacing the deprecated module 'new' with 'types'.
  * SQLBackend: Filter creation is done through generators.
  * OPSI.Util.objectToBeautifiedText now uses the json module instead of
    a custom implementation.
  * Removed unsupported backends: Cache, Multiplex, LDAP.
  * ThreadPool: removed functions __createWorker & __deleteWorker.
  * Removed unused function OPSI.Util.flattenSequence.
  * OPSI.Backend.Backend implemented the protocol for being used as a
    context manager.
  * setup.py will patch the first version found in debian/changelog
    into OPSI/__init__.py to always show the current version.

 -- Niko Wenselowski <n.wenselowski@uib.de>  Tue, 04 Oct 2016 16:15:11 +0200
=======
python-opsi (4.0.7.66-1) stable; urgency=medium

  * MySQL-Backend: Improve handling of very large changelogs containing
    unicode characters.

 -- Niko Wenselowski <n.wenselowski@uib.de>  Thu, 07 Jun 2018 22:07:32 +0200
>>>>>>> aee12932

python-opsi (4.0.7.65-1) stable; urgency=medium

  * Reverted changes made in 4.0.7.63.
    This means all updates will be relayed to the depot again regardless
    of the set action request.

 -- Niko Wenselowski <n.wenselowski@uib.de>  Tue, 29 May 2018 12:56:42 +0200

python-opsi (4.0.7.64-1) testing; urgency=medium

  * 10_opsi.conf: setProductActionRequestWithDependencies will relay
    requests for a netboot product to setProductActionRequest.

 -- Niko Wenselowski <n.wenselowski@uib.de>  Tue, 22 May 2018 15:32:58 +0200

python-opsi (4.0.7.63-1) testing; urgency=medium

  * OpsiPXEConfd: Only relay updates to the depot if the action request is
    setup, always or once.

 -- Niko Wenselowski <n.wenselowski@uib.de>  Wed, 02 May 2018 16:40:36 +0200

python-opsi (4.0.7.62-1) testing; urgency=medium

  * JSONRPCBackend: Block again when retrieving connections.
  * JSONRPCBackend: Default connection pool size is 2.

 -- Niko Wenselowski <n.wenselowski@uib.de>  Wed, 18 Apr 2018 10:35:24 +0200

python-opsi (4.0.7.61-1) testing; urgency=medium

  * OpsiPXEConfd backend: Reliably close socket.
  * OpsiPXEConfd backend: small refactorings.

 -- Niko Wenselowski <n.wenselowski@uib.de>  Thu, 12 Apr 2018 14:15:17 +0200

python-opsi (4.0.7.60-1) experimental; urgency=medium

  * JSONRPCBackend: Do not block when retrieving connections.

 -- Niko Wenselowski <n.wenselowski@uib.de>  Thu, 12 Apr 2018 12:12:15 +0200

python-opsi (4.0.7.59-1) testing; urgency=medium

  * 10_wim.conf: updateWIMConfig checks for install.wim and install.esd.

 -- Niko Wenselowski <n.wenselowski@uib.de>  Wed, 21 Mar 2018 15:16:25 +0100

python-opsi (4.0.7.58-1) testing; urgency=medium

  * 20_legacy.conf: setProductProperty does not make a string out of lists
    anymore.
  * 20_legacy.conf: setProductProperty does not have the side-effect of
    changing out-of-scope properties anymore.
  * 20_legacy.conf: Refactored setProductProperties.
    This will now raise BackendMissingDataError in case non-existing
    product or property should be changed.
    This will raise an ValueError if an attempt is made to set multiple
    values on a non-multivalue ProductProperty.

 -- Niko Wenselowski <n.wenselowski@uib.de>  Tue, 20 Mar 2018 15:10:37 +0100

python-opsi (4.0.7.57-1) testing; urgency=medium

  * OPSI.Backend.MySQL: In case the MySQL server goes away during the
    execution of a query the retry will not deadlock.

 -- Niko Wenselowski <n.wenselowski@uib.de>  Fri, 23 Feb 2018 12:58:25 +0100

python-opsi (4.0.7.56-1) testing; urgency=medium

  * OPSI.Backend.MySQL: Creation of connection pool will wait for the lock
    in a non-blocking fashion.

 -- Niko Wenselowski <n.wenselowski@uib.de>  Tue, 20 Feb 2018 13:34:45 +0100

python-opsi (4.0.7.55-1) stable; urgency=medium

  * OPSI.Backend.Backend: configState_insertObject and configState_updateObject
    do not fail anymore when called with a dict as parameter.

 -- Niko Wenselowski <n.wenselowski@uib.de>  Fri, 02 Feb 2018 14:32:28 +0100

python-opsi (4.0.7.54-1) stable; urgency=medium

  * OPSI.Backend.MySQL: Avoid possible deadlock situation.

 -- Niko Wenselowski <n.wenselowski@uib.de>  Thu, 01 Feb 2018 15:27:03 +0100

python-opsi (4.0.7.53-1) testing; urgency=medium

  * OPSI.Backend.MySQL: Fix a bug in the handling of the connection pool
    that would lead to opening too many connections to the mysql server.
  * OPSI.Backend.MySQL: Correctly defining a special version of
    productProperty_updateObject.

 -- Niko Wenselowski <n.wenselowski@uib.de>  Thu, 04 Jan 2018 15:05:09 +0100

python-opsi (4.0.7.52-1) stable; urgency=medium

  * OPSI.Util.Task.Samba: _writeConfig does not reload Samba. This is
    now a separate function _reloadSamba.
  * 30_kiosk.conf: Fix bug in getKioskProductInfosForClient where product
    missing on depot will result in a KeyError.
    This limits the available products to those present on the depot of
    the client.

 -- Niko Wenselowski <n.wenselowski@uib.de>  Fri, 15 Dec 2017 10:13:19 +0100

python-opsi (4.0.7.51-1) stable; urgency=medium

  * Fixed typo in documentation.
  * Updated documentation of log_read / log_write.
  * Refactored reading of the used algorithm to make sure algorithm1 is used
    whenever an invalid value is encountered.

 -- Niko Wenselowski <n.wenselowski@uib.de>  Mon, 11 Dec 2017 16:47:58 +0100

python-opsi (4.0.7.50-1) experimental; urgency=medium

  * Corrected failing Samba tests

 -- Mathias Radtke <m.radtke@uib.de>  Fri, 22 Sep 2017 12:22:40 +0200

python-opsi (4.0.7.49-1) experimental; urgency=medium

  * fixed OpenSUSE Leap opsi_workbench share directory
  * Catching missing server_commands_custom.conf error

 -- Mathias Radtke <m.radtke@uib.de>  Fri, 22 Sep 2017 10:54:06 +0200

python-opsi (4.0.7.48-1) stable; urgency=medium

  * System.Windows.getActiveSessionIds fix for nt6
  * hostControl: Implementation for modified opsiclientd controlserver port over configState

 -- Erol Ueluekmen <e.ueluekmen@uib.de>  Mon, 21 Aug 2017 16:07:09 +0200

python-opsi (4.0.7.47-1) stable; urgency=medium

  * Changed OPSI.Util.File.Opsi.parseFilename to be able to handle files
    not ending in .opsi.

 -- Niko Wenselowski <n.wenselowski@uib.de>  Fri, 18 Aug 2017 17:06:35 +0200

python-opsi (4.0.7.46-1) stable; urgency=medium

  * Added function OPSI.Util.File.Opsi.parseFilename.
  * OPSI.Util.Repository.FileRepository: Fix bug where instead of appending
    a file it was newly written.
  * OPSI.Backend.BackendManager.BackendAccessControl: Added logmessages
    to make it easier to follow PAM authentication.

 -- Niko Wenselowski <n.wenselowski@uib.de>  Thu, 17 Aug 2017 12:28:47 +0200

python-opsi (4.0.7.45-3) stable; urgency=medium

  * openSuse 42.3: We depend on python-setuptools because python-cryptography
    requires it during runtime but the package from the openSuse repos
    misses that requirement.
    See https://bugzilla.opensuse.org/show_bug.cgi?id=1052927

 -- Niko Wenselowski <n.wenselowski@uib.de>  Wed, 09 Aug 2017 10:35:06 +0200

python-opsi (4.0.7.45-2) stable; urgency=medium

  * Updated Spanish and Russian translation.
  * Added Dutch translation.
  * Updated Russian hwaudit translation.
  * Added Dutch hwaudit translation.

 -- Niko Wenselowski <n.wenselowski@uib.de>  Mon, 07 Aug 2017 14:17:14 +0200

python-opsi (4.0.7.45-1) stable; urgency=medium

  * 10_opsi.conf: setProductActionRequestWithDependencies will relay a call
    with actionRequest = 'none' to setProductActionRequest.
  * OPSI.Backend.Backend.ConfigDataBackend: improved log truncation when
    processing unicode characters that use more than one byte.

 -- Niko Wenselowski <n.wenselowski@uib.de>  Thu, 27 Jul 2017 14:02:39 +0200

python-opsi (4.0.7.44-1) experimental; urgency=medium

  * OPSI.Util.Task.Certificate: replaced gendh with dhparam
  * OPSI.Util.Task.Rights: Default access rights for workbench set to 664.

 -- Mathias Radtke <m.radtke@uib.de>  Tue, 25 Jul 2017 14:28:31 +0200

python-opsi (4.0.7.43-2) stable; urgency=medium

  * Debian packaging: Depending on net-tools for ifconfig.

 -- Niko Wenselowski <n.wenselowski@uib.de>  Tue, 25 Jul 2017 09:19:10 +0200

python-opsi (4.0.7.43-1) stable; urgency=medium

  * opsihwaudit.conf: Memory clock speed is now handled as a bigint.

 -- Niko Wenselowski <n.wenselowski@uib.de>  Mon, 17 Jul 2017 17:35:54 +0200

python-opsi (4.0.7.42-1) stable; urgency=medium

  * Fixed a bug in the package content file generation where a link that
    linked to a destination outside of the client data directory did not
    have the hash of the link destination included.

 -- Niko Wenselowski <n.wenselowski@uib.de>  Wed, 12 Jul 2017 10:55:49 +0200

python-opsi (4.0.7.41-1) stable; urgency=medium

  * 30_kiosk.conf: Improved speed of getKioskProductInfosForClient.

 -- Niko Wenselowski <n.wenselowski@uib.de>  Wed, 24 May 2017 16:02:20 +0200

python-opsi (4.0.7.40-1) stable; urgency=medium

  * 30_kiosk.conf: getKioskProductInfosForClient does only return a product
    once even if they are in multiple groups.

 -- Niko Wenselowski <n.wenselowski@uib.de>  Wed, 03 May 2017 14:18:09 +0200

python-opsi (4.0.7.39-1) stable; urgency=medium

  * Added 30_kiosk.conf for the new kiosk client.
  * 30_sshcommands.conf: Internal refactoring.
  * 30_sshcommands.conf: Removed getSSHCommand.
    Use SSHCommand_getObject instead.
  * 30_sshcommands.conf: Removed getSSHCommands.
    Use SSHCommand_getObjects instead.
  * 30_sshcommands.conf: Removed createSSHCommands.
    Use SSHCommand_createObjects instead.
  * 30_sshcommands.conf: Removed createSSHCommand.
    Use SSHCommand_createObject instead.
  * 30_sshcommands.conf: Removed updateSSHCommand.
    Use SSHCommand_updateObject instead.
  * 30_sshcommands.conf: Removed updateSSHCommands.
    Use SSHCommand_updateObjects instead.
  * 30_sshcommands.conf: Removed deleteSSHCommands.
    Use SSHCommand_deleteObjects instead.
  * 30_sshcommands.conf: Removed deleteSSHCommand.
    Use SSHCommand_deleteObject instead.
  * 40_admin_tasks.conf: Updated docstring of getClientsWithOutdatedProduct.

 -- Niko Wenselowski <n.wenselowski@uib.de>  Mon, 24 Apr 2017 17:46:09 +0200

python-opsi (4.0.7.38-4) stable; urgency=medium

  * Drop creating the custom ssh command file in the postinst.

 -- Niko Wenselowski <n.wenselowski@uib.de>  Thu, 20 Apr 2017 19:29:11 +0200

python-opsi (4.0.7.38-3) stable; urgency=medium

  * Do not deploy empty file for custom ssh command config but instead
    create that file in the postinst if not existing.

 -- Niko Wenselowski <n.wenselowski@uib.de>  Thu, 20 Apr 2017 17:09:02 +0200

python-opsi (4.0.7.38-2) stable; urgency=medium

  * Reverted the prevention of creating users on UCS.
  * SSH extension: emptied file with default commands for safety reasons.

 -- Niko Wenselowski <n.wenselowski@uib.de>  Thu, 20 Apr 2017 12:52:51 +0200

python-opsi (4.0.7.38-1) stable; urgency=medium

  * 10_opsi.conf: Do not pass invalid parameter in deleteProductDependency.
  * Added SSH extension.
  * OPSI.Logger: Show no message if unlinking a non-existing file fails.
  * OPSI.Util.File.Opsi.PackageControlFile: if no version for package or
    product are given assume defaults.

 -- Niko Wenselowski <n.wenselowski@uib.de>  Thu, 30 Mar 2017 10:47:13 +0200

python-opsi (4.0.7.37-1) stable; urgency=medium

  * 20_legacy.conf: Removed methods getPcpatchRSAPrivateKey and
    setPcpatchPassword. Please use the opsi-admin task setPcpatchPassword
    for setting the password instead.

 -- Niko Wenselowski <n.wenselowski@uib.de>  Thu, 02 Mar 2017 11:23:49 +0100

python-opsi (4.0.7.36-1) stable; urgency=medium

  * OPSI.Util: the methods for blowfish encryption / decryption now raise
    a BlowfishError if things fail.

 -- Niko Wenselowski <n.wenselowski@uib.de>  Thu, 16 Feb 2017 15:11:25 +0100

python-opsi (4.0.7.35-1) stable; urgency=medium

  * 10_opsi.conf: setProductActionRequestWithDependencies fix.

 -- Erol Ueluekmen <e.ueluekmen@uib.de>  Fri, 10 Feb 2017 16:01:16 +0100

python-opsi (4.0.7.34-3) experimental; urgency=medium

  * Negate check for UCS to make it work as intended.

 -- Niko Wenselowski <n.wenselowski@uib.de>  Thu, 02 Feb 2017 14:11:32 +0100

python-opsi (4.0.7.34-2) experimental; urgency=medium

  * Do not add users on UCS.

 -- Niko Wenselowski <n.wenselowski@uib.de>  Wed, 01 Feb 2017 16:12:25 +0100

python-opsi (4.0.7.34-1) stable; urgency=medium

  * 40_admin_tasks.conf: New method setupWhereFailed.
  * 40_admin_tasks.conf: setupWhereFailed and setupWhereInstalled do not
    alter the actionResult anymore.

 -- Niko Wenselowski <n.wenselowski@uib.de>  Fri, 27 Jan 2017 10:30:16 +0100

python-opsi (4.0.7.33-1) experimental; urgency=medium

  * OPSI.Service.SSLContext: new parameter acceptedCiphers to limit the
    ciphers a context accepts.

 -- Niko Wenselowski <n.wenselowski@uib.de>  Wed, 11 Jan 2017 15:05:07 +0100

python-opsi (4.0.7.32-1) experimental; urgency=medium

  * DepotserverBackend: the function depot_installPackage has a new parameter
    suppressPackageContentFileGeneration that can be used to avoid the
    generation of package content file during installation.
  * OPSI.Util: Backported md5sum from opsi 4.1.

 -- Niko Wenselowski <n.wenselowski@uib.de>  Mon, 02 Jan 2017 17:14:58 +0100

python-opsi (4.0.7.31-1) stable; urgency=medium

  [ Mathias Radtke ]
  * OPSI.System.Posix: Reboot scheduled after 1 minute of reboot() call

  [ Niko Wenselowski ]
  * OPSI.Util.Task.UpdateBackend.MySQL: Disable foreign key checks when
    changing length of productId column.

 -- Niko Wenselowski <n.wenselowski@uib.de>  Mon, 02 Jan 2017 10:52:42 +0100

python-opsi (4.0.7.30-1) stable; urgency=medium

  * OPSI.Util.Task.Samba.isSamba4: fix possible reference to unitialised
    variable.

 -- Niko Wenselowski <n.wenselowski@uib.de>  Thu, 15 Dec 2016 12:27:59 +0100

python-opsi (4.0.7.29-1) testing; urgency=medium

  * OPSI.Util.Task.ConfigureBackend.MySQL: allow creation of users containing
    a minus in their name.

 -- Niko Wenselowski <n.wenselowski@uib.de>  Fri, 09 Dec 2016 17:28:45 +0100

python-opsi (4.0.7.28-5) stable; urgency=medium

  * Updated acl.conf to restrict backend deletion to administrators.

 -- Niko Wenselowski <n.wenselowski@uib.de>  Fri, 13 Jan 2017 09:48:38 +0100

python-opsi (4.0.7.28-4) stable; urgency=medium

  * Updated acl.conf to restrict access to hostControl(Safe)-methods.

 -- Niko Wenselowski <n.wenselowski@uib.de>  Thu, 12 Jan 2017 11:21:53 +0100

python-opsi (4.0.7.28-3) stable; urgency=medium

  * Updated translations for hwaudit.

 -- Niko Wenselowski <n.wenselowski@uib.de>  Thu, 08 Dec 2016 15:17:30 +0100

python-opsi (4.0.7.28-2) stable; urgency=medium

  * Updated translations.

 -- Niko Wenselowski <n.wenselowski@uib.de>  Thu, 08 Dec 2016 14:11:42 +0100

python-opsi (4.0.7.28-1) stable; urgency=medium

  * OPSI.Backend.Backend.Backend.backend_setOptions now logs whenever a value
    is skipped because of the type differs from the expected one.
  * OPSI.Backend.JSONRPC.JSONRPCBackend: corrected indentation.

 -- Niko Wenselowski <n.wenselowski@uib.de>  Tue, 22 Nov 2016 14:12:48 +0100

python-opsi (4.0.7.27-1) experimental; urgency=medium

  * Improved __repr__ of Group, ProductProperty, ProductPropertyState and
    their subclasses.
  * OpsiBackupArchive does not fail anymore if an added file does not exist.

 -- Niko Wenselowski <n.wenselowski@uib.de>  Tue, 25 Oct 2016 11:29:56 +0200

python-opsi (4.0.7.26-1) experimental; urgency=medium

  * SQLite backend: Fix syntax error that may occur during an ALTER TABLE
    if more than one column should be altered.

 -- Niko Wenselowski <n.wenselowski@uib.de>  Mon, 10 Oct 2016 17:54:42 +0200

python-opsi (4.0.7.25-1) testing; urgency=medium

  * DepotserverBackend: Fix problem with package installation.

 -- Niko Wenselowski <n.wenselowski@uib.de>  Thu, 29 Sep 2016 18:16:54 +0200

python-opsi (4.0.7.24-1) stable; urgency=medium

  * ConfigurationData: On UCS we preferably read the domain from UCR.
    If this fails we resort to the Samba config file.

 -- Niko Wenselowski <n.wenselowski@uib.de>  Tue, 27 Sep 2016 12:37:43 +0200

python-opsi (4.0.7.23-2) stable; urgency=medium

  * Correct entry in changelog.

 -- Niko Wenselowski <n.wenselowski@uib.de>  Mon, 26 Sep 2016 15:29:35 +0200

python-opsi (4.0.7.23-1) stable; urgency=medium

  * OPSI.System.Posix: added missing 'datetime' import.
  * OPSI.System.Posix: fix wrong reference in getBlockDeviceBusType

 -- Niko Wenselowski <n.wenselowski@uib.de>  Mon, 26 Sep 2016 13:18:20 +0200

python-opsi (4.0.7.22-1) testing; urgency=medium

  * DepotserverBackend: function depot_installPackage now has parameter
    'forceProductId' to force a specific product id when installing a
     product. The installation will be made into the corresponding directory
     of the given product id.
  * OPSI.Util.File.Archive.getFileType now follows symlinks.

 -- Niko Wenselowski <n.wenselowski@uib.de>  Fri, 23 Sep 2016 14:15:56 +0200

python-opsi (4.0.7.21-1) stable; urgency=medium

  * New BackendMethod changeWANConfig
  * OPSI.System.Posix: added enx network device support
  * small fix in Repository-Handling

 -- Erol Ueluekmen <e.ueluekmen@uib.de>  Wed, 21 Sep 2016 01:22:59 +0200

python-opsi (4.0.7.20-1) stable; urgency=medium

  * Various internal refactorings.
  * OPSI.System.Posix.which now throws CommandNotFoundException instead of
    a basic Exception to make catching errors easier.

 -- Niko Wenselowski <n.wenselowski@uib.de>  Tue, 13 Sep 2016 09:39:56 +0200

python-opsi (4.0.7.19-1) testing; urgency=medium

  * OPSI.Util.Task.UpdateBackend.MySQL: temporary disable foreign key checks
    when altering the depotId / hostId.

 -- Niko Wenselowski <n.wenselowski@uib.de>  Tue, 06 Sep 2016 14:11:02 +0200

python-opsi (4.0.7.18-1) stable; urgency=medium

  * OPSI.System.Posix: added sleep function when using ms-sys to write partition
    boot record
  * Corrected some typos.
  * Make header verify_server_cert work with current Python 2.7.
  * OPSI.Util.Task.Samba.configureSamba: warn if oplocks are present in
    Samba configuration.
  * OPSI.System.Posix: Wait a few seconds before running ms-sys to avoid
    timing problems on systems with NVME storage.

 -- Niko Wenselowski <n.wenselowski@uib.de>  Wed, 24 Aug 2016 17:08:55 +0200

python-opsi (4.0.7.17-1) stable; urgency=medium

  * OPSI.Util: Refactored encryptWithPublicKeyFromX509CertificatePEMFile
    and decryptWithPrivateKeyFromPEMFile.

 -- Niko Wenselowski <n.wenselowski@uib.de>  Thu, 18 Aug 2016 10:10:53 +0200

python-opsi (4.0.7.16-1) testing; urgency=medium

  * OPSI.System.Posix: new function isOpenSUSELeap.
  * OPSI.Util.Task.Rights: Improved support for openSUSE Leap.

 -- Niko Wenselowski <n.wenselowski@uib.de>  Mon, 15 Aug 2016 16:53:24 +0200

python-opsi (4.0.7.15-1) stable; urgency=medium

  * corrected opsi-set-rights for openSUSE

 -- Mathias Radtke <m.radtke@uib.de>  Wed, 10 Aug 2016 13:44:48 +0200

python-opsi (4.0.7.14-1) stable; urgency=medium

  * OPSI.Util.Task.Rights: Corrected path for UCS.

 -- Niko Wenselowski <n.wenselowski@uib.de>  Fri, 05 Aug 2016 15:56:55 +0200

python-opsi (4.0.7.13-1) testing; urgency=medium

  * OPSI.Util.Task.Rights: Corrected path for SLES 11.

 -- Niko Wenselowski <n.wenselowski@uib.de>  Wed, 27 Jul 2016 17:11:57 +0200

python-opsi (4.0.7.12-1) stable; urgency=medium

  * Correct indentation in some places.
  * Use future-proof octal values.
  * Correct version in OPSI.Util.Task.Rights and OPSI.Backend.JSONRPC.

 -- Niko Wenselowski <n.wenselowski@uib.de>  Mon, 25 Jul 2016 14:39:25 +0200

python-opsi (4.0.7.11-1) testing; urgency=medium

  * OPSI.Util.Task.Rights: Better support for different SLES versions.

 -- Niko Wenselowski <n.wenselowski@uib.de>  Mon, 25 Jul 2016 13:13:55 +0200

python-opsi (4.0.7.10-1) testing; urgency=medium

  * OPSI.Util.Task.Rights: Do not fail if MySQL backend is configured but
    not yet set up.

 -- Niko Wenselowski <n.wenselowski@uib.de>  Fri, 22 Jul 2016 11:17:24 +0200

python-opsi (4.0.7.9-1) testing; urgency=medium

  * OPSI.System.Posix: new functions: isDebian, isOpenSuse, isUbuntu, isUCS.
  * OPSI.Util.Task.Rights: Refactored module.
  * OPSI.Util.Task.Rights: setRights will try to set rights on the webserver
    directory as installed by the package opsi-linux-support.
  * 40_admin_tasks.conf: Bugfix for setupWhereNotInstalled

 -- Niko Wenselowski <n.wenselowski@uib.de>  Thu, 21 Jul 2016 16:22:58 +0200

python-opsi (4.0.7.8-1) stable; urgency=low

  * OPSI.System.Windows:
    - getOpsiHotfixName supports now Windows 10
    - fixed Syncing Time function with service
  * Proxysupport for HTTP-Connections
  * Fix for setActionRequestWithDependencies
  * do not add obsolete config software-on-demand.show-details
  * ConfigDataBackend: internal refactoring in log_read and log_write

 -- Erol Ueluekmen <e.ueluekmen@uib.de>  Tue, 19 Jul 2016 15:36:42 +0200

python-opsi (4.0.7.7-1) stable; urgency=low

  * WindowsDrivers byAudit sku fallback fixed.

 -- Erol Ueluekmen <e.ueluekmen@uib.de>  Tue, 05 Jul 2016 15:29:36 +0200

python-opsi (4.0.7.6-1) stable; urgency=medium

  * Changed formatting in Logger to not expose parts of confidential strings
    under special circumstances.
  * OPSI.Util.Task.ConfigureBackend.MySQL: fixed error on hostname with dash

 -- Niko Wenselowski <n.wenselowski@uib.de>  Mon, 04 Jul 2016 17:49:17 +0200

python-opsi (4.0.7.5-1) testing; urgency=medium

  * JSONRPC backend has received small refactorings.
  * 10_opsi.conf: Refactored setProductActionRequestWithDependencies.
    With this change the 'force' parameter is deprecated and does not have
    any effect. It may be removed in future releases.

 -- Niko Wenselowski <n.wenselowski@uib.de>  Thu, 30 Jun 2016 15:39:29 +0200

python-opsi (4.0.7.4-1) testing; urgency=medium

  * OPSI.Util.Task.UpdateBackend.MySQL: Also correct license key column in
    table SOFTWARE_CONFIG.
  * ACL: Pre-compiling patterns
  * ACL: Changed log output for easier debugging.
  * Various small improvements in OPSI.Backend.BackendManager.
  * OPSI.Util.Task.Samba: Removed oplocks from share definition.
    This will only affect new share configurations.
  * OPSI.System.Posix: Improved detection for predictable network interfaces.
  * Configuration of MySQL backends warns if strict mode seems to be
    enabled.

 -- Niko Wenselowski <n.wenselowski@uib.de>  Fri, 24 Jun 2016 14:28:26 +0200

python-opsi (4.0.7.3-1) testing; urgency=medium

  * Repaired sort algorithm 1.

 -- Niko Wenselowski <n.wenselowski@uib.de>  Fri, 10 Jun 2016 13:36:41 +0200

python-opsi (4.0.7.2-1) testing; urgency=medium

  * OPSI.Util.Task.UpdateBackend.MySQL: making sure that columns for license
    keys are 1024 characters long.
  * HostControl: If resolveHostAddress is set to True we fall back to
    using the specified in case of a lookup failure.
  * Various small changes.

 -- Niko Wenselowski <n.wenselowski@uib.de>  Thu, 09 Jun 2016 15:34:59 +0200

python-opsi (4.0.7.1-1) testing; urgency=medium

  * forceObjectClass got a faster check to see if we are processing JSON.
  * OPSI.System.Posix: fixed typo: init -6 -> init 6.
  * OPSI.Backend.Backend: _testFilterAndAttributes is faster if attributes
    and filter are missing.
  * OPSI.Backend.Backend: _objectHashMatches now avoids temporary variable.
  * Improved iteration in many parts to be more efficient.
  * OPSI.Logger: Faster lookup for output color / level name.
  * Changed some log outputs to make use of the formatting during logging.
  * Updated hwaudit.conf: Now showing the number of physical and logical
    cores.
  * OPSI.Util.Task.ConfigureBackend.DHCP: only retrieve and show system
    information once.
  * 20_legacy.conf: Refactored setGeneralConfig.

 -- Niko Wenselowski <n.wenselowski@uib.de>  Fri, 20 May 2016 15:44:59 +0200

python-opsi (4.0.6.50-1) experimental; urgency=medium

  * OPSI.Logger.Logger now is able to do formatting in the style of
    str.format. To format a message use the appropriate placeholders and
    then supply args / kwargs as needed.
    Formatting will only be applied if the message will actually be logged.
  * Improved logging during HTTP Connection.

 -- Niko Wenselowski <n.wenselowski@uib.de>  Tue, 07 Jun 2016 10:47:44 +0200

python-opsi (4.0.6.49-1) stable; urgency=medium

  * OPSI.Util.Task.Samba: removed oplocks from opsi_depot share
  * OPSI.Util.Product: Added debug output to show when tasks end.

 -- Niko Wenselowski <n.wenselowski@uib.de>  Fri, 6 May 2016 07:32:28 +0200

python-opsi (4.0.6.48-1) stable; urgency=medium

  * OPSI.Types.forceOct avoids using a temporary variable.
  * OPSI.Util.Task.Rights.setRights: avoid processing the same path
    twice.
  * OPSI.Logger and OPSI.Service.JsonRpc now use the 'traceback' module
    to get the tracebacks.
  * OPSI.Backend.Replicator: Show the renaming of the server as a single
    step for better user feedback.

 -- Niko Wenselowski <n.wenselowski@uib.de>  Wed, 27 Apr 2016 12:35:39 +0200

python-opsi (4.0.6.47-1) stable; urgency=medium

  * Not using bare "except:" - at least catching Exception.
  * OPSI.Util.Task.Samba: notify the user that he may need to restart the Samba
    daemon.
  * Fix typo in error message if the filter was referencing an attribute not
    present at the used object type.
  * OPSI.Backend.Replicator: Check if the used backend can rename the server
    before trying to do so. If the check fails fall back to using an
    ExtendedBackend.
  * OPSI.Backend.SQL: Limit the length of inserted changelogs to be lower than
    65535 to avoid problems with the limited size of columns of type TEXT.

 -- Niko Wenselowski <n.wenselowski@uib.de>  Thu, 21 Apr 2016 13:18:16 +0200

python-opsi (4.0.6.46.1-1) stable; urgency=medium

  * Using the new-style base64 Python interface to avoid breaking with
    combinations of username and password that exceed 72 characters and
    lead to newlines in the base64-encoded authentication header.
    This is in response to CVE-2016-5699 / Python bug 22928 as these
    patched Python versions may lead to breaks on some systems.

 -- Niko Wenselowski <n.wenselowski@uib.de>  Wed, 22 Jun 2016 17:28:31 +0200

python-opsi (4.0.6.46-1) stable; urgency=medium

  * File backend: Correctly read/write the locked attribute on ProductOnDepot.

 -- Niko Wenselowski <n.wenselowski@uib.de>  Thu, 07 Apr 2016 11:07:15 +0200

python-opsi (4.0.6.45-1) experimental; urgency=medium

  * 40_admin_tasks.conf: added method setupWhereInstalled.
  * 40_admin_tasks.conf: added method getClientsWithOutdatedProduct.
  * 40_admin_tasks.conf: added method
    setActionRequestWhereOutdatedWithDependencies.
  * Updated French translation for hwaudit.
  * OPSI.System.Posix: bypassed startsector 0 in Xenial Sfdisk

 -- Niko Wenselowski <n.wenselowski@uib.de>  Mon, 07 Mar 2016 17:12:50 +0100

python-opsi (4.0.6.44-1) experimental; urgency=medium

  * .spec: Naming all known config files.
  * Small improvements around the creation of AuditHardwareOnHosts.
  * OPSI.Types.forceOpsiTimestamp has received improved handling of
    datetime.datetime objects.
  * OPSI.Types.forceTime can now handle datetime.datetime objects.
  * OPSI.Object.mandatoryConstructorArgs has been refactored.
  * Moved the methods "uninstallWhereInstalled",
    "updateWhereInstalled", "setupWhereNotInstalled" and
    "setActionRequestWhereOutdated" into the new backend extension
    "40_admin_tasks.conf".
  * Method "setActionRequestWhereOutdated" ignores products on client
    with installation-status 'unknown'.
  * Added polish translation. Thanks to Jerzy Włudarczylk!
  * OPSI.System.Posix: corrected typo in sfdisk call
  * OPSI.System.Posix: added more reboot calls in reboot() function
  * OPSI.System.Posix: refactored sfdisk compatability from 4.0.6.41-1
  * OPSI.System.Posix: added new function setLocalSystemTime.

 -- Niko Wenselowski <n.wenselowski@uib.de>  Thu, 03 Mar 2016 13:58:55 +0100

python-opsi (4.0.6.43-1) experimental; urgency=medium

  * Small bugfix in 10_wim.conf.
  * OPSI.Util.WIM got a new function getImageInformation.

 -- Niko Wenselowski <n.wenselowski@uib.de>  Tue, 23 Feb 2016 13:32:33 +0100

python-opsi (4.0.6.42-1) experimental; urgency=medium

  * 20_legacy.conf: Added new methods "uninstallWhereInstalled",
    "updateWhereInstalled", "setupWhereNotInstalled" and
    "setActionRequestWhereOutdated".
  * New module: OPSI.Util.WIM.
  * New file: 10_wim.conf with methods "updateWIMConfigFromPath" and
    "updateWIMConfig".
  * OPSI.Util.File.Opsi.PackageControlFile does not add empty line after
    changelog anymore.
  * Improved error messages during creation of an object from a dict if that
    dict does miss an argument required by the constructor.

 -- Niko Wenselowski <n.wenselowski@uib.de>  Mon, 22 Feb 2016 17:29:04 +0100

python-opsi (4.0.6.41-1) experimental; urgency=medium

  [ Mathias Radtke ]
  * OPSI.System.Posix.py: Added sfdisk (2.26) compatability on HP Smart-Array
  * OPSI.System.Posix.py: Added 'enp' device in getEthernetDevices()

  [ Niko Wenselowski ]
  * OPSI.Util.flattenSequence is now handles generators by consuming them.
  * OPSI.Util.formatFileSize now handles terrabyte sized data.
  * 20_legacy.conf: new function setActionRequestWhereOutdated.
  * Show what sort algorithm get's called.

 -- Niko Wenselowski <n.wenselowski@uib.de>  Fri, 12 Feb 2016 14:45:33 +0100

python-opsi (4.0.6.40-1) experimental; urgency=medium

  [ Mathias Radtke ]
  * OPSI.System.Posix.py: fixed bug in HP Smart Array Disk handling
  * OPSI.System.Posix.py: added simple sfdisk 2.26 (wily) compatability

  [ Niko Wenselowski ]
  * 70_wan.conf: Added docstring for changeWANConfig.
  * 70_wan.conf: The 'enabled' parameter now will be converted to bool internally.
  * Rights.py: added 'windows-image-detector.py' to known executables.
  * JSONRPC-Backend: Changed method to use when checking for deflate support.

 -- Niko Wenselowski <n.wenselowski@uib.de>  Mon, 18 Jan 2016 14:27:19 +0100

python-opsi (4.0.6.39-2) experimental; urgency=medium

  * gettext.python-opsi_en: copied from python-opsi.pot instead of linking because of placeholder Variables

 -- Mathias Radtke <m.radtke@uib.de>  Wed, 06 Jan 2016 08:05:00 +0100

python-opsi (4.0.6.39-1) experimental; urgency=medium

  [Mathias Radtke]
  * gettext: added faked english 'translation'

  [ Niko Wenselowski]
  * Replacing many try/finally-constructs with contextmanagers.
  * OPSI.Util.Repository: Removed wildcard imports.
  * OPSI.Util.Repository: some small refactorings.
  * OPSI.Backend.BackendManager now uses a default configuration if no
    keyword arguments are supplied to the constructor.
  * openSuse: do not alter the path of filename in dhcpd.conf.

 -- Niko Wenselowski <n.wenselowski@uib.de>  Tue, 05 Jan 2016 15:10:27 +0100

python-opsi (4.0.6.38-1) experimental; urgency=medium

  * Reverting changes to
    OPSI.SharedAlgorithm.generateProductOnClientSequence_algorithm1

 -- Niko Wenselowski <n.wenselowski@uib.de>  Tue, 15 Dec 2015 13:43:42 +0100

python-opsi (4.0.6.37-1) experimental; urgency=medium

  * OPSI.SharedAlgorithm.generateProductOnClientSequence_algorithm1
    should now return the products in the expected order.
  * OPSI.Util.HTTP: new function closeConnection.
  * OPSI.Util.HTTP: new context manager closingConnection.

 -- Niko Wenselowski <n.wenselowski@uib.de>  Tue, 08 Dec 2015 15:12:00 +0100

python-opsi (4.0.6.36-1) experimental; urgency=medium

  * OPSI.Util.HTTP: Added log statements for easier debugging.
  * OPSI.Util.HTTP: Refactorings in hybi10Encode & hybi10Decode
  * OPSI.Backend.JSONRPC: Better readable debug output with loglevel 8.
  * OPSI.Logger: do not fail if calling setLogFile with None.
  * OPSI.Backend.ExtendedBackend: calling backend_info without backend
    set will not fail anymore.

 -- Niko Wenselowski <n.wenselowski@uib.de>  Thu, 03 Dec 2015 10:10:43 +0100

python-opsi (4.0.6.35-1) experimental; urgency=medium

  * OPSI.Backend.JSONRPC: Enrich debug information for method creation.
  * OPSI.Types: if forceOct fails show at what number it failed.
  * OPSI.Types: small refactoring in forceBool.
  * HostControl.RpcThread: specify "application/json" as content-type.
  * New module: OPSI.Util.Task.ConfigureBackend.DHCPD
  * New functions in OPSI.System.Posix: isCentOS, isSLES & isRHEL
  * OPSI.Backend.Backend: Small refactorings and improved debug output.
  * OPSI.Backend.ManagerBackend: Small refactorings and improved debug output.
  * configureDHCPD now also patches the DHCPD backend config to use the
    right service restart command.
  * OPSI.Object.AuditHardware: improve __repr__
  * OPSI.Logger: always use the absolute path when setting a logfile.
  * OPSI.Object.Product: __repr__ now shows version of product and package
  * OPSI.Object.BaseObject now creates a __repr__ out of the attributes
    that make an object unique.

 -- Niko Wenselowski <n.wenselowski@uib.de>  Fri, 27 Nov 2015 10:47:19 +0100

python-opsi (4.0.6.34-1) experimental; urgency=medium

  * ConfigDataBackend: the argument 'maxSize' for log_read must be positive.
  * ConfigDataBackend: refactored the log_write method.

 -- Niko Wenselowski <n.wenselowski@uib.de>  Thu, 12 Nov 2015 15:16:28 +0100

python-opsi (4.0.6.33-1) experimental; urgency=medium

  * OPSI.Service.Session.Session gained a __repr__.
  * OPSI.Backend.BackendManager.BackendDispatcher gained a __repr__.
  * OPSI.Backend.HostControl.HostControlBackend gained a __repr__.
  * OPSI.Backend.HostControlSafe.HostControlSafeBackend gained a __repr__.
  * ConfigDataBackend: fixed an edge case where the amount of data written
    would exceed the limit.
  * opsihwaudit.conf: Re-introduce the missing SKU.

 -- Niko Wenselowski <n.wenselowski@uib.de>  Fri, 06 Nov 2015 10:37:12 +0100

python-opsi (4.0.6.32-1) experimental; urgency=medium

  * OPSI.SharedAlgorithm: less log output.
  * OPSI.Backend.JSONRPC: small refactorings in JSONRPC.
  * OPSI.Backend.BackendManager: Log if dispatching a method is done.
  * OPSI.Backend.SQL.timeQuery: log duration even in case of failure.

 -- Niko Wenselowski <n.wenselowski@uib.de>  Fri, 30 Oct 2015 12:28:12 +0100

python-opsi (4.0.6.31-1) experimental; urgency=medium

  * OPSI.Backend.JSONRPC: Added some debug output.
  * OPSI.Service.Session: Show what session is in use before deletion.
  * OPSI.Util.HTTP.HTTPConnectionPool.urlopen: Log errors instead of ignoring
  * OPSI.Util.HTTP.HTTPConnectionPool.urlopen: slightly increased the delay
    between retries to not bomb a busy server with even more requests.

 -- Niko Wenselowski <n.wenselowski@uib.de>  Thu, 29 Oct 2015 14:31:33 +0100

python-opsi (4.0.6.30-1) experimental; urgency=medium

  * OPSI.Service.Session: SessionHandler.sessionExpired does more frequently
    checks if session is still in use or timeout occurred.
  * 20_legacy.conf & 30_configed.conf: getDomain: Fix NameError caused by
    implicit import.
  * 10_opsi.conf & 30_configed.conf: getProductOrdering: Fix NameError caused
    by implicit import.

 -- Niko Wenselowski <n.wenselowski@uib.de>  Wed, 28 Oct 2015 12:05:45 +0100

python-opsi (4.0.6.29-1) experimental; urgency=medium

  * Implementing type checks via isinstance instead of using type.
  * Removed wildcard import in various modules in OPSI.Backend.
  * 20_legacy.conf: Removed librsyncPatchFile because it never worked.
  * OpsiConfFile.parse now raises ValueError if invalid sections are
    found or configuration happens outside sections.
  * objectToHtml now works more efficient with large results.
  * OPSI.Util.Task.Samba: Fix typo in share opsi_repository that lead
    to referencing the wrong path.
  * toJson now handles generators by consuming them.
    The output resembles that of a list.
  * objectToBeautifiedText, objectToBash and objectToHtml are now able
    to handle sets - they interpret it like a list.
  * OPSI.Service.Worker.WorkerOpsiJsonRpc: improved backwards compatible
    handling of queries without any specific encoding. This should make
    any call with a plain encoding work as expected.

 -- Niko Wenselowski <n.wenselowski@uib.de>  Tue, 27 Oct 2015 17:38:16 +0100

python-opsi (4.0.6.28-1) testing; urgency=medium

  * OPSI.SharedAlgorithm: OpsiProductOrderingErrors now show what products
    cause the problem.
  * OPSI.Util.Task.CleanupBackend: Reference correct key.

 -- Niko Wenselowski <n.wenselowski@uib.de>  Thu, 08 Oct 2015 14:37:45 +0200

python-opsi (4.0.6.27-1) experimental; urgency=medium

  * OPSI.Util.flattenSequence now can handle sets.
  * OPSI.Backend.ConfigDataBackend.host_deleteObjects does not fail if
    no license management module is present.
  * OPSI.Backend.MySQL.SQLBackend: softwareLicense_getObjects and
    licenseContract_getObjects now return an empty list instead of None.
  * addDynamicDepotDriveSelection now only adds the new value and does
    not change the default.
  * The config for 'clientconfig.depot.drive' now also has the drives 'a:'
    and 'b:' present if it is created anew.

 -- Niko Wenselowski <n.wenselowski@uib.de>  Wed, 07 Oct 2015 16:40:29 +0200

python-opsi (4.0.6.26-1) testing; urgency=medium

  * toJSON: correctly handle sets.

 -- Niko Wenselowski <n.wenselowski@uib.de>  Wed, 07 Oct 2015 10:15:13 +0200

python-opsi (4.0.6.25-1) stable; urgency=medium

  * added proper sles12 version check

 -- Mathias Radtke <m.radtke@uib.de>  Fri, 02 Oct 2015 11:47:21 +0200

python-opsi (4.0.6.24-1) experimental; urgency=medium

  * OPSI.Util.Task.Rights: set +x on known executables in /opt/pcbin/install
  * OPSI.Util.Task.Rights: disabled the removal of duplicate folders to avoid
    problems with wrong rights in the depot.

 -- Niko Wenselowski <n.wenselowski@uib.de>  Thu, 01 Oct 2015 17:27:07 +0200

python-opsi (4.0.6.23-2) testing; urgency=medium

  * Added Danish translation for hwaudit.

 -- Niko Wenselowski <n.wenselowski@uib.de>  Fri, 25 Sep 2015 15:23:11 +0200

python-opsi (4.0.6.23-1) experimental; urgency=medium

  * Copy the following methods to 30_configed.conf: getDomain,
    getOpsiHWAuditConf, getPossibleMethods_listOfHashes, getServerIds_list
  * OPSI.Backend.Backend: Reading the default maximum logfile size from
    /etc/opsi/opsiconfd.conf.

 -- Niko Wenselowski <n.wenselowski@uib.de>  Wed, 16 Sep 2015 11:59:33 +0200

python-opsi (4.0.6.22-1) experimental; urgency=medium

  * log_read: Removed append-feature for rotated logs.

 -- Niko Wenselowski <n.wenselowski@uib.de>  Tue, 15 Sep 2015 14:23:46 +0200

python-opsi (4.0.6.21-1) experimental; urgency=medium

  * ExtendedConfigBackend: repr now works also with subclasses.
  * ConfigDataBackend: log_write does correctly limit the logsize.

 -- Niko Wenselowski <n.wenselowski@uib.de>  Tue, 15 Sep 2015 12:38:36 +0200

python-opsi (4.0.6.20-1) experimental; urgency=medium

  * OPSI.Service.Worker: header parsing errors are now logged
    with loglevel 8.
  * Re-introduce 30_configed.conf

 -- Niko Wenselowski <n.wenselowski@uib.de>  Wed, 09 Sep 2015 09:15:14 +0200

python-opsi (4.0.6.19-2) experimental; urgency=medium

  * Translations updated and translations for es, it & ru added.

 -- Niko Wenselowski <n.wenselowski@uib.de>  Thu, 03 Sep 2015 11:04:01 +0200

python-opsi (4.0.6.19-1) experimental; urgency=medium

  * OPSI.Backend.JSONRPC: refuse to enable deflate if we are talking to an
    old version of the service to avoid problems.

 -- Niko Wenselowski <n.wenselowski@uib.de>  Thu, 03 Sep 2015 10:30:30 +0200

python-opsi (4.0.6.18-1) experimental; urgency=medium

  * OPSI.Backend.BackendManager: showing the used ACL only on log level debug
    or higher.
  * OPSI.SharedAlgorithm: small refactorings regarding iteration of lists
  * OPSI.Backend.JSONRPC: more reliable fix for working with deflate against
    older webservice versions. This works by disabling deflate to ensure
    proper encoding / decoding.
  * OPSI.Backend.JSONRPC: type check via isinstance instead of type.

 -- Niko Wenselowski <n.wenselowski@uib.de>  Wed, 02 Sep 2015 16:34:26 +0200

python-opsi (4.0.6.17-1) experimental; urgency=medium

  * removed cpatureStderr=False fom execute of 'lsb-release -i' command

 -- Mathias Radtke <m.radtke@uib.de>  Wed, 02 Sep 2015 11:54:51 +0200

python-opsi (4.0.6.16-1) experimental; urgency=medium

  * OPSI.Backend.BackendManager: redirected lsb_release stderr and stdout output to /dev/null

 -- Mathias Radtke <m.radtke@uib.de>  Wed, 02 Sep 2015 09:33:16 +0200

python-opsi (4.0.6.15-1) experimental; urgency=medium

  * OPSI.Util.Task.Samba: add newline when adding repository.
  * RPM: Made the license machine-parseable.
  * OPSI.Util.WindowsDrivers: do not fail if Vendor or Model are None.
  * Create user / groups without explicit uid / gid.

 -- Niko Wenselowski <n.wenselowski@uib.de>  Tue, 25 Aug 2015 11:02:44 +0200

python-opsi (4.0.6.14-1) experimental; urgency=medium

  [ Mathias Radtke ]
  * OPSI.System.Posix: removed unneded captureStderr flag

  [ Anna Sucher ]
  * OPSI.Util.Task.Rights: added opsi-deploy-client-agent-default to
    files that are made executable

  [ Niko Wenselowski ]
  * JSONRPCBackend: Better handling of JSON-RPC-response from an old service.

 -- Niko Wenselowski <n.wenselowski@uib.de>  Tue, 11 Aug 2015 15:27:10 +0200

python-opsi (4.0.6.13-1) experimental; urgency=medium

  * Provide OPSI.System.Posix.shutdown.
  * Added function OPSI.Util.chunk.
  * OPSI.Util.Task.CleanupBackend: added chunking on mass-operations.
  * OPSI.Util.Task.CleanupBackend: Improving speed of operations.
  * OPSI.Backend.Replicator: Speed up membership test for productsOnDepot.
  * OPSI.System.Posix.execute now accepts list, set or tuple for ignoreExitCode
  * Debian: Remove dependency on python-support.
  * OPSI.System.Posix: removed unneded captureStderr flags from sfdisk calls

 -- Niko Wenselowski <n.wenselowski@uib.de>  Mon, 10 Aug 2015 15:22:38 +0200

python-opsi (4.0.6.12-1) experimental; urgency=medium

  [ Niko Wenselowski ]
  * Improving Python 3 compatibility.
  * hwaudit: Added translations for COMPUTER_SYSTEM.sku
  * tests: rename the domain of test objects from uib.local to test.invalid
  * OPSI.Service.Worker.WorkerOpsiJsonRpc: The header handling introduced
    with 4.0.6.8-1 must now be explicitely enabled by creating the file:
    /etc/opsi/opsi.header.fix.enable
    This makes sure that components get the same behaviour as before unless
    an change is done by an administrator.
  * 10_opsi.conf: Reintroduce setRights from the now remove 30_configed.conf
  * OPSI.Util.HTTP: the functions to decode/encode gzip/deflate now work
    better with unicode input and always return unicode.
  * OPSI.Service.Worker.WorkerOpsi: properly decode requests that have their
    content-encoding header set to "deflate".
  * log_read now also reads rotated logs.
  * OPSI.Util.Task.Rights: chown now correctly sets uid/gid on links.

  [ Mathias Radtke ]
  * new module OPSI Util task Samba
  * wrote tests for new module

 -- Niko Wenselowski <n.wenselowski@uib.de>  Wed, 29 Jul 2015 16:04:38 +0200

python-opsi (4.0.6.11-4) experimental; urgency=medium

  * Packaging fixes for Debian 8.

 -- Niko Wenselowski <n.wenselowski@uib.de>  Mon, 29 Jun 2015 16:23:22 +0200

python-opsi (4.0.6.11-3) experimental; urgency=medium

  * RPM: do not link removed file.

 -- Niko Wenselowski <n.wenselowski@uib.de>  Mon, 29 Jun 2015 16:11:06 +0200

python-opsi (4.0.6.11-2) experimental; urgency=medium

  * Removing remaining occurances of 30_configed.conf.

 -- Niko Wenselowski <n.wenselowski@uib.de>  Mon, 29 Jun 2015 16:06:51 +0200

python-opsi (4.0.6.11-1) experimental; urgency=medium

  * Debian: Moving lintian-overrides into debian/source
  * 20_legacy.conf: Small refactoring of getClients_listOfHashes
  * 20_legacy.conf: Refactored getLicenseStatistics_hash
  * OPSI.Types: better error message if forceObjectClass fails because of an
    argument that is missing for the constructor
  * OPSI.Types: better error message if forceObjectClass fails because of an
    invalid type
  * 20_legacy.conf: some small bugfixes.
  * OPSI.Object: repr for ConfigState now includes values.
  * Moving getProductOrdering from 30_configed.conf to 10_opsi.conf.
  * Removing 30_configed.conf.
  * Removing the link from etc/opsi/backendManager/extend.d/20_legacy.conf to
    etc/opsi/backendManager/extend.d/configed/20_legacy.conf.

 -- Niko Wenselowski <n.wenselowski@uib.de>  Mon, 29 Jun 2015 15:58:47 +0200

python-opsi (4.0.6.10-3) experimental; urgency=medium

  * Debian: Setting the package format to 1.0
  * RPM: creating folder for systemd templates before installation

 -- Niko Wenselowski <n.wenselowski@uib.de>  Tue, 16 Jun 2015 12:27:05 +0200

python-opsi (4.0.6.10-2) experimental; urgency=medium

  * RPM: supply %prep and %debug_package
  * Remove references to opsi-distutils

 -- Niko Wenselowski <n.wenselowski@uib.de>  Tue, 16 Jun 2015 10:57:43 +0200

python-opsi (4.0.6.10-1) experimental; urgency=medium

  * Added __repr__ for Backend and JSONRPCBackend.
  * OPSI.Backend.Replicator: Inserting objects should be a little faster.
  * OPSI.Backend: Only do a lookup for returnObjectsOnUpdateAndCreate once
    per method execution.
  * objectToBash, objectToHtml and objectToBeautifiedText now also correctly
    format subclasses of the lists / dicts.
  * 20_legacy.conf: Speed up _getProductStates_hash
  * FileBackend: Do not double the mapping list of LocalbootProduct and NetbootProduct.
  * FileBackend: allow products having ProductPropertyStates that are the same as the id of a product.
  * Some small refactorings to OPSI.Backend.SQL and OPSI.Backend.MySQL.
  * Supply new folder /etc/opsi/systemdTemplates

 -- Niko Wenselowski <n.wenselowski@uib.de>  Tue, 16 Jun 2015 10:45:21 +0200

python-opsi (4.0.6.9-1) experimental; urgency=medium

  * OPSI.Util.Task.Rights: reuse an existing depot URL if we found one before.

 -- Niko Wenselowski <n.wenselowski@uib.de>  Wed, 10 Jun 2015 10:20:56 +0200

python-opsi (4.0.6.8-1) experimental; urgency=low

  * 20_legacy.conf: createLicenseContract now returns the complete
    license contract id instead of just the first character.
  * OPSI.Util.File: Avoid bloating dhcpd.conf with '%s'
  * OPSI.Util.Task.Rights: added 'service_setup.sh' to KNOWN_EXECUTABLES
  * OPSI.Util.Task.Rights: Fix setting rights on KNOWN_EXECUTABLES in
    the depot folder.
  * Refactored worker for the interface page.
  * OPSI.Backend.File: Convert errors to unicode before logging them.
  * 40_groupActions.conf: create method to rename groups: updateGroupname
  * __repr__ now gives even better results.
  * 20_legacy.conf: new method setHostInventoryNumber
  * 20_legacy.conf: refactored getAndAssignSoftwareLicenseKey
  * debian/format: removed
  * OPSI.Types: checking for classes is now implemented via isinstance and
    therefore also subclasses will be accepted.
  * OPSI.Util.Task.Certificate: Fix certificate creation on Debian 8.
  * OPSI.Util.HTTP: Workarround for Python versions that implement PEP0476
  * OPSI.Service.Worker.WorkerOpsiJsonRpc: now correctly stating the HTTP
    header field "content-type" if the content is compressed via deflate or
    gzip. To stay backwards compatible we return in the old style if the
    header field "Accept" of the request starts with "gzip-application".
  * OPSI.Util.HTTP: new functions deflateEncode, deflateDecode, gzipEncode
    and gzipDecode
  * OPSI.Backend.JSONRPC: various refactorings
  * OPSI.Backend.JSONRPC.JSONRPCBackend: correctly handle responses that are
    compressed via deflate or gzip. To stay backwards compatible it deflates
    the data if the HTTP header field "content-type" starts with "gzip".
  * The users opsiconfd / pcpatch are now added to the file admin group
    based on the groupname and not on the gid. This avoids adding these users
    to the wrong group if a group with gid 992 already exists.
  * RPM: if a group with gid 992 is already existing add the file admin group
    without giving a specific gid.

 -- Niko Wenselowski <n.wenselowski@uib.de>  Tue, 09 Jun 2015 16:34:33 +0200

python-opsi (4.0.6.7-2) experimental; urgency=low

  * RHEL / CentOS 7: No indent to avoid confusing rpm.

 -- Niko Wenselowski <n.wenselowski@uib.de>  Fri, 10 Apr 2015 14:23:46 +0200

python-opsi (4.0.6.7-1) experimental; urgency=low

  * Fix encoding problems in new __repr__.

 -- Niko Wenselowski <n.wenselowski@uib.de>  Fri, 10 Apr 2015 13:40:21 +0200

python-opsi (4.0.6.6-1) experimental; urgency=low

  * OPSI.Util.Task.Rights: better ignoring of subfolders.
  * OPSI.Logger: some small refactorings.
  * OPSI.Util.Task.Sudoers: Do not duplicate existing entries.
  * OPSI.Logger.logWarnings: only log to the opsi-Logger.
  * CentOS / RHEL 7: depend on net-tools for ifconfig.
  * Added OPSI.System.Posix.getActiveConsoleSessionId

 -- Niko Wenselowski <n.wenselowski@uib.de>  Fri, 10 Apr 2015 10:31:29 +0200

python-opsi (4.0.6.5-1) experimental; urgency=low

  * Fix problem when working mit DHCP files.

 -- Niko Wenselowski <n.wenselowski@uib.de>  Tue, 31 Mar 2015 11:38:41 +0200

python-opsi (4.0.6.4-1) experimental; urgency=low

  * OPSI.System.Posix.execute now accepts keyword arguments 'shell' and
    'waitForEnding' to have the same keyword arguments as on Windows.

 -- Niko Wenselowski <n.wenselowski@uib.de>  Mon, 30 Mar 2015 15:38:39 +0200

python-opsi (4.0.6.3-1) experimental; urgency=low

  * OPSI.Util.Task.Rights: avoid duplicate path processing.
  * OPSI.Backend.MySQL.ConnectionPool: lower log-level for messages.
  * OPSI.Util.Task.Rights.setRights: show what path is given.
  * Fix various problems in OPSI.Backend.Replicator.
  * OPSI.Util.Task.Sudoers: Retrieve path to 'service' from the OS.
  * OPSI.Util.Task.Sudoers: Add single entry if missing.
  * Small changes in OPSI.Util.File.
  * Less wildcard imports.
  * Refactoring in OPSI.Util.Task.Rights
  * OPSI.Util.Task.Rights will fail without raising an error if chown
    is not possible.
  * OPSI.Backend.BackendManager: refactored reading groups of user to be
    faster for large environments.
  * Many objects now have proper representations.
  * OPSI.Util.Task.ConfigureBackend.ConfigurationData: Adding WAN
    configuration defaults if they are missing.
  * New extension 70_wan.conf for easy disabling/enabling of WAN configuration
  * 70_dynamic_depot.conf: getDepotSelectionAlgorithmByNetworkAddress
    makes use of OPSI.Util.ipAddressInNetwork instead of copying code.
  * OPSI.Util.Task.Rights: chown will only supply an uid if euid is 0 to
    avoid failures.

 -- Niko Wenselowski <n.wenselowski@uib.de>  Mon, 30 Mar 2015 11:44:00 +0200

python-opsi (4.0.6.2-1) experimental; urgency=low

  * OPSI.Backend.MySQL: If connecting to DB fails during creation of the
    connection pool we wait 5 seconds before retrying to connect.
  * OPSI.Logger: Easier and faster check if syslog is present.
  * OPSI.Backend.Replicator: small refactorings.
  * OPSI.Backend.BackendManager: _dispatchMethod creats no more temp. list.
  * OPSI.Util.Task.Certificate: do not set the same serial number for
    every certificate.

 -- Niko Wenselowski <n.wenselowski@uib.de>  Mon, 09 Mar 2015 10:56:28 +0100

python-opsi (4.0.6.1-1) experimental; urgency=low

  * OPSI.Util.Repository: correctly set number of retries for dynamic bandwidth
  * setup.py: Exclude test folders.
  * objectToBeautifiedText: indent with only four spaces
  * OPSI/Object.py overhauled module
  * Added OPSI.System.Posix.runCommandInSession to have access to this
    function not only when running Windows.
  * OPSI.Backend.File: Various refactorings, not only to avoid unnecessary
    creation of temporary objects.
  * Backends: speed up option parsing during initalisation.
  * Make excessive use of List Comprehensions for faster processing.
  * OPSI.Backend.HostControl: Using the timeout-parameter available on
    httplib.HTTP(S)Connection in RpcThread and ConnectionThread
  * Improve speed of configState_getClientToDepotserver
  * OPSI.Backend.SQL: Refactored working with the hardware audit
  * Speed up OPSI.Backend.Backend.log_read
  * The size limit of log_write can now be controlled through
    opsiconfd.conf and the value of "max log size" in the section "global".
  * New module: OPSI.Util.Task.Rights
  * OPSI.System.Windows: function "mount" accepts "dynamic" as mountpoint to
    enable the automatic search for a free mountpoint on the system.
    Thanks to Markus Kötter for the initial patch!
  * OPSI.Util.Task.ConfigureBackend.ConfigurationData: add the possibility
    to enable the dynamic mountpoint selection.
  * OPSI.Backend.SQL: the columns referencing hostId are now of the same size
  * New module OPSI.Util.Task.UpdateBackend.MySQL
  * OPSI.Util.Task.UpdateBackend.MySQL: Fix too small hostId columns
  * OPSI.Backend.SQL: replacing duplicate code
  * Removed LDAP schema files and backend configuration.
  * OPSI.Backend.SQL: Functions getData and getRawData only allow SELECT
  * Making method backend_getSharedAlgorithm nonfunctional.
  * OPSI.SharedAlgorithm: No more working with code-as-text and evaluation
    of the text to get objects to work with. Now there are only the objects.
  * WindowsDrivers: Fallback if directories ends with "." or with whitespace.
  * OPSI.Types.forceList is now able to handle sets and generators
  * New function OPSI.System.Posix.getDHCPDRestartCommand
  * OPSI.SharedAlgorithm: Raising an error when a circular dependecy is
    detected between products.
  * OPSI.System.Posix.getNetworkDeviceConfig is now able to parse output
    from newer ifconfig versions like on CentOS 7.
  * OPSI.Backend.SQLite refactored query creation.

 -- Niko Wenselowski <n.wenselowski@uib.de>  Thu, 05 Feb 2015 09:46:50 +0100

python-opsi (4.0.5.17-1) testing; urgency=medium

  * Small bugfix in ConfigureBackend Task.

 -- Erol Ueluekmen <e.ueluekmen@uib.de>  Wed, 25 Feb 2015 14:33:25 +0100

python-opsi (4.0.5.16-1) stable; urgency=low

  * JSONRPCBackend: Fix build long authorization headers.

 -- Erol Ueluekmen <e.ueluekmen@uib.de>  Thu, 19 Feb 2015 13:23:19 +0100

python-opsi (4.0.5.15-1) stable; urgency=low

  * Patching sudoers: allow using service when no TTY present

 -- Niko Wenselowski <n.wenselowski@uib.de>  Wed, 22 Oct 2014 14:30:24 +0200

python-opsi (4.0.5.14-1) experimental; urgency=low

  * 10_opsi.conf: New methods getHardwareAuditDataCount and
    getSoftwareAuditDataCount
  * DHCPD backend: Fix logging problem caused by string / unicode mixup.
  * OPSI.System.Posix.getServiceNames: Prefer "systemctl" over "service"
    to have a solution that flawlessly works on CentOS 7.
  * OPSI.System.Posix.locateDHCPDInit: Added search via getServiceNames

 -- Niko Wenselowski <n.wenselowski@uib.de>  Wed, 22 Oct 2014 12:23:35 +0200

python-opsi (4.0.5.13-1) experimental; urgency=low

  * OPSI.System.Posix.Distribution: stripping the distribution attribute.

 -- Niko Wenselowski <n.wenselowski@uib.de>  Tue, 14 Oct 2014 15:34:21 +0200

python-opsi (4.0.5.12-1) experimental; urgency=low

  * More work on OPSI.System.Posix.getSambaServiceName

 -- Niko Wenselowski <n.wenselowski@uib.de>  Wed, 08 Oct 2014 14:50:17 +0200

python-opsi (4.0.5.11-2) experimental; urgency=low

  * Dropping python-simplejson as dependency because it is Pythons stdlib as
    json since Python 2.6

 -- Niko Wenselowski <n.wenselowski@uib.de>  Wed, 08 Oct 2014 11:43:34 +0200

python-opsi (4.0.5.11-1) experimental; urgency=low

  * MySQL-backend: lower log-level for messages regarding transactions
  * Posix: added Methods getServiceNames and getSambaServiceName

 -- Niko Wenselowski <n.wenselowski@uib.de>  Mon, 06 Oct 2014 15:58:24 +0200

python-opsi (4.0.5.10-1) stable; urgency=low

  * DHCPD.py: small fix in restarting dhcp-service

 -- Erol Ueluekmen <e.ueluekmen@uib.de>  Wed, 01 Oct 2014 16:54:50 +0200

python-opsi (4.0.5.9-1) stable; urgency=low

  * opsi-setup: changed restarting services over service calls
    instead of using init-scripts directly.

 -- Erol Ueluekmen <e.ueluekmen@uib.de>  Wed, 01 Oct 2014 16:14:13 +0200

python-opsi (4.0.5.8-2) testing; urgency=low

  * python-crypto requirement modified for sles to python-pycrypto

 -- Erol Ueluekmen <e.ueluekmen@uib.de>  Mon, 29 Sep 2014 10:13:17 +0200

python-opsi (4.0.5.8-1) testing; urgency=low

  * FileBackend raises Exception if getRawData method is called.

 -- Erol Ueluekmen <e.ueluekmen@uib.de>  Tue, 23 Sep 2014 15:16:56 +0200

python-opsi (4.0.5.7-1) experimental; urgency=low

  * Preferring ldaptor over OPSI.ldaptor

 -- Niko Wenselowski <n.wenselowski@uib.de>  Wed, 10 Sep 2014 13:36:47 +0200

python-opsi (4.0.5.6-2) experimental; urgency=low

  * rpm-based packages: require python-pyasn1

 -- Niko Wenselowski <n.wenselowski@uib.de>  Tue, 09 Sep 2014 16:55:20 +0200

python-opsi (4.0.5.6-1) experimental; urgency=low

  * Fix for certificate creation on SLES11SP3

 -- Niko Wenselowski <n.wenselowski@uib.de>  Mon, 25 Aug 2014 15:26:42 +0200

python-opsi (4.0.5.5-1) testing; urgency=medium

  * setProductActionRequestWithDependencies: added optional force
    parameter, to set dependend products even if they are installed

 -- Erol Ueluekmen <e.ueluekmen@uib.de>  Sat, 23 Aug 2014 02:37:20 +0200

python-opsi (4.0.5.4-3) testing; urgency=low

  * Also build on Ubuntu 10.04

 -- Niko Wenselowski <n.wenselowski@uib.de>  Fri, 22 Aug 2014 17:28:08 +0200

python-opsi (4.0.5.4-2) experimental; urgency=low

  * 40_groupActions.conf: _getClientsOnDepotByHostGroup get correct clients.
  * Debian: call dh --with python2

 -- Niko Wenselowski <n.wenselowski@uib.de>  Fri, 22 Aug 2014 17:18:16 +0200

python-opsi (4.0.5.3-2) experimental; urgency=low

  * SLES: Require libmagic1 for working python-magic

 -- Niko Wenselowski <n.wenselowski@uib.de>  Tue, 19 Aug 2014 12:55:00 +0200

python-opsi (4.0.5.3-1) experimental; urgency=low

  * Fix termination of KillableThread on newer Pythons

 -- Niko Wenselowski <n.wenselowski@uib.de>  Mon, 11 Aug 2014 14:09:02 +0200

python-opsi (4.0.5.2-7) experimental; urgency=low

  * RHEL / CentOS: Depending on MySQL-python instead python-mysql
  * openSUSE / SLES: Fix depending on wrong version number for python-newt

 -- Niko Wenselowski <n.wenselowski@uib.de>  Wed, 06 Aug 2014 12:10:08 +0200

python-opsi (4.0.5.2-5) experimental; urgency=low

  * Dependencies for RHEL / CentOS 6 fixed and cleaned up .spec.

 -- Niko Wenselowski <n.wenselowski@uib.de>  Wed, 06 Aug 2014 11:20:25 +0200

python-opsi (4.0.5.2-4) experimental; urgency=low

  * Re-Enabling dependency on python-ldaptor.

 -- Niko Wenselowski <n.wenselowski@uib.de>  Mon, 04 Aug 2014 16:39:12 +0200

python-opsi (4.0.5.2-2) experimental; urgency=low

  * Possible to build with python-support again.

 -- Niko Wenselowski <n.wenselowski@uib.de>  Mon, 04 Aug 2014 14:35:00 +0200

python-opsi (4.0.5.2-1) experimental; urgency=low

  * fix in write method for backendConfigFiles

 -- Erol Ueluekmen <e.ueluekmen@uib.de>  Sun, 03 Aug 2014 03:26:28 +0200

python-opsi (4.0.5.1-2) experimental; urgency=low

  * Using dh_python2

 -- Niko Wenselowski <n.wenselowski@uib.de>  Wed, 30 Jul 2014 17:38:00 +0200

python-opsi (4.0.5.1-1) experimental; urgency=low

  * New module: OPSI.Util.Task.Sudoers
  * 70_dynamic_depot.conf: Latency algorythm does even work if pinging
    a depot results in a timeout.
  * OpsiBackupArchive: Avoid hanging in an endless loop when running
    backupMySQLBackend and stderr gets spammed with the same message
  * DHCPD Backend: Trying to read the address of an client from the
    DHCPD configuration file if it can't be resolved via DNS.
  * Certificate Creation: Using 2048 bit instead of 1024
  * small fix in getOpsiHostKey method
  * configed: direct access for mysql-backend users
  * forceUrl method don't convert value to lower
  * OpsiBackupArchive: get path to mysqldump via which
  * Speeding up backend_getInterface, getArgAndCallString, objectToHtml,
    objectToBeautifiedText
  * New module: OPSI.Util.Task.ConfigureBackend.ConfigurationData
  * Added possibility to disable pigz in opsi.conf
  * SQL-Backends: Improved speed of query creation
  * Do not fail on removing installed products if the directory
    contains filenames with unicode characters
  * OPSI.System.Posix: Fixing reread partiontable problem with new bootimage
  * OPSI.System.Windows: Added setLocalSystemTime and getServiceTime in backend
  * Driverintegration: Fallback for byAudit to check if mainboard integration is possible.
  * OPSI.System.Posix: initializing bytesPerSector attribute in Harddisk class
    constructor
  * OPSI.Util.Repository: workarround timing problem after reconnect network
    adapter

 -- Erol Ueluekmen <e.ueluekmen@uib.de>  Thu, 28 Jul 2014 23:51:00 +0200

python-opsi (4.0.4.5-1) stable; urgency=low

  * set of small fixes.

 -- Erol Ueluekmen <e.ueluekmen@uib.de>  Fri, 07 Feb 2014 02:10:23 +0100

python-opsi (4.0.4.4-1) testing; urgency=low

  * added geo_override patch for older bios (opsi-linux-bootimage)
  * removed debug outputs from repository.py
  * SQL backend: tables PRODUCT_PROPERTY and BOOT_CONFIGURATION now use type
    TEXT for column 'description'
  * Harddisks have a new attribute 'rotational'.
  * MySQL backend: table 'HOST': using DEFAULT value for column 'created' to
    avoid using the values given by MySQL. These values did result in a
    unwanted misbehaviour where clients always updated their 'created'
    attribute to the time of the last update.
  * Removed workarounds for Python versions prior to 2.6
  * New depot selection alogrith: Select the depot with lowest latency that
    either is or belongs to the master depot the client is attached to.
  * New module: OPSI.Util.Task.CleanupBackend
  * Suppressing DeprecationWarning from ldaptor.
  * Bugfix in HTTPRepository.
  * Workarround for Windows 8.1 detection.

 -- Erol Ueluekmen <e.ueluekmen@uib.de>  Wed, 29 Jan 2014 01:22:18 +0100

python-opsi (4.0.4.3-1) testing; urgency=low

  * Small bugfix for objectToBeautifiedText Method.

 -- Erol Ueluekmen <e.ueluekmen@uib.>  Fri, 20 Dec 2013 18:11:37 +0100

python-opsi (4.0.4.2-1) testing; urgency=low

  * objectToBeautifiedText optimization.

 -- Erol Ueluekmen <e.ueluekmen@uib.de>  Wed, 11 Dec 2013 11:02:06 +0100

python-opsi (4.0.4.1-1) testing; urgency=low

  * Minimum required Python version is now 2.6
  * New backend method for configed: setRights
  * Tar archives: make use of pigz for parallel gzip compression if available.
    Requires pigz version >2.2.3
  * File backend: Added options to configure user/group the files belong to.
  * Bugfix: Added missing import to prevent "opsi-setup --renew-opsiconfd-cert"
    from crashing
  * Bugfix: Do not fail when reading distribution information from an UCS
    system.
  * Bugfix in posix.py for precise
  * Remove loading geo_override kernel patch
  * Fixing mountoptions handling for cifs-mount
  * Added Transaction control for sql-backends for prevent of duplicate entries in productProperty-Defaultvalues. (fixes #456)
  * New module: OPSI.Util.Task.Certificate

 -- Erol Ueluekmen <e.ueluekmen@uib.de>  Tue, 12 Sep 2013 11:41:33 +0200

python-opsi (4.0.3.3-1) experimental; urgency=low

  * Fixes for wheezy and raring support
  * System.Windows: Added handling mshotfix for win8 and win2012
  * Moved method formatFileSize from OPSI.web2.dirlist to OPSI.Util
  * Added 40_groupActions.conf in opsi-webservice-extender
  * Modified debian postinst script (user opsiconfd will be created if not exists)

 -- Erol Ueluekmen <e.ueluekmen@uib.de>  Tue, 03 Jun 2013 11:41:33 +0200

python-opsi (4.0.3.2-1) experimental; urgency=low

  * Don't load geo_override module on 64bit bootimage.

 -- Erol Ueluekmen <e.ueluekmen@uib.de>  Mon, 29 Apr 2013 16:13:16 +0200

python-opsi (4.0.3.1-1) testing; urgency=low

  * dhcp-backend: ddns-rev-domainname added to list where the values are written in double quotas
  * System: opsi-setup --init-current-config gives an warning instead of error, when vendor not found for network device
  * Posix:
    - saveImage returns the result from partclone if run was successfull.
    - readPartitionTable: Try to find out the right filesystem with blkid tool.
    - createPartition: allows linux as filesystem-type and produces partition with id 83
  * WindowsDriver: byAudit: Translating model and vendor from hwinvent: characters <>?":|\/* will be translated to _
  * python-opsi locale: danish added
  * compareVersion: fixed handling with versions from custom packages.
  * global.conf: fixed hostname entries
  * fixed resource directory listing for custom packages /repository
  * fix for ubuntu 12.10

 -- Erol Ueluekmen <e.ueluekmen@uib.de>  Tue, 05 Feb 2013 17:40:23 +0100

python-opsi (4.0.2.6-1) testing; urgency=low

  * Posix: getBlockDeviceControllerInfo():
    - if no devices attached on a AHCI-Controller (maybe a lshw or a kernel bug)
      try to find AHCI-Controller, if found try return the first found AHCI Controller
      for textmode-driverintegration (only for nt5)
  * Posix: modifications for newer ms-sys version
  * rpm-spec-file: noreplace option for dispatch.conf.default in files-section

 -- Erol Ueluekmen <e.ueluekmen@uib.de>  Mon, 07 Nov 2012 17:34:13 +0100

python-opsi (4.0.2.5-1) testing; urgency=low

  * fix in hwinvent procedure, don't crash if lshw don't work properly
  * fix for resizeNTFSPartition if blockAlignmnet is used (ntfs-restore-image)

 -- Erol Ueluekmen <e.ueluekmen@uib.de>  Fri, 02 Nov 2012 15:00:34 +0200

python-opsi (4.0.2.4-1) stable; urgency=low

  * fixes method setProductActionRequestWithDependencies after host_createOpsiClient
  * added default dhcp string and text options that the values will be set in double-quotes (fixes#403)
  * added method userIsReadOnlyUser()
  * WindowsDriverIntegration: do not break when no devices found in txtsetup.oem (corrupted txtsetup.oem)

 -- Erol Ueluekmen <e.ueluekmen@uib.de>  Thu, 27 Sep 2012 10:35:17 +0200

python-opsi (4.0.2.3-1) testing; urgency=low

  * Workarround for bootimage: wait if blockfile to partition not exists.
  * Automated additional-driver - byAudit - integration support.
  * hostControl-Fix for host_reachable method.
  * added opsiFileAdminhandling, added new opsi.conf File.
  * dellexpresscode for hwinvent implemented
  * licensekey length increased to 1024
  * use opsi-auth pam module if exists

 -- Erol Ueluekmen <e.ueluekmen@uib.de>  Tue, 17 Jul 2012 13:33:13 +0200

python-opsi (4.0.2.2-1) testing; urgency=low

  * Workarround for python 2.7 in jsonrpc-backend: compressed data will send as bytearray
  * fix for isc-dhcp-server for oneiric and precise
  * Workarround for bootimage: wait if blockfile to partition not exists.

 -- Erol Ueluekmen <e.ueluekmen@uib.de>  Mon, 11 Jun 2012 13:42:58 +0200

python-opsi (4.0.2.1-1) stable; urgency=low

  * Featurepack-Release 4.0.2

 -- Erol Ueluekmen <e.ueluekmen@uib.de>  Wed, 30 May 2012 11:20:56 +0200

python-opsi (4.0.1.40-1) testing; urgency=low

  * Fix getArchitecture for Windows-Systems (opsiclientd)
  * Workarround for WinAPI Bug: LSAGetLogonSessionData in NT5 x64

 -- Erol Ueluekmen <e.ueluekmen@uib.de>  Tue, 08 May 2012 15:27:08 +0200

python-opsi (4.0.1.39-1) testing; urgency=low

  * opsi-makeproductfile: switch to tar format if source files take
      then 2GB of diskusage, to prevent a override of cpio sizelimit.
  * 20_legacy.conf: method getProductDependencies_listOfHashes fix.
  * fix loosing membership in productGroups when upgrading opsi-packages
  * setProductActionRequestWithDepedencies:
      Raising exeption if required packages are not available.
  * fix setVersion for auditSoftware and auditSoftwareOnClient
      software Version 0 will be produce '0' and not ''

 -- Erol Ueluekmen <e.ueluekmen@uib.de>  Tue, 17 Apr 2012 16:51:08 +0200

python-opsi (4.0.1.38-1) testing; urgency=low

  * HostControl-Backend: added hostControl_execute
  * 10_opsi.conf: added setProductActionRequestWithDependencies
  * Object.py: OpsiDepotserver new default: isMasterDepot=True

 -- Erol Ueluekmen <e.ueluekmen@uib.de>  Wed, 15 Feb 2012 13:42:37 +0100

python-opsi (4.0.1.37-1) stable; urgency=low

  * fix hybi10Decode

 -- Jan Schneider <j.schneider@uib.de>  Tue, 17 Jan 2012 13:40:01 +0100

python-opsi (4.0.1.36-1) stable; urgency=low

  * MessageBus improvements
  * fix deleteProduct method

 -- Jan Schneider <j.schneider@uib.de>  Tue, 22 Nov 2011 13:05:41 +0100

python-opsi (4.0.1.35-1) stable; urgency=low

  * Add funtions hybi10Decode, hybi10Encode to Util/HTTP

 -- Jan Schneider <j.schneider@uib.de>  Tue, 15 Nov 2011 15:08:07 +0100

python-opsi (4.0.1.34-1) stable; urgency=low

  * Posix.py: blockAlignment in createPartition

 -- Erol Ueluekmen <e.ueluekmen@uib.de>  Mon, 14 Nov 2011 10:27:23 +0100

python-opsi (4.0.1.33-1) stable; urgency=low

  * OPSI/Util: Add function getGlobalConf
  * OPSI/Types: Add BootConfiguration

 -- Jan Schneider <j.schneider@uib.de>  Tue, 11 Oct 2011 09:36:12 +0200

python-opsi (4.0.1.32-1) stable; urgency=low

  * Add module OPSI/Util/MessageBus
  * OPSI/Backend/BackendManager: implement MessageBusNotifier
  * OPSI/Backend/HostControl: Don't reboot or shutdown all opsiClients if wrong hostId is given
  * OPSI/Util/WindowsDriver: Fix for duplicatesearch in WindowsDriver
  * OPSI/Backend/JSONRPCBackend: raise socket.error on connect
  * opsihwaudit.conf: HDAUDIO_DEVICE wmi

 -- Jan Schneider <j.schneider@uib.de>  Tue, 27 Sep 2011 14:29:14 +0200

python-opsi (4.0.1.31-1) stable; urgency=low

  * OPSI/Backend/Backend:
     - log_read/log_write: add type userlogin
     - log_write: maximum logfile size
  * OPSI/Objects:
     - remove forceUnicodeLower for all licensekeys

 -- Jan Schneider <j.schneider@uib.de>  Tue, 13 Sep 2011 14:40:13 +0200

python-opsi (4.0.1.30-1) stable; urgency=low

  * DHCP-parser: Fix recursive searching blocks.

 -- Erol Ueluekmen <e.ueluekmen@uib.de>  Tue, 13 Sep 2011 10:11:15 +0200

python-opsi (4.0.1.29-1) stable; urgency=low

  * OPSI/Util/WindowsDriver
     - Fix intregateWindowsDrivers
  * OPSI/UI
     - Fix encoding

 -- Erol Ueluekmen <e.ueluekmen@uib.de>  Fri, 02 Sep 2011 17:11:13 +0200

python-opsi (4.0.1.28-1) stable; urgency=low

  * french localization

 -- Jan Schneider <j.schneider@uib.de>  Wed, 31 Aug 2011 16:57:40 +0200

python-opsi (4.0.1.27-1) stable; urgency=low

  * OPSI/UI
     - Fix getSelection for many entries / scrolling

 -- Jan Schneider <j.schneider@uib.de>  Mon, 29 Aug 2011 14:38:29 +0200

python-opsi (4.0.1.26-1) stable; urgency=low

  * OPSI/Util/WindowsDriver:
     - Fix integrateWindowsDrivers
  * OPSI/Util/File:
     - Modify loglevels in inf-file-parsing

 -- Jan Schneider <j.schneider@uib.de>  Thu, 25 Aug 2011 15:42:13 +0200

python-opsi (4.0.1.25-1) stable; urgency=low

  * OPSI/Object:
     - BoolConfig: remove duplicates from default values

 -- Jan Schneider <j.schneider@uib.de>  Tue, 23 Aug 2011 12:15:29 +0200

python-opsi (4.0.1.24-1) stable; urgency=low

  * tests/helper/fixture
    - fix for python 2.4

 -- Jan Schneider <j.schneider@uib.de>  Mon, 15 Aug 2011 15:12:05 +0200

python-opsi (4.0.1.23-1) stable; urgency=low

  * OPSI/Object
    - Host: force list of hardware addresses to single value (needed for univention)

 -- Jan Schneider <j.schneider@uib.de>  Mon, 15 Aug 2011 14:15:33 +0200

python-opsi (4.0.1.22-1) stable; urgency=low

  * OPSI/Util/File/Opsi/__init__:
    - Fix startswith for python 2.4

 -- Jan Schneider <j.schneider@uib.de>  Thu, 04 Aug 2011 09:58:22 +0200

python-opsi (4.0.1.21-1) experimental; urgency=low

  * Build against dhcp3 in lucid

 -- Christian Kampka <c.kampka@uib.de>  Mon, 01 Aug 2011 12:27:34 +0200

python-opsi (4.0.1.20-1) stable; urgency=low

  * OPSI/Backend/JSONRPC
    - forceUnicode Exception

 -- Jan Schneider <j.schneider@uib.de>  Thu, 21 Jul 2011 17:36:54 +0200

python-opsi (4.0.1.19-1) stable; urgency=low

  * OPSI/Util/WindowsDrivers
    - add integrated drivers to integratedDrivers list in loop

 -- Jan Schneider <j.schneider@uib.de>  Wed, 20 Jul 2011 14:48:27 +0200

python-opsi (4.0.1.18-1) stable; urgency=low

  * OPSI/Backend/SQL
    - fix _getHardwareIds

 -- Jan Schneider <j.schneider@uib.de>  Wed, 20 Jul 2011 11:42:10 +0200

python-opsi (4.0.1.17-1) stable; urgency=low

  * Correct replacement of escaped asterisk in search filter
  * Added new hostControl method opsiclientdRpc

 -- Jan Schneider <j.schneider@uib.de>  Tue, 19 Jul 2011 14:46:35 +0200

python-opsi (4.0.1.16-1) stable; urgency=low

  * Version bump

 -- Christian Kampka <c.kampka@uib.de>  Wed, 13 Jul 2011 14:20:15 +0200

python-opsi (4.0.1.15-2) stable; urgency=low

  * OPSI/Utils
    - fixed import bug

 -- Christian Kampka <c.kampka@uib.de>  Wed, 13 Jul 2011 11:54:22 +0200

python-opsi (4.0.1.15-1) stable; urgency=low

  * OPSI/Util
    - method to determain a fixed fqdn
  * OPIS/Util/HTTP
    - make sure socket is not None

 -- Christian Kampka <c.kampka@uib.de>  Tue, 12 Jul 2011 12:49:24 +0200

python-opsi (4.0.1.14-1) stable; urgency=low

  * SQL: methods for character escaping

 -- Jan Schneider <j.schneider@uib.de>  Wed, 29 Jun 2011 14:47:47 +0200

python-opsi (4.0.1.13-1) stable; urgency=low

  * Service/Session
    - sessionExpired(): return true if expired / false if closed by client
  * Util/HTTP:
    - disable server verification for localhost
  * Backend/HostControl:
    - new method hostControl_getActiveSessions

 -- Jan Schneider <j.schneider@uib.de>  Fri, 17 Jun 2011 14:21:03 +0200

python-opsi (4.0.1.12-1) stable; urgency=low

  * Util/File/Opsi
    - copy permission bits and mtime on filecopy

 -- Christian Kampka <c.kampka@uib.de>  Wed, 15 Jun 2011 11:00:27 +0200

python-opsi (4.0.1.11-2) stable; urgency=low

  * Util/Task/Backup:
    - supress waring when restoring configuration

 -- Christian Kampka <c.kampka@uib.de>  Tue, 14 Jun 2011 15:57:24 +0200

python-opsi (4.0.1.11-1) stable; urgency=low

  * Util/Task/Backup:
    - Override backup file if it already exists
    - Fixed spelling in help text

 -- Christian Kampka <c.kampka@uib.de>  Tue, 14 Jun 2011 13:41:56 +0200

python-opsi (4.0.1.10-1.1) stable; urgency=low

  * Util/Task/Backup, Util/File/Opsi
    - Several usability improvements

 -- Christian Kampka <c.kampka@uib.de>  Fri, 10 Jun 2011 14:14:46 +0200

python-opsi (4.0.1.9-1) stable; urgency=low

  * System/Posix:
     - Added Harddisk.setDosCompatibility()
     - reread partition table after deleting partition table
  * Util/Repository:
     - Fix HTTPRepository.copy
  * Util/HTTP, Util/Repository, Backend/JSONRPC
     - SSL verify by ca certs file

 -- Jan Schneider <j.schneider@uib.de>  Tue, 07 Jun 2011 10:45:49 +0200

python-opsi (4.0.1.8-1) stable; urgency=low

  * HostControl backend: Fix error message

 -- Jan Schneider <j.schneider@uib.de>  Tue, 31 May 2011 12:41:44 +0200

python-opsi (4.0.1.7-1) stable; urgency=low

  * Fixes additional driver integration with directories as symbolic links
  * Improved logging in generateProductOnClientSequence_algorithm1
  * Fixes Driverintegration: Fix loading duplicate driver, if integrated in additional

 -- Jan Schneider <j.schneider@uib.de>  Mon, 30 May 2011 14:21:08 +0200

python-opsi (4.0.1.6-1) stable; urgency=low

  * fixes for OpsiBackup

 -- Erol Ueluekmen <e.ueluekmen@uib.de>  Wed, 18 May 2011 15:42:33 +0200

python-opsi (4.0.1.5-1) stable; urgency=low

  * OpsiBackupFile: Fix symlink restore

 -- Jan Schneider <j.schneider@uib.de>  Wed, 11 May 2011 17:40:42 +0200

python-opsi (4.0.1.4-1) stable; urgency=low

  * IniFile: Add newline at end of section
  * BackenAccessControl _pamAuthenticateUser: pam winbind forceUnicode names

 -- Jan Schneider <j.schneider@uib.de>  Wed, 04 May 2011 14:46:17 +0200

python-opsi (4.0.1.3-1) stable; urgency=low

  * File-Backend: Fix host_insert for depots

 -- Jan Schneider <j.schneider@uib.de>  Mon, 02 May 2011 14:55:27 +0200

python-opsi (4.0.1.2-1) stable; urgency=low

  * Posix: fix calculation of disk size

 -- Jan Schneider <j.schneider@uib.de>  Tue, 19 Apr 2011 10:41:19 +0200

python-opsi (4.0.1.1-1) stable; urgency=low

  * Product: do not set owner of links
  * Util: new function ipAddressInNetwork
  * DHCPD: use ipAddressInNetwork
  * 70_dynamic_depot.conf: fix log
  * BackendAccessControl: forced groups

 -- Jan Schneider <j.schneider@uib.de>  Fri, 15 Apr 2011 12:19:02 +0200

python-opsi (4.0.1-22) stable; urgency=low

  * Correct json html output

 -- Jan Schneider <j.schneider@uib.de>  Thu, 14 Apr 2011 10:33:35 +0200

python-opsi (4.0.1-21) stable; urgency=low

  * Fix product sequence

 -- Jan Schneider <j.schneider@uib.de>  Wed, 13 Apr 2011 18:58:41 +0200

python-opsi (4.0.1-20) stable; urgency=low

  * fixed import for python 2.4 environments

 -- Christain Kampka <c.kampka@uib.de>  Tue, 05 Apr 2011 12:23:32 +0200

python-opsi (4.0.1-19) stable; urgency=low

  * Fixes

 -- Jan Schneider <j.schneider@uib.de>  Fri, 01 Apr 2011 15:10:37 +0200

python-opsi (4.0.1-18) testing; urgency=low

  * move server verification into HTTP module

 -- Jan Schneider <j.schneider@uib.de>  Tue, 29 Mar 2011 16:13:03 +0200

python-opsi (4.0.1-17) testing; urgency=low

  * LDAP: Fix productPropertyState_updateObject

 -- Jan Schneider <j.schneider@uib.de>  Sat, 26 Mar 2011 13:26:47 +0100

python-opsi (4.0.1-16) testing; urgency=low

  * PackageControlFile: fix generation of productproperty with empty values
  * DepotserverBackend: cleanup product property states on package installation

 -- Jan Schneider <j.schneider@uib.de>  Wed, 23 Mar 2011 18:46:19 +0100

python-opsi (4.0.1-15) testing; urgency=low

  * Posix.py: get dhcp config from dhclient

 -- Jan Schneider <j.schneider@uib.de>  Tue, 22 Mar 2011 14:08:04 +0100

python-opsi (4.0.1-14) testing; urgency=low

  * Rework KillableThread
  * HostControlBackend: wait 5 seconds before killing threads

 -- Jan Schneider <j.schneider@uib.de>  Thu, 17 Mar 2011 16:47:07 +0100

python-opsi (4.0.1-13) testing; urgency=low

  * Fix _transfer in Repository

 -- Jan Schneider <j.schneider@uib.de>  Wed, 16 Mar 2011 14:15:25 +0100

python-opsi (4.0.1-12) testing; urgency=low

  * Fix SQL

 -- Jan Schneider <j.schneider@uib.de>  Wed, 16 Mar 2011 10:52:41 +0100

python-opsi (4.0.1-11) testing; urgency=low

  * SQL: Fix config_updateObject/productProperty_updateObject

 -- Jan Schneider <j.schneider@uib.de>  Tue, 15 Mar 2011 11:14:58 +0100

python-opsi (4.0.1-10) testing; urgency=low

  * Add OPSI.Util.Ping

 -- Jan Schneider <j.schneider@uib.de>  Mon, 14 Mar 2011 14:40:10 +0100

python-opsi (4.0.1-8) testing; urgency=low

  * Add dependency to m2crypto

 -- Jan Schneider <j.schneider@uib.de>  Tue, 08 Mar 2011 22:25:46 +0100

python-opsi (4.0.1-7) testing; urgency=low

  * Fix group type filter in file backend

 -- Jan Schneider <j.schneider@uib.de>  Thu, 24 Feb 2011 19:23:29 +0100

python-opsi (4.0.1-6) testing; urgency=low

  * HostControl_reachable

 -- Jan Schneider <j.schneider@uib.de>  Thu, 24 Feb 2011 11:56:22 +0100

python-opsi (4.0.1-5) testing; urgency=low

  * HostControl: support for directed broadcasts

 -- Jan Schneider <j.schneider@uib.de>  Wed, 23 Feb 2011 16:34:00 +0100

python-opsi (4.0.1-3) testing; urgency=low

  * HostControl: resolve if ip address not known

 -- Jan Schneider <j.schneider@uib.de>  Wed, 23 Feb 2011 12:35:25 +0100

python-opsi (4.0.1-2) testing; urgency=low

  * testing release

 -- Jan Schneider <j.schneider@uib.de>  Wed, 23 Feb 2011 11:15:04 +0100

python-opsi (4.0.0.99-2) testing; urgency=low

  * Add config file for HostControlBackend

 -- Jan Schneider <j.schneider@uib.de>  Wed, 16 Feb 2011 16:57:01 +0100

python-opsi (4.0.0.99-1) testing; urgency=low

  * Add new serivce lib
  * Close socket in HTTP

 -- Jan Schneider <j.schneider@uib.de>  Wed, 02 Feb 2011 12:32:59 +0100

python-opsi (4.0.0.20-1) stable; urgency=low

  * Fix AccessControlBackend
  * Add OPSI/Service
  * Fix getNetworkDeviceConfig Posix.py

 -- Jan Schneider <j.schneider@uib.de>  Tue, 11 Jan 2011 11:03:28 +0100

python-opsi (4.0.0.19-1) stable; urgency=low

  * Added ProductGroup Handling
  * add ConfigDataBackend methods <objectclass>_getHashes

 -- Erol Ueluekmen <e.ueluekmen@uib.de>  Wed, 08 Dec 2010 00:29:18 +0100

python-opsi (4.0.0.18-1) stable; urgency=low

  * Util: objectToHtml() Escape &
  * Backend/Backend: reimplemented configState_getClientToDepotserver

 -- Jan Schneider <j.schneider@uib.de>  Thu, 02 Dec 2010 15:29:10 +0100

python-opsi (4.0.0.17-1) stable; urgency=low

  * Util/File: ZsyncFile

 -- Jan Schneider <j.schneider@uib.de>  Wed, 01 Dec 2010 14:30:18 +0100

python-opsi (4.0.0.16-1) testing; urgency=low

  * Fix LDAP.py: Don't delete HostObject on ucs-Servers, if deleteCommand is not set.

 -- Erol Ueluekmen <e.ueluekmen@uib.de>  Tue, 30 Nov 2010 13:33:26 +0000

python-opsi (4.0.0.15-2) stable; urgency=low

  * new package version for build service

 -- Jan Schneider <j.schneider@uib.de>  Mon, 29 Nov 2010 18:08:50 +0100

python-opsi (4.0.0.15-1) stable; urgency=low

  * Move method getDepotSelectionAlgorithm into new config file 70_dynamic_depot.conf
  * Backend/Backend: Fix _objectHashMatches for version numbers
  * System/Posix: Fix getBlockDeviceContollerInfo for device/vendor ids with len < 4

 -- Jan Schneider <j.schneider@uib.de>  Mon, 29 Nov 2010 17:04:37 +0100

python-opsi (4.0.0.14-1) stable; urgency=low

  * Util/Repository: fix upload

 -- Jan Schneider <j.schneider@uib.de>  Thu, 25 Nov 2010 15:09:27 +0100

python-opsi (4.0.0.13-1) stable; urgency=low

  * Backend/JSONRPC: fix username/password kwargs

 -- Jan Schneider <j.schneider@uib.de>  Wed, 24 Nov 2010 09:09:57 +0100

python-opsi (4.0.0.12-1) stable; urgency=low

  * Util/HTTP
     - change default to not reuse HTTP connection in pool
     - fix urlsplit
  * Util/Repository: retry upload
  * Backend/Backend: fix key error in _productOnClient_processWithFunction

 -- Jan Schneider <j.schneider@uib.de>  Tue, 23 Nov 2010 12:16:39 +0100

python-opsi (4.0.0.11-1) stable; urgency=low

  * Backend/LDAP: fix execution of external commands
  * Backend/DHCPD: fix deletion of hosts

 -- Jan Schneider <j.schneider@uib.de>  Fri, 19 Nov 2010 11:39:45 +0100

python-opsi (4.0.0.10-1) stable; urgency=low

  * Product sort algorithm1: move product up in sequence if requirement type is "after"
  * Backend/LDAP: fix handling on attributes param in get methods
  * Backend/DHCPD: fix depot handling

 -- Jan Schneider <j.schneider@uib.de>  Wed, 17 Nov 2010 16:58:59 +0100

python-opsi (4.0.0.9-1) stable; urgency=low

  * Util/File: try/except setting locale
  * BAckend/Backend: fix backend_searchIdents for ProductOnClient, ProductPropertyState, ConfigState objects

 -- Jan Schneider <j.schneider@uib.de>  Fri, 22 Oct 2010 12:17:57 +0200

python-opsi (4.0.0.8-1) stable; urgency=low

  * Added SQLite backend
  * New JSONRPCBackend
  * Use ConnectionPool in Util/WebDAVRepository
  * Added Util/HTTP
  * Fix package extraction order in Util/Product

 -- Jan Schneider <j.schneider@uib.de>  Wed, 20 Oct 2010 17:03:55 +0200

python-opsi (4.0.0.7-1) stable; urgency=low

  * Util/Repository: remove functools import, Repository.disconnect()
                     call mount from System, nt compatibility
  * Util/Message: fix fireAlways
  * System/Windows: new funftions: getArchitecture, getFreeDrive, reimplemented mount for cifs/smb

 -- Jan Schneider <j.schneider@uib.de>  Tue, 12 Oct 2010 16:26:43 +0200

python-opsi (4.0.0.6-1) stable; urgency=low

  * Util/File/Opsi: Fix parsing of true/false of product property defaults in control file (again)

 -- Jan Schneider <j.schneider@uib.de>  Mon, 11 Oct 2010 21:24:38 +0200

python-opsi (4.0.0.5-1) stable; urgency=low

  * Util/File/Opsi: Fix parsing of true/false of product property defaults in control file
  * Backend/LDAP: Fix reading objects with attribute value []

 -- Jan Schneider <j.schneider@uib.de>  Mon, 11 Oct 2010 18:02:52 +0200

python-opsi (4.0.0.4-1) stable; urgency=low

  * 30_configed.conf: add method getConfigs
  * Backend/File: Fix auditHardware/auditHardwareOnHost insert/update/delete

 -- Jan Schneider <j.schneider@uib.de>  Mon, 11 Oct 2010 14:20:23 +0200

python-opsi (4.0.0.3-1) stable; urgency=low

  * Types,Logger: forceUnicode try except __unicode__
  * System/Posix: get fs from partclone
  * Backend/File: fix double escape
  * opsihwaudit.conf: : USB_DEVICE: interfaceClass, interfaceSubClass resized to 500, interfaceProtocol resized to 200

 -- Jan Schneider <j.schneider@uib.de>  Thu, 07 Oct 2010 10:47:48 +0200

python-opsi (4.0.0.2-1) stable; urgency=low

  * UI: drawRootText: encode to ascii because snack does not support unicode here

 -- Jan Schneider <j.schneider@uib.de>  Tue, 05 Oct 2010 17:25:59 +0200

python-opsi (4.0.0.1-1) stable; urgency=low

  * Added hwaudit locale fr_FR
  * System/Posix: use partclone for images
  * Util/File: set "<value>" for DHCPDConf_Option *-domain
  * opsihwaudit.conf: USB_DEVICE: interfaceClass, interfaceSubClass resized to 200

 -- Jan Schneider <j.schneider@uib.de>  Mon, 04 Oct 2010 09:48:46 +0200

python-opsi (4.0.0.0-1) stable; urgency=low

  * opsi 4.0 stable release

 -- Jan Schneider <j.schneider@uib.de>  Mon, 27 Sep 2010 14:11:39 +0200

python-opsi (3.99.0.6-1) testing; urgency=low

  * Object __repr__ now returning __str__

 -- Jan Schneider <j.schneider@uib.de>  Mon, 27 Sep 2010 10:34:59 +0200

python-opsi (3.99.0.5-1) testing; urgency=low

  * Fix getDepotIds_list in legacy extension
  * Fix SQL expression for numbers

 -- Jan Schneider <j.schneider@uib.de>  Fri, 24 Sep 2010 14:35:08 +0200

python-opsi (3.99.0.4-1) testing; urgency=low

  * Fix dependcy recurion in _productOnClient_processWithFunction
  * Prevent unnecessary update of dhcpd configuration

 -- Jan Schneider <j.schneider@uib.de>  Fri, 17 Sep 2010 14:15:01 +0200

python-opsi (3.99.0.3-1) testing; urgency=low

  * Fix table creation in MySQL-Backend

 -- Jan Schneider <j.schneider@uib.de>  Fri, 17 Sep 2010 12:04:11 +0200

python-opsi (3.99.0.2-1) testing; urgency=low

  * rc2

 -- Jan Schneider <j.schneider@uib.de>  Thu, 16 Sep 2010 10:04:21 +0200

python-opsi (3.99.0.1-1) testing; urgency=low

  * rc 1

 -- Jan Schneider <j.schneider@uib.de>  Wed, 01 Sep 2010 15:45:41 +0200

python-opsi (3.99.0.0-1) testing; urgency=low

  * local package
  * opsi 4.0

 -- Jan Schneider <j.schneider@uib.de>  Tue, 18 May 2010 15:38:15 +0200

python-opsi (3.4.99.1-1) testing; urgency=low

  * testing release

 -- Jan Schneider <j.schneider@uib.de>  Tue, 06 Apr 2010 12:19:37 +0200

python-opsi (3.4.99.0-1) experimental; urgency=low

  * starting 3.5 development

 -- Jan Schneider <j.schneider@uib.de>  Fri, 06 Nov 2009 15:33:48 +0100

python-opsi (3.4.0.4-1) stable; urgency=low

  * implemented setIpAddress() in DHCPD, File31

 -- Jan Schneider <j.schneider@uib.de>  Wed, 04 Nov 2009 12:41:51 +0100

python-opsi (3.4.0.3-1) stable; urgency=low

  * Posix 1.3.1
     - fixed getNetworkDeviceConfig

 -- Jan Schneider <j.schneider@uib.de>  Wed, 28 Oct 2009 17:51:07 +0100

python-opsi (3.4.0.2-1) stable; urgency=low

  * Posix 1.3
     - new method getEthernetDevices
     - new method getNetworkDeviceConfig
     - rewritten method getDHCPResult

 -- Jan Schneider <j.schneider@uib.de>  Fri, 11 Sep 2009 19:03:50 +0200

python-opsi (3.4.0.1-1) stable; urgency=low

  * Changed lshw class for DISK_PARITION in hwaudit.conf
  * Posix 1.2.6

 -- Jan Schneider <j.schneider@uib.de>  Mon, 07 Sep 2009 10:12:19 +0200

python-opsi (3.4.0.0-s1) stable; urgency=low

  * New version number

 -- Jan Schneider <j.schneider@uib.de>  Thu, 27 Aug 2009 14:23:40 +0200

python-opsi (3.4.0.0-rc6) unstable; urgency=low

  * MySQL 0.3.3.4: fixed encoding error
  * Fixed db conversion in init-opsi-mysql-db.py

 -- Jan Schneider <j.schneider@uib.de>  Wed, 26 Aug 2009 10:19:37 +0200

python-opsi (3.4.0.0-rc5) unstable; urgency=low

  * Posix.py 1.2.4

 -- Jan Schneider <j.schneider@uib.de>  Wed, 29 Jul 2009 16:39:46 +0200

python-opsi (3.4.0.0-rc4) unstable; urgency=low

  * LDAP.py 1.0.9

 -- Jan Schneider <j.schneider@uib.de>  Tue, 28 Jul 2009 11:07:28 +0200

python-opsi (3.4.0.0-rc3) unstable; urgency=low

  * Bugfix in File31
  * LDAP 1.0.7

 -- Jan Schneider <j.schneider@uib.de>  Fri, 26 Jun 2009 16:00:29 +0200

python-opsi (3.4.0.0-rc2) unstable; urgency=low

  * Tools.py 1.0.1: replaced popen by subprocess
  * BackendManager 1.0.6: installPackage() encode defaultValue to utf-8
  * Bugfix in LDAP.py and File31

 -- Jan Schneider <j.schneider@uib.de>  Tue, 16 Jun 2009 12:40:10 +0200

python-opsi (3.4.0.0-rc1) unstable; urgency=low

  * Introducing license management
  * JSONRPC backend: non-blocking connect
  * Introducing modules file /etc/opsi/modules
  * Added /usr/share/opsi/opsi-fire-event.py
  * opsi-admin 1.0

 -- Jan Schneider <j.schneider@uib.de>  Tue, 02 Jun 2009 12:49:22 +0200

python-opsi (3.3.1.5-1) stable; urgency=low

  * Fixed getSelections on lenny in module UI (snack)

 -- Jan Schneider <j.schneider@uib.de>  Mon, 06 Apr 2009 15:30:13 +0200

python-opsi (3.3.1.4-1) stable; urgency=low

  * Tools.py 0.9.9.6
      - fixed text mode driver integration
  * BackendManager.py 1.0
      - introducing method getOpsiInformation_hash

 -- Jan Schneider <j.schneider@uib.de>  Wed, 04 Mar 2009 12:32:32 +0100

python-opsi (3.3.1.3-1) stable; urgency=low

  * Product.py 1.1.2
  * BackendManager.py 0.9.9.5
  * LDAP.py 0.9.1.12
  * Tools.py 0.9.9.4
  * Util.py 0.2.1

 -- Jan Schneider <j.schneider@uib.de>  Tue, 24 Feb 2009 14:02:42 +0100

python-opsi (3.3.1.2-1) stable; urgency=low

  * Posix.py 1.1.12
     - createPartition: lowest possible start sector now 0
  * Util.py 0.2
  * BackendManager.py 0.9.9.3
     - possibility to pass forced backend instance to constructor
  * Cache.py 0.1 (starting a new data backend)
  * Backend.py 0.9.9
  * Product.py 1.1.1
     - introducing file-info-file
  * Tools.py 0.9.9.2
     - includeDir, includeFile parms for findFile

 -- Jan Schneider <j.schneider@uib.de>  Tue, 17 Feb 2009 10:28:12 +0100

python-opsi (3.3.1.1-1) stable; urgency=low

  * Product.py 1.0.1
  * Util.py 0.2
  * BackendManager.py 0.9.9.2

 -- Jan Schneider <schneider@pcbon14.uib.local>  Wed, 11 Feb 2009 16:18:17 +0100

python-opsi (3.3.1.0-5) stable; urgency=low

  * File31.py 0.2.7.22
  * Windows.py 0.1.5

 -- Jan Schneider <j.schneider@uib.de>  Wed, 04 Feb 2009 14:51:24 +0100

python-opsi (3.3.1.0-4) stable; urgency=low

  * Bugfixes in:
      - Windows.py
      - LDAP.py
      - BackendManager.py

 -- Jan Schneider <j.schneider@uib.de>  Wed, 04 Feb 2009 14:50:08 +0100

python-opsi (3.3.1.0-3) stable; urgency=low

  * BackendManager.py 0.9.9
      new methods adjustProductActionRequests, adjustProductStates
  * File.py 0.9.7.9
      pathnams.ini fixes
  * new version of config file 50_interface.conf

 -- Jan Schneider <j.schneider@uib.de>  Mon, 26 Jan 2009 11:54:04 +0100

python-opsi (3.3.1.0-2) stable; urgency=low

  * Fix

 -- Jan Schneider <j.schneider@uib.de>  Wed, 14 Jan 2009 17:57:18 +0100

python-opsi (3.3.1.0-1) stable; urgency=low

  * changed signature of methods getClientIds_list, getClients_listOfHashes
      depotid=None => depotIds=[]
  * added creation timestamp to host hash

 -- Jan Schneider <j.schneider@uib.de>  Tue, 13 Jan 2009 12:42:41 +0100

python-opsi (3.3.0.32-1) stable; urgency=low

  * Posix 1.1.11
      hardwareInventory(): added alsa hdaudio information
  * opsihwaudit.conf: added class HDAUDIO_DEVICE

 -- Jan Schneider <j.schneider@uib.de>  Tue, 06 Jan 2009 11:49:47 +0100

python-opsi (3.3.0.31-1) stable; urgency=low

  * MySQL.py 0.2.4.4

 -- Jan Schneider <j.schneider@uib.de>  Wed, 17 Dec 2008 16:23:51 +0100

python-opsi (3.3.0.30-1) stable; urgency=low

  * Fixed bug in File31.py method getSoftwareInformation_hash
  * File.py 0.9.7.5

 -- Jan Schneider <j.schneider@uib.de>  Tue, 16 Dec 2008 17:44:35 +0100

python-opsi (3.3.0.29-1) stable; urgency=low

  * Fixed bug in Product.py (Product instance has no attribute 'windowsSoftwareId')

 -- Jan Schneider <j.schneider@uib.de>  Fri, 21 Nov 2008 23:06:59 +0100

python-opsi (3.3.0.28-1) stable; urgency=low

  * Added maxSize param to readLog()

 -- Jan Schneider <j.schneider@uib.de>  Wed, 19 Nov 2008 15:45:47 +0100

python-opsi (3.3.0.27-1) stable; urgency=low

  * new versions of opsi-standalone.schema, opsi.schema
  * new version of 50_interface.conf
  * Windows.py 0.1.1
  * Util.py 0.1.2.1
  * Product.py 0.9.9
  * Backend/LDAP.py 0.9.1.6
  * Backend/BackendManager.py 0.9.7.2
  * Backend/File31.py 0.2.7.14
  * Backend/File.py 0.9.7.4

 -- Jan Schneider <j.schneider@uib.de>  Wed, 19 Nov 2008 13:50:22 +0100

python-opsi (3.3.0.26-1) stable; urgency=low

  * Product.py 0.9.8.9
  * Backend/MySQL.py 0.2.4.3
  * System/Posix.py 1.1.9
  * new version of opsihwaudit.conf
  * register-depot.py 1.1.1

 -- Jan Schneider <j.schneider@uib.de>  Tue, 28 Oct 2008 14:43:01 +0100

python-opsi (3.3.0.25-1) stable; urgency=low

  * Added Twisted.Web2.dav
  * Posix.py 1.1.8
  * JSONRPC.py 0.9.5.8

 -- Jan Schneider <j.schneider@uib.de>  Wed, 08 Oct 2008 15:53:05 +0200

python-opsi (3.3.0.24-1) stable; urgency=low

  * Using librsync from duplicity

 -- Jan Schneider <j.schneider@uib.de>  Mon, 25 Aug 2008 13:59:57 +0200

python-opsi (3.3.0.23-1) stable; urgency=low

  * Util.py 0.1
  * File31.py 0.2.7.13
  * LDAP.py 0.9.1.4
  * System.py removed
  * System/Posix.py 1.1.5
  * System/Windows.py 0.0.1

 -- Jan Schneider <j.schneider@uib.de>  Mon, 11 Aug 2008 11:50:51 +0200

python-opsi (3.3.0.22-1) stable; urgency=low

  * librsync included

 -- Jan Schneider <j.schneider@uib.de>  Wed, 09 Jul 2008 17:12:04 +0200

python-opsi (3.3.0.21-1) stable; urgency=low

  * File31.py 0.2.7.11
     fixed bug in getDefaultNetbootProductId

 -- Jan Schneider <j.schneider@uib.de>  Wed, 09 Jul 2008 17:07:02 +0200

python-opsi (3.3.0.20-1) stable; urgency=low

  * File31.py 0.2.7.10
  * LDAP.py 0.9.1.2

 -- Jan Schneider <j.schneider@uib.de>  Mon, 07 Jul 2008 14:11:40 +0200

python-opsi (3.3.0.19-1) stable; urgency=low

  * LDAP.py 0.9.1.1
  * Univention.py 0.5
  * File31.py 0.2.7.9

 -- Jan Schneider <j.schneider@uib.de>  Thu, 03 Jul 2008 13:46:13 +0200

python-opsi (3.3.0.18-1) stable; urgency=low

  * File.py 0.9.7.3
  * LDAP.py 0.9.0.3
  * Product.py 0.9.8.8

 -- Jan Schneider <j.schneider@uib.de>  Thu, 26 Jun 2008 09:36:36 +0200

python-opsi (3.3.0.17-1) stable; urgency=low

  * LDAP Backend rewritten

 -- Jan Schneider <j.schneider@uib.de>  Mon, 23 Jun 2008 17:16:03 +0200

python-opsi (3.3.0.16-1) stable; urgency=low

  * WakeOnLAN 0.9.2
      Magic Packet changed

 -- Jan Schneider <j.schneider@uib.de>  Tue, 17 Jun 2008 14:08:30 +0200

python-opsi (3.3.0.15-1) stable; urgency=low

  * System.py 1.1.0
      LD_PRELOAD now set temporary while running subprocesses
      new methods getBlockDeviceBusType(), Harddisk.getBusType()

 -- Jan Schneider <j.schneider@uib.de>  Thu, 12 Jun 2008 17:35:19 +0200

python-opsi (3.3.0.14-1) stable; urgency=low

  * System.py 1.0.1
  * interface method getDepot_hash returns depot's ip

 -- Jan Schneider <j.schneider@uib.de>  Thu, 05 Jun 2008 16:16:46 +0200

python-opsi (3.3.0.13-1) stable; urgency=low

  * System.py 1.0.0.8

 -- Jan Schneider <j.schneider@uib.de>  Thu, 29 May 2008 14:40:20 +0200

python-opsi (3.3.0.12-1) stable; urgency=low

  * System.py 1.0.0.7
  * File31.py 0.2.7.7

 -- Jan Schneider <j.schneider@uib.de>  Thu, 29 May 2008 13:40:01 +0200

python-opsi (3.3.0.11-1) stable; urgency=low

  * changed logging

 -- Jan Schneider <j.schneider@uib.de>  Wed, 28 May 2008 14:33:22 +0200

python-opsi (3.3.0.10-1) stable; urgency=low

  * added BackendManager method getDiskSpaceUsage

 -- Jan Schneider <j.schneider@uib.de>  Tue, 20 May 2008 09:48:22 +0200

python-opsi (3.3.0.9-1) stable; urgency=low

  * parameter tempDir added to method installPackage in BackendManager

 -- Jan Schneider <j.schneider@uib.de>  Thu, 15 May 2008 14:11:03 +0200

python-opsi (3.3.0.8-1) stable; urgency=low

  * added interface method setMacAddress()
  * repository bandwidth added

 -- Jan Schneider <j.schneider@uib.de>  Tue, 13 May 2008 13:39:56 +0200

python-opsi (3.3.0.7-1) stable; urgency=low

  * setMacAddresses() implemented in DHCPD-Backend
  * added methods readLog(), writeLog()
  * Fixed bug in System.py

 -- Jan Schneider <j.schneider@uib.de>  Mon,  5 May 2008 13:26:45 +0200

python-opsi (3.3.0.6-1) stable; urgency=low

  * Fixed several bugs

 -- Jan Schneider <j.schneider@uib.de>  Fri,  2 May 2008 14:05:46 +0200

python-opsi (3.3.0.5-1) stable; urgency=low

  * Fixed bug in Logger linkLogFile()

 -- Jan Schneider <j.schneider@uib.de>  Thu, 24 Apr 2008 17:08:12 +0200

python-opsi (3.3.0.4-1) stable; urgency=low

  * MySQL lacy connect

 -- Jan Schneider <j.schneider@uib.de>  Wed, 23 Apr 2008 16:25:33 +0200

python-opsi (3.3.0.3-1) stable; urgency=low

  * Fixed unpack of SERVER_DATA

 -- Jan Schneider <j.schneider@uib.de>  Tue, 22 Apr 2008 18:00:03 +0200

python-opsi (3.3.0.2-1) stable; urgency=low

  * MySQL Backend 0.2.3

 -- Jan Schneider <j.schneider@uib.de>  Mon, 21 Apr 2008 16:11:48 +0200

python-opsi (3.3.0.1-1) stable; urgency=high

  * Fixed postinst bug in BackendManager
  * Added method getMD5Sum()

 -- Jan Schneider <j.schneider@uib.de>  Thu, 17 Apr 2008 16:16:55 +0200

python-opsi (3.3.0.0-1) stable; urgency=low

  * Multidepot support
  * Major changes in product/package handling
  * OpsiPXEConfd backend can forward requests to other depots
  * MySQL Backend for hardware audit and software audit
  * Removed Reinstmgr Backend
  * Logger can handle special configuration for class instances

 -- Jan Schneider <j.schneider@uib.de>  Tue, 15 Apr 2008 13:42:27 +0200

python-opsi (3.2.0.16-1) stable; urgency=low

  * JSONRPC - fixed bug in retry request

 -- Jan Schneider <j.schneider@uib.de>  Mon, 31 Mar 2008 10:44:44 +0200

python-opsi (3.2.0.15-1) stable; urgency=low

  * Added backend methods userIsHost() and userIsAdmin()
  * Univention.py fixed some warnings

 -- Jan Schneider <j.schneider@uib.de>  Mon, 10 Mar 2008 13:03:15 +0100

python-opsi (3.2.0.14-1) stable; urgency=low

  * System.py 0.9.9.9
     - hardwareInventory() replacing invalid tokens from lshw output

 -- Jan Schneider <j.schneider@uib.de>  Wed, 27 Feb 2008 12:43:13 +0100

python-opsi (3.2.0.13-1) stable; urgency=low

  * Product.py 0.9.8.0
     - fixes
     - faster unpacking
     - custom only packages
  * System.py: fixed bug in shred()

 -- Jan Schneider <j.schneider@uib.de>  Mon, 18 Feb 2008 11:17:57 +0100

python-opsi (3.2.0.12-1) stable; urgency=low

  * File31.py 0.2.6.1: fixed bug in getProductProperties_hash

 -- Jan Schneider <j.schneider@uib.de>  Sun, 10 Feb 2008 21:04:21 +0100

python-opsi (3.2.0.11-1) stable; urgency=low

  * Product.py 0.9.7.0: productProperty values with space characters
  * Added interface method setProductProperty

 -- Jan Schneider <j.schneider@uib.de>  Fri,  8 Feb 2008 09:12:35 +0100

python-opsi (3.2.0.10-1) stable; urgency=low

  * System.py 0.9.9.7

 -- Jan Schneider <j.schneider@uib.de>  Wed,  6 Feb 2008 12:35:11 +0100

python-opsi (3.2.0.9-1) stable; urgency=low

  * System.py 0.9.9.6

 -- Jan Schneider <j.schneider@uib.de>  Wed,  6 Feb 2008 10:31:49 +0100

python-opsi (3.2.0.8-1) stable; urgency=low

  * System.py 0.9.9.5

 -- Jan Schneider <j.schneider@uib.de>  Fri, 25 Jan 2008 13:52:38 +0100

python-opsi (3.2.0.7-1) stable; urgency=low

  * Fixed bug when passing unicode strings in Logger.log

 -- Jan Schneider <j.schneider@uib.de>  Mon, 21 Jan 2008 14:53:00 +0100

python-opsi (3.2.0.6-1) stable; urgency=low

  * Fixed bug in backend LDAP method getProductIds_list

 -- Jan Schneider <j.schneider@uib.de>  Wed, 16 Jan 2008 17:20:09 +0100

python-opsi (3.2.0.5-1) stable; urgency=low

  * readPartitionTable adapted for cciss

 -- Jan Schneider <j.schneider@uib.de>  Tue, 15 Jan 2008 11:20:26 +0100

python-opsi (3.2.0.4-1) stable; urgency=low

  * getPcpatchRSAPrivateKey updated

 -- Jan Schneider <j.schneider@uib.de>  Tue, 18 Dec 2007 11:29:01 +0100

python-opsi (3.2.0.3-1) stable; urgency=low

  * added default parameter for getProductIds_list in LDAP.py

 -- Rupert Roeder <r.roeder@uib.de>  Mon,  3 Dec 2007 15:29:39 +0100

python-opsi (3.2.0.2-1) stable; urgency=low

  * handling of percent signs in file 3.1

 -- Jan Schneider <j.schneider@uib.de>  Thu,  8 Nov 2007 15:29:39 +0100

python-opsi (3.2.0.1-1) stable; urgency=low

  * Extended hwaudit

 -- Jan Schneider <j.schneider@uib.de>  Thu,  8 Nov 2007 15:29:39 +0100

python-opsi (3.2.0-1) stable; urgency=low

  * Changes in System.hardwareInventory()
  * Bugfix in System.execute()
  * New function Tools.objectToBeautifiedText()

 -- Jan Schneider <j.schneider@uib.de>  Fri,  2 Nov 2007 11:04:35 +0100

python-opsi (3.1.2.1-1) stable; urgency=low

  * File31: Implemented getSoftwareInformation_hash(), setSoftwareInformation(), deleteSoftwareInformation()

 -- Jan Schneider <j.schneider@uib.de>  Tue, 23 Oct 2007 12:56:04 +0200

python-opsi (3.1.2.0-1) stable; urgency=low

  * Added methods comment(), exit() to Logger
  * Fixed bug in Logger (exception if log-file not writable)

 -- Jan Schneider <j.schneider@uib.de>  Mon, 22 Oct 2007 16:09:26 +0200

python-opsi (3.1.1.0-1) stable; urgency=low

  * Added opsi hwaudit
  * SSH RSA authentication for pcpatch
  * Fixed bug on unpacking incremental packages
  * ProductPackageSource.pack() excludes .svn dirs by default

 -- Jan Schneider <j.schneider@uib.de>  Fri, 19 Oct 2007 13:35:55 +0200

python-opsi (3.1.0.1-1) stable; urgency=low

  * fixed bug in Tools.compareVersions()
  * changed permissions for method getClientIds_list in 50_interface.conf
  * fixed bugs in DHCPD.py: inheritance when creating clients, single ; as command
  * added methods getPcpatchRSAPrivateKey(), getHostRSAPublicKey()

 -- Jan Schneider <j.schneider@uib.de>  Tue, 11 Sep 2007 10:12:32 +0200

python-opsi (3.1.0-2) stable; urgency=low

  * added method getProducts_listOfHashes to 50_interface.conf

 -- Jan Schneider <j.schneider@uib.de>  Thu, 30 Aug 2007 15:37:46 +0200

python-opsi (3.1.0-1) stable; urgency=low

  * Opsi 3.1 stable release

 -- Jan Schneider <j.schneider@uib.de>  Tue, 28 Aug 2007 10:02:48 +0200

python-opsi (3.1rc1-8) unstable; urgency=low

  * 50_interface: Corrected hwinvent-backend
  * File-Backend: fixed createProduct()

 -- Jan Schneider <j.schneider@uib.de>  Thu,  2 Aug 2007 13:51:33 +0200

python-opsi (3.1rc1-7) unstable; urgency=low

  * File: keep client property values when reinstalling product with opsiinst

 -- Jan Schneider <j.schneider@uib.de>  Wed, 25 Jul 2007 13:31:37 +0200

python-opsi (3.1rc1-6) unstable; urgency=low

  * reverted hardware information handling
  * Fixed version information (all backends)

 -- Jan Schneider <j.schneider@uib.de>  Thu, 19 Jul 2007 11:50:27 +0200

python-opsi (3.1rc1-5) unstable; urgency=low

  * opsiaudit adjustments
  * Bugfixes

 -- Jan Schneider <j.schneider@uib.de>  Tue, 17 Jul 2007 13:19:45 +0200

python-opsi (3.1rc1-4) unstable; urgency=low

  * Fixed: DHCPD-Backend-configuration fixed-address type setting not working
  * Fixed: makeproductfile does not create Customized products
  * Fixed: LDAP-Backend wrong version information

 -- Jan Schneider <j.schneider@uib.de>  Thu, 12 Jul 2007 10:34:05 +0200

python-opsi (3.1rc1-3) unstable; urgency=low

  * added support for pxeConfigTemplates defined in netboot products

 -- Jan Schneider <j.schneider@uib.de>  Thu,  5 Jul 2007 12:16:37 +0200

python-opsi (3.1rc1-2) unstable; urgency=low

  * File31 getDepotId() recursion fix

 -- Jan Schneider <j.schneider@uib.de>  Wed,  4 Jul 2007 09:51:24 +0200

python-opsi (3.1rc1-1) unstable; urgency=low

  * opsi 3.1 release candidate 1
  * opsipxeconfd becomes default boot manager
  * getClientIds_list, getClients_listOfHashes: filter by productVersion + packageVersion
  * new method setProductState
  * FileBackend becomes LegacyFileBackend, new FileBackend

 -- Jan Schneider <j.schneider@uib.de>  Thu, 26 May 2007 15:17:00 +0200

python-opsi (0.9.6.0-1) unstable; urgency=low

  * getDomain() returns default domain if called without params
  * setPcpatchPassword / getPcpatchPassword for server
  * Bugfixes

 -- Jan Schneider <j.schneider@uib.de>  Fri, 11 May 2007 17:21:46 +0200

python-opsi (0.9.5.1-1) unstable; urgency=low

  * Added support for package-dependencies and incremental packages

 -- Jan Schneider <j.schneider@uib.de>  Mon, 07 May 2007 12:18:34 +0200

python-opsi (0.9.5.0-1) unstable; urgency=low

  * Added product state "installing"
  * Added backend OpsiPXEConfd

 -- Jan Schneider <j.schneider@uib.de>  Thu, 26 Apr 2007 11:24:56 +0200

python-opsi (0.9.4.4-1) unstable; urgency=low

  * support for product archives without compression

 -- Jan Schneider <j.schneider@uib.de>  Mon, 23 Apr 2007 09:54:28 +0200

python-opsi (0.9.4.3-1) unstable; urgency=low

  * BackendManager uses /etc/opsi/backendManager.d for config by default

 -- Jan Schneider <j.schneider@uib.de>  Thu, 19 Apr 2007 14:13:31 +0200

python-opsi (0.9.4.2-1) unstable; urgency=high

  * Corrected important errors when creating and extracting tar archives

 -- Jan Schneider <j.schneider@uib.de>  Thu, 19 Apr 2007 14:13:31 +0200

python-opsi (0.9.4.1-1) unstable; urgency=low

  * added backend method setPcpatchPassword

 -- Jan Schneider <j.schneider@uib.de>  Wed, 18 Apr 2007 16:41:21 +0200

python-opsi (0.9.4.0-1) unstable; urgency=low

  * fixed setGeneralConfig in LDAP backend

 -- Jan Schneider <j.schneider@uib.de>  Fri, 13 Apr 2007 16:07:51 +0200

python-opsi (0.9.3.9-1) unstable; urgency=low

  * fixes

 -- Jan Schneider <j.schneider@uib.de>  Thu, 12 Apr 2007 14:39:22 +0200

python-opsi (0.9.3.8-1) unstable; urgency=low

  * Product.py pack() fix

 -- Jan Schneider <j.schneider@uib.de>  Tue, 05 Apr 2007 15:06:12 +0200

python-opsi (0.9.3.7-1) unstable; urgency=low

  * several fixes, improvements
  * tar as default format for opsi packages

 -- Jan Schneider <j.schneider@uib.de>  Tue, 05 Apr 2007 13:02:23 +0200

python-opsi (0.9.3.6-1) unstable; urgency=low

  * several fixes, improvements

 -- Jan Schneider <j.schneider@uib.de>  Thu, 22 Mar 2007 12:16:01 +0200

python-opsi (0.9.3.5-1) unstable; urgency=low

  * Tools.py
      Fixed createArchive()

 -- Jan Schneider <j.schneider@uib.de>  Fri, 13 Mar 2007 17:16:26 +0200

python-opsi (0.9.3.4-1) unstable; urgency=low

  * Latest version of File.py
      Fixed ini writing (uninstall script) on createProduct()
  * Latest version of LDAP.py
  * Latest version of Univention.py

 -- Jan Schneider <j.schneider@uib.de>  Fri, 09 Mar 2007 16:15:02 +0200

python-opsi (0.9.3.3-1) unstable; urgency=low

  * Latest version of Product.py

 -- Jan Schneider <j.schneider@uib.de>  Thu, 08 Mar 2007 11:24:01 +0200

python-opsi (0.9.3.2-2) unstable; urgency=low

  * Added LDAP schema /etc/ldap/schema/opsi.schema

 -- Jan Schneider <j.schneider@uib.de>  Thu, 15 Feb 2007 14:25:44 +0200

python-opsi (0.9.3.2-1) unstable; urgency=high

  * Product.py (0.9.3.2)
       Bugfix

 -- Jan Schneider <j.schneider@uib.de>  Thu, 15 Feb 2007 14:18:01 +0200

python-opsi (0.9.3.1-1) unstable; urgency=low

  * System.py (0.9.3.1)
       Using -t cifs instead of -t smbfs to mount smb shares

 -- Jan Schneider <j.schneider@uib.de>  Thu, 15 Feb 2007 13:20:03 +0200

python-opsi (0.9.3-1) unstable; urgency=low

  * File.py (0.9.2)
       Improved logging of name resolution errors

 -- Jan Schneider <j.schneider@uib.de>  Wed, 14 Feb 2007 14:51:13 +0200

python-opsi (0.9.2-1) unstable; urgency=low

  * backendManager.conf
       permissions rw-rw---- pcpatch:opsiadmin
  * /usr/bin/opsi-admin
       permissions rwxrwx--- pcpatch:opsiadmin
  * Backend.py (0.9.2)
       added abstract DataBackend.createOpsiBase()
  * File.py (0.9.2)
       createClient() file mode for <pcname>.ini now 660
  * Product.py (0.9.2)
       added method ProductPackageFile.unpackSource,
       which creates package source from package file
  * Reinstmgr (0.9.2)
       no Exception raised by getBootimages_list if no bootimages present

 -- Jan Schneider <j.schneider@uib.de>  Wed, 14 Feb 2007 13:16:10 +0200

python-opsi (0.91-1) unstable; urgency=low

  * backendManager.conf: createClient() creates opsi-hostkey only if missing.
  * some fixes in File backend

 -- Jan Schneider <j.schneider@uib.de>  Tue, 13 Feb 2007 8:56:44 +0200

python-opsi (0.9-1) unstable; urgency=low

  * Initial Release.

 -- Jan Schneider <j.schneider@uib.de>  Thu, 18 Jan 2007 11:46:44 +0200<|MERGE_RESOLUTION|>--- conflicted
+++ resolved
@@ -1,4 +1,3 @@
-<<<<<<< HEAD
 python-opsi (4.1.1.37-1) stable; urgency=medium
 
   * Based on python-opsi 4.0.7.65.
@@ -416,14 +415,13 @@
     into OPSI/__init__.py to always show the current version.
 
  -- Niko Wenselowski <n.wenselowski@uib.de>  Tue, 04 Oct 2016 16:15:11 +0200
-=======
+
 python-opsi (4.0.7.66-1) stable; urgency=medium
 
   * MySQL-Backend: Improve handling of very large changelogs containing
     unicode characters.
 
  -- Niko Wenselowski <n.wenselowski@uib.de>  Thu, 07 Jun 2018 22:07:32 +0200
->>>>>>> aee12932
 
 python-opsi (4.0.7.65-1) stable; urgency=medium
 
