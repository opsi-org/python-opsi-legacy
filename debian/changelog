--- conflicted
+++ resolved
@@ -1,4 +1,3 @@
-<<<<<<< HEAD
 python-opsi (4.1.1.32-1) stable; urgency=medium
 
   * BackendManager logs easier to spot warning if loading the configuration
@@ -367,13 +366,12 @@
     into OPSI/__init__.py to always show the current version.
 
  -- Niko Wenselowski <n.wenselowski@uib.de>  Tue, 04 Oct 2016 16:15:11 +0200
-=======
+
 python-opsi (4.0.7.60-1) experimental; urgency=medium
 
   * JSONRPCBackend: Do not block when retrieving connections.
 
  -- Niko Wenselowski <n.wenselowski@uib.de>  Thu, 12 Apr 2018 12:12:15 +0200
->>>>>>> 17e2cdde
 
 python-opsi (4.0.7.59-1) testing; urgency=medium
 
