--- conflicted
+++ resolved
@@ -1,4 +1,3 @@
-<<<<<<< HEAD
 python3-opsi (4.2.0.12-1) testing; urgency=medium
 
   * OPSI.Util.Repository: Implemented WebDAV XML handling without web2.
@@ -118,7 +117,7 @@
     OPSI.Backend.Base.
 
  -- Niko Wenselowski <n.wenselowski@uib.de>  Tue, 06 Nov 2018 16:46:45 +0100
-=======
+
 python-opsi (4.1.1.77-2) testing; urgency=medium
 
   * OPSI.Util.Task:Samba: corrected typo on opsi_logs SMB share creation
@@ -131,7 +130,6 @@
   * OPSI.util.Task.Samba: Added opsi_logs SMB share
 
  -- Mathias Radtke <m.radtke@uib.de>  Mon, 02 Sep 2019 13:24:05 +0200
->>>>>>> f16a3e9d
 
 python-opsi (4.1.1.76-2) stable; urgency=medium
 
