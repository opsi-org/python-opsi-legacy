<<<<<<< HEAD
python-opsi (4.1.1-1) UNRELEASED; urgency=medium

  * OPSI.Logger, OPSI.Object, OPSI.System.Posix, OPSI.System.Windows,
    OPSI.Util now use __all__.
  * JSONRPCBackend: Avoid using "async" as name for a variable because
    this will become a keyword with Python 3.5.
  * ConfigurationData.initializeConfigs now creates entries for
    opsiclientd.event_user_login.active and
    opsiclientd.event_user_login.action_processor_command by default.
  * Removed parts of an old message bus implementation.
  * Replacing the deprecated module 'new' with 'types'.
  * SQLBackend: Filter creation is done through generators.
  * OPSI.Util.objectToBeautifiedText now uses the json module instead of
    a custom implementation.

 -- Niko Wenselowski <n.wenselowski@uib.de>  Fri, 16 Sep 2016 12:25:22 +0200
=======
python-opsi (4.0.7.25-1) testing; urgency=medium

  * DepotserverBackend: Fix problem with package installation.

 -- Niko Wenselowski <n.wenselowski@uib.de>  Thu, 29 Sep 2016 18:16:54 +0200

python-opsi (4.0.7.24-1) stable; urgency=medium

  * ConfigurationData: On UCS we preferably read the domain from UCR.
    If this fails we resort to the Samba config file.

 -- Niko Wenselowski <n.wenselowski@uib.de>  Tue, 27 Sep 2016 12:37:43 +0200

python-opsi (4.0.7.23-2) stable; urgency=medium

  * Correct entry in changelog.

 -- Niko Wenselowski <n.wenselowski@uib.de>  Mon, 26 Sep 2016 15:29:35 +0200
>>>>>>> 9d20cc5a

python-opsi (4.0.7.23-1) stable; urgency=medium

  * OPSI.System.Posix: added missing 'datetime' import.
  * OPSI.System.Posix: fix wrong reference in getBlockDeviceBusType

 -- Niko Wenselowski <n.wenselowski@uib.de>  Mon, 26 Sep 2016 13:18:20 +0200

python-opsi (4.0.7.22-1) testing; urgency=medium

  * DepotserverBackend: function depot_installPackage now has parameter
    'forceProductId' to force a specific product id when installing a
     product. The installation will be made into the corresponding directory
     of the given product id.
  * OPSI.Util.File.Archive.getFileType now follows symlinks.

 -- Niko Wenselowski <n.wenselowski@uib.de>  Fri, 23 Sep 2016 14:15:56 +0200

python-opsi (4.0.7.21-1) stable; urgency=medium

  * New BackendMethod changeWANConfig
  * OPSI.System.Posix: added enx network device support
  * small fix in Repository-Handling

 -- Erol Ueluekmen <e.ueluekmen@uib.de>  Wed, 21 Sep 2016 01:22:59 +0200

python-opsi (4.0.7.20-1) stable; urgency=medium

  * Various internal refactorings.
  * OPSI.System.Posix.which now throws CommandNotFoundException instead of
    a basic Exception to make catching errors easier.

 -- Niko Wenselowski <n.wenselowski@uib.de>  Tue, 13 Sep 2016 09:39:56 +0200

python-opsi (4.0.7.19-1) testing; urgency=medium

  * OPSI.Util.Task.UpdateBackend.MySQL: temporary disable foreign key checks
    when altering the depotId / hostId.

 -- Niko Wenselowski <n.wenselowski@uib.de>  Tue, 06 Sep 2016 14:11:02 +0200

python-opsi (4.0.7.18-1) stable; urgency=medium

  * OPSI.System.Posix: added sleep function when using ms-sys to write partition
    boot record
  * Corrected some typos.
  * Make header verify_server_cert work with current Python 2.7.
  * OPSI.Util.Task.Samba.configureSamba: warn if oplocks are present in
    Samba configuration.
  * OPSI.System.Posix: Wait a few seconds before running ms-sys to avoid
    timing problems on systems with NVME storage.

 -- Niko Wenselowski <n.wenselowski@uib.de>  Wed, 24 Aug 2016 17:08:55 +0200

python-opsi (4.0.7.17-1) stable; urgency=medium

  * OPSI.Util: Refactored encryptWithPublicKeyFromX509CertificatePEMFile
    and decryptWithPrivateKeyFromPEMFile.

 -- Niko Wenselowski <n.wenselowski@uib.de>  Thu, 18 Aug 2016 10:10:53 +0200

python-opsi (4.0.7.16-1) testing; urgency=medium

  * OPSI.System.Posix: new function isOpenSUSELeap.
  * OPSI.Util.Task.Rights: Improved support for openSUSE Leap.

 -- Niko Wenselowski <n.wenselowski@uib.de>  Mon, 15 Aug 2016 16:53:24 +0200

python-opsi (4.0.7.15-1) stable; urgency=medium

  * corrected opsi-set-rights for openSUSE

 -- Mathias Radtke <m.radtke@uib.de>  Wed, 10 Aug 2016 13:44:48 +0200

python-opsi (4.0.7.14-1) stable; urgency=medium

  * OPSI.Util.Task.Rights: Corrected path for UCS.

 -- Niko Wenselowski <n.wenselowski@uib.de>  Fri, 05 Aug 2016 15:56:55 +0200

python-opsi (4.0.7.13-1) testing; urgency=medium

  * OPSI.Util.Task.Rights: Corrected path for SLES 11.

 -- Niko Wenselowski <n.wenselowski@uib.de>  Wed, 27 Jul 2016 17:11:57 +0200

python-opsi (4.0.7.12-1) stable; urgency=medium

  * Correct indentation in some places.
  * Use future-proof octal values.
  * Correct version in OPSI.Util.Task.Rights and OPSI.Backend.JSONRPC.

 -- Niko Wenselowski <n.wenselowski@uib.de>  Mon, 25 Jul 2016 14:39:25 +0200

python-opsi (4.0.7.11-1) testing; urgency=medium

  * OPSI.Util.Task.Rights: Better support for different SLES versions.

 -- Niko Wenselowski <n.wenselowski@uib.de>  Mon, 25 Jul 2016 13:13:55 +0200

python-opsi (4.0.7.10-1) testing; urgency=medium

  * OPSI.Util.Task.Rights: Do not fail if MySQL backend is configured but
    not yet set up.

 -- Niko Wenselowski <n.wenselowski@uib.de>  Fri, 22 Jul 2016 11:17:24 +0200

python-opsi (4.0.7.9-1) testing; urgency=medium

  * OPSI.System.Posix: new functions: isDebian, isOpenSuse, isUbuntu, isUCS.
  * OPSI.Util.Task.Rights: Refactored module.
  * OPSI.Util.Task.Rights: setRights will try to set rights on the webserver
    directory as installed by the package opsi-linux-support.
  * 40_admin_tasks.conf: Bugfix for setupWhereNotInstalled

 -- Niko Wenselowski <n.wenselowski@uib.de>  Thu, 21 Jul 2016 16:22:58 +0200

python-opsi (4.0.7.8-1) stable; urgency=low

  * OPSI.System.Windows:
    - getOpsiHotfixName supports now Windows 10
    - fixed Syncing Time function with service
  * Proxysupport for HTTP-Connections
  * Fix for setActionRequestWithDependencies
  * do not add obsolete config software-on-demand.show-details
  * ConfigDataBackend: internal refactoring in log_read and log_write

 -- Erol Ueluekmen <e.ueluekmen@uib.de>  Tue, 19 Jul 2016 15:36:42 +0200

python-opsi (4.0.7.7-1) stable; urgency=low

  * WindowsDrivers byAudit sku fallback fixed.

 -- Erol Ueluekmen <e.ueluekmen@uib.de>  Tue, 05 Jul 2016 15:29:36 +0200

python-opsi (4.0.7.6-1) stable; urgency=medium

  * Changed formatting in Logger to not expose parts of confidential strings
    under special circumstances.
  * OPSI.Util.Task.ConfigureBackend.MySQL: fixed error on hostname with dash

 -- Niko Wenselowski <n.wenselowski@uib.de>  Mon, 04 Jul 2016 17:49:17 +0200

python-opsi (4.0.7.5-1) testing; urgency=medium

  * JSONRPC backend has received small refactorings.
  * 10_opsi.conf: Refactored setProductActionRequestWithDependencies.
    With this change the 'force' parameter is deprecated and does not have
    any effect. It may be removed in future releases.

 -- Niko Wenselowski <n.wenselowski@uib.de>  Thu, 30 Jun 2016 15:39:29 +0200

python-opsi (4.0.7.4-1) testing; urgency=medium

  * OPSI.Util.Task.UpdateBackend.MySQL: Also correct license key column in
    table SOFTWARE_CONFIG.
  * ACL: Pre-compiling patterns
  * ACL: Changed log output for easier debugging.
  * Various small improvements in OPSI.Backend.BackendManager.
  * OPSI.Util.Task.Samba: Removed oplocks from share definition.
    This will only affect new share configurations.
  * OPSI.System.Posix: Improved detection for predictable network interfaces.
  * Configuration of MySQL backends warns if strict mode seems to be
    enabled.

 -- Niko Wenselowski <n.wenselowski@uib.de>  Fri, 24 Jun 2016 14:28:26 +0200

python-opsi (4.0.7.3-1) testing; urgency=medium

  * Repaired sort algorithm 1.

 -- Niko Wenselowski <n.wenselowski@uib.de>  Fri, 10 Jun 2016 13:36:41 +0200

python-opsi (4.0.7.2-1) testing; urgency=medium

  * OPSI.Util.Task.UpdateBackend.MySQL: making sure that columns for license
    keys are 1024 characters long.
  * HostControl: If resolveHostAddress is set to True we fall back to
    using the specified in case of a lookup failure.
  * Various small changes.

 -- Niko Wenselowski <n.wenselowski@uib.de>  Thu, 09 Jun 2016 15:34:59 +0200

python-opsi (4.0.7.1-1) testing; urgency=medium

  * forceObjectClass got a faster check to see if we are processing JSON.
  * OPSI.System.Posix: fixed typo: init -6 -> init 6.
  * OPSI.Backend.Backend: _testFilterAndAttributes is faster if attributes
    and filter are missing.
  * OPSI.Backend.Backend: _objectHashMatches now avoids temporary variable.
  * Improved iteration in many parts to be more efficient.
  * OPSI.Logger: Faster lookup for output color / level name.
  * Changed some log outputs to make use of the formatting during logging.
  * Updated hwaudit.conf: Now showing the number of physical and logical
    cores.
  * OPSI.Util.Task.ConfigureBackend.DHCP: only retrieve and show system
    information once.
  * 20_legacy.conf: Refactored setGeneralConfig.

 -- Niko Wenselowski <n.wenselowski@uib.de>  Fri, 20 May 2016 15:44:59 +0200

python-opsi (4.0.6.50-1) experimental; urgency=medium

  * OPSI.Logger.Logger now is able to do formatting in the style of
    str.format. To format a message use the appropriate placeholders and
    then supply args / kwargs as needed.
    Formatting will only be applied if the message will actually be logged.
  * Improved logging during HTTP Connection.

 -- Niko Wenselowski <n.wenselowski@uib.de>  Tue, 07 Jun 2016 10:47:44 +0200

python-opsi (4.0.6.49-1) stable; urgency=medium

  * OPSI.Util.Task.Samba: removed oplocks from opsi_depot share
  * OPSI.Util.Product: Added debug output to show when tasks end.

 -- Niko Wenselowski <n.wenselowski@uib.de>  Fri, 6 May 2016 07:32:28 +0200

python-opsi (4.0.6.48-1) stable; urgency=medium

  * OPSI.Types.forceOct avoids using a temporary variable.
  * OPSI.Util.Task.Rights.setRights: avoid processing the same path
    twice.
  * OPSI.Logger and OPSI.Service.JsonRpc now use the 'traceback' module
    to get the tracebacks.
  * OPSI.Backend.Replicator: Show the renaming of the server as a single
    step for better user feedback.

 -- Niko Wenselowski <n.wenselowski@uib.de>  Wed, 27 Apr 2016 12:35:39 +0200

python-opsi (4.0.6.47-1) stable; urgency=medium

  * Not using bare "except:" - at least catching Exception.
  * OPSI.Util.Task.Samba: notify the user that he may need to restart the Samba
    daemon.
  * Fix typo in error message if the filter was referencing an attribute not
    present at the used object type.
  * OPSI.Backend.Replicator: Check if the used backend can rename the server
    before trying to do so. If the check fails fall back to using an
    ExtendedBackend.
  * OPSI.Backend.SQL: Limit the length of inserted changelogs to be lower than
    65535 to avoid problems with the limited size of columns of type TEXT.

 -- Niko Wenselowski <n.wenselowski@uib.de>  Thu, 21 Apr 2016 13:18:16 +0200

python-opsi (4.0.6.46.1-1) stable; urgency=medium

  * Using the new-style base64 Python interface to avoid breaking with
    combinations of username and password that exceed 72 characters and
    lead to newlines in the base64-encoded authentication header.
    This is in response to CVE-2016-5699 / Python bug 22928 as these
    patched Python versions may lead to breaks on some systems.

 -- Niko Wenselowski <n.wenselowski@uib.de>  Wed, 22 Jun 2016 17:28:31 +0200

python-opsi (4.0.6.46-1) stable; urgency=medium

  * File backend: Correctly read/write the locked attribute on ProductOnDepot.

 -- Niko Wenselowski <n.wenselowski@uib.de>  Thu, 07 Apr 2016 11:07:15 +0200

python-opsi (4.0.6.45-1) experimental; urgency=medium

  * 40_admin_tasks.conf: added method setupWhereInstalled.
  * 40_admin_tasks.conf: added method getClientsWithOutdatedProduct.
  * 40_admin_tasks.conf: added method
    setActionRequestWhereOutdatedWithDependencies.
  * Updated French translation for hwaudit.
  * OPSI.System.Posix: bypassed startsector 0 in Xenial Sfdisk

 -- Niko Wenselowski <n.wenselowski@uib.de>  Mon, 07 Mar 2016 17:12:50 +0100

python-opsi (4.0.6.44-1) experimental; urgency=medium

  * .spec: Naming all known config files.
  * Small improvements around the creation of AuditHardwareOnHosts.
  * OPSI.Types.forceOpsiTimestamp has received improved handling of
    datetime.datetime objects.
  * OPSI.Types.forceTime can now handle datetime.datetime objects.
  * OPSI.Object.mandatoryConstructorArgs has been refactored.
  * Moved the methods "uninstallWhereInstalled",
    "updateWhereInstalled", "setupWhereNotInstalled" and
    "setActionRequestWhereOutdated" into the new backend extension
    "40_admin_tasks.conf".
  * Method "setActionRequestWhereOutdated" ignores products on client
    with installation-status 'unknown'.
  * Added polish translation. Thanks to Jerzy Włudarczylk!
  * OPSI.System.Posix: corrected typo in sfdisk call
  * OPSI.System.Posix: added more reboot calls in reboot() function
  * OPSI.System.Posix: refactored sfdisk compatability from 4.0.6.41-1
  * OPSI.System.Posix: added new function setLocalSystemTime.

 -- Niko Wenselowski <n.wenselowski@uib.de>  Thu, 03 Mar 2016 13:58:55 +0100

python-opsi (4.0.6.43-1) experimental; urgency=medium

  * Small bugfix in 10_wim.conf.
  * OPSI.Util.WIM got a new function getImageInformation.

 -- Niko Wenselowski <n.wenselowski@uib.de>  Tue, 23 Feb 2016 13:32:33 +0100

python-opsi (4.0.6.42-1) experimental; urgency=medium

  * 20_legacy.conf: Added new methods "uninstallWhereInstalled",
    "updateWhereInstalled", "setupWhereNotInstalled" and
    "setActionRequestWhereOutdated".
  * New module: OPSI.Util.WIM.
  * New file: 10_wim.conf with methods "updateWIMConfigFromPath" and
    "updateWIMConfig".
  * OPSI.Util.File.Opsi.PackageControlFile does not add empty line after
    changelog anymore.
  * Improved error messages during creation of an object from a dict if that
    dict does miss an argument required by the constructor.

 -- Niko Wenselowski <n.wenselowski@uib.de>  Mon, 22 Feb 2016 17:29:04 +0100

python-opsi (4.0.6.41-1) experimental; urgency=medium

  [ Mathias Radtke ]
  * OPSI.System.Posix.py: Added sfdisk (2.26) compatability on HP Smart-Array
  * OPSI.System.Posix.py: Added 'enp' device in getEthernetDevices()

  [ Niko Wenselowski ]
  * OPSI.Util.flattenSequence is now handles generators by consuming them.
  * OPSI.Util.formatFileSize now handles terrabyte sized data.
  * 20_legacy.conf: new function setActionRequestWhereOutdated.
  * Show what sort algorithm get's called.

 -- Niko Wenselowski <n.wenselowski@uib.de>  Fri, 12 Feb 2016 14:45:33 +0100

python-opsi (4.0.6.40-1) experimental; urgency=medium

  [ Mathias Radtke ]
  * OPSI.System.Posix.py: fixed bug in HP Smart Array Disk handling
  * OPSI.System.Posix.py: added simple sfdisk 2.26 (wily) compatability

  [ Niko Wenselowski ]
  * 70_wan.conf: Added docstring for changeWANConfig.
  * 70_wan.conf: The 'enabled' parameter now will be converted to bool internally.
  * Rights.py: added 'windows-image-detector.py' to known executables.
  * JSONRPC-Backend: Changed method to use when checking for deflate support.

 -- Niko Wenselowski <n.wenselowski@uib.de>  Mon, 18 Jan 2016 14:27:19 +0100

python-opsi (4.0.6.39-2) experimental; urgency=medium

  * gettext.python-opsi_en: copied from python-opsi.pot instead of linking because of placeholder Variables

 -- Mathias Radtke <m.radtke@uib.de>  Wed, 06 Jan 2016 08:05:00 +0100

python-opsi (4.0.6.39-1) experimental; urgency=medium

  [Mathias Radtke]
  * gettext: added faked english 'translation'

  [ Niko Wenselowski]
  * Replacing many try/finally-constructs with contextmanagers.
  * OPSI.Util.Repository: Removed wildcard imports.
  * OPSI.Util.Repository: some small refactorings.
  * OPSI.Backend.BackendManager now uses a default configuration if no
    keyword arguments are supplied to the constructor.
  * openSuse: do not alter the path of filename in dhcpd.conf.

 -- Niko Wenselowski <n.wenselowski@uib.de>  Tue, 05 Jan 2016 15:10:27 +0100

python-opsi (4.0.6.38-1) experimental; urgency=medium

  * Reverting changes to
    OPSI.SharedAlgorithm.generateProductOnClientSequence_algorithm1

 -- Niko Wenselowski <n.wenselowski@uib.de>  Tue, 15 Dec 2015 13:43:42 +0100

python-opsi (4.0.6.37-1) experimental; urgency=medium

  * OPSI.SharedAlgorithm.generateProductOnClientSequence_algorithm1
    should now return the products in the expected order.
  * OPSI.Util.HTTP: new function closeConnection.
  * OPSI.Util.HTTP: new context manager closingConnection.

 -- Niko Wenselowski <n.wenselowski@uib.de>  Tue, 08 Dec 2015 15:12:00 +0100

python-opsi (4.0.6.36-1) experimental; urgency=medium

  * OPSI.Util.HTTP: Added log statements for easier debugging.
  * OPSI.Util.HTTP: Refactorings in hybi10Encode & hybi10Decode
  * OPSI.Backend.JSONRPC: Better readable debug output with loglevel 8.
  * OPSI.Logger: do not fail if calling setLogFile with None.
  * OPSI.Backend.ExtendedBackend: calling backend_info without backend
    set will not fail anymore.

 -- Niko Wenselowski <n.wenselowski@uib.de>  Thu, 03 Dec 2015 10:10:43 +0100

python-opsi (4.0.6.35-1) experimental; urgency=medium

  * OPSI.Backend.JSONRPC: Enrich debug information for method creation.
  * OPSI.Types: if forceOct fails show at what number it failed.
  * OPSI.Types: small refactoring in forceBool.
  * HostControl.RpcThread: specify "application/json" as content-type.
  * New module: OPSI.Util.Task.ConfigureBackend.DHCPD
  * New functions in OPSI.System.Posix: isCentOS, isSLES & isRHEL
  * OPSI.Backend.Backend: Small refactorings and improved debug output.
  * OPSI.Backend.ManagerBackend: Small refactorings and improved debug output.
  * configureDHCPD now also patches the DHCPD backend config to use the
    right service restart command.
  * OPSI.Object.AuditHardware: improve __repr__
  * OPSI.Logger: always use the absolute path when setting a logfile.
  * OPSI.Object.Product: __repr__ now shows version of product and package
  * OPSI.Object.BaseObject now creates a __repr__ out of the attributes
    that make an object unique.

 -- Niko Wenselowski <n.wenselowski@uib.de>  Fri, 27 Nov 2015 10:47:19 +0100

python-opsi (4.0.6.34-1) experimental; urgency=medium

  * ConfigDataBackend: the argument 'maxSize' for log_read must be positive.
  * ConfigDataBackend: refactored the log_write method.

 -- Niko Wenselowski <n.wenselowski@uib.de>  Thu, 12 Nov 2015 15:16:28 +0100

python-opsi (4.0.6.33-1) experimental; urgency=medium

  * OPSI.Service.Session.Session gained a __repr__.
  * OPSI.Backend.BackendManager.BackendDispatcher gained a __repr__.
  * OPSI.Backend.HostControl.HostControlBackend gained a __repr__.
  * OPSI.Backend.HostControlSafe.HostControlSafeBackend gained a __repr__.
  * ConfigDataBackend: fixed an edge case where the amount of data written
    would exceed the limit.
  * opsihwaudit.conf: Re-introduce the missing SKU.

 -- Niko Wenselowski <n.wenselowski@uib.de>  Fri, 06 Nov 2015 10:37:12 +0100

python-opsi (4.0.6.32-1) experimental; urgency=medium

  * OPSI.SharedAlgorithm: less log output.
  * OPSI.Backend.JSONRPC: small refactorings in JSONRPC.
  * OPSI.Backend.BackendManager: Log if dispatching a method is done.
  * OPSI.Backend.SQL.timeQuery: log duration even in case of failure.

 -- Niko Wenselowski <n.wenselowski@uib.de>  Fri, 30 Oct 2015 12:28:12 +0100

python-opsi (4.0.6.31-1) experimental; urgency=medium

  * OPSI.Backend.JSONRPC: Added some debug output.
  * OPSI.Service.Session: Show what session is in use before deletion.
  * OPSI.Util.HTTP.HTTPConnectionPool.urlopen: Log errors instead of ignoring
  * OPSI.Util.HTTP.HTTPConnectionPool.urlopen: slightly increased the delay
    between retries to not bomb a busy server with even more requests.

 -- Niko Wenselowski <n.wenselowski@uib.de>  Thu, 29 Oct 2015 14:31:33 +0100

python-opsi (4.0.6.30-1) experimental; urgency=medium

  * OPSI.Service.Session: SessionHandler.sessionExpired does more frequently
    checks if session is still in use or timeout occurred.
  * 20_legacy.conf & 30_configed.conf: getDomain: Fix NameError caused by
    implicit import.
  * 10_opsi.conf & 30_configed.conf: getProductOrdering: Fix NameError caused
    by implicit import.

 -- Niko Wenselowski <n.wenselowski@uib.de>  Wed, 28 Oct 2015 12:05:45 +0100

python-opsi (4.0.6.29-1) experimental; urgency=medium

  * Implementing type checks via isinstance instead of using type.
  * Removed wildcard import in various modules in OPSI.Backend.
  * 20_legacy.conf: Removed librsyncPatchFile because it never worked.
  * OpsiConfFile.parse now raises ValueError if invalid sections are
    found or configuration happens outside sections.
  * objectToHtml now works more efficient with large results.
  * OPSI.Util.Task.Samba: Fix typo in share opsi_repository that lead
    to referencing the wrong path.
  * toJson now handles generators by consuming them.
    The output resembles that of a list.
  * objectToBeautifiedText, objectToBash and objectToHtml are now able
    to handle sets - they interpret it like a list.
  * OPSI.Service.Worker.WorkerOpsiJsonRpc: improved backwards compatible
    handling of queries without any specific encoding. This should make
    any call with a plain encoding work as expected.

 -- Niko Wenselowski <n.wenselowski@uib.de>  Tue, 27 Oct 2015 17:38:16 +0100

python-opsi (4.0.6.28-1) testing; urgency=medium

  * OPSI.SharedAlgorithm: OpsiProductOrderingErrors now show what products
    cause the problem.
  * OPSI.Util.Task.CleanupBackend: Reference correct key.

 -- Niko Wenselowski <n.wenselowski@uib.de>  Thu, 08 Oct 2015 14:37:45 +0200

python-opsi (4.0.6.27-1) experimental; urgency=medium

  * OPSI.Util.flattenSequence now can handle sets.
  * OPSI.Backend.ConfigDataBackend.host_deleteObjects does not fail if
    no license management module is present.
  * OPSI.Backend.MySQL.SQLBackend: softwareLicense_getObjects and
    licenseContract_getObjects now return an empty list instead of None.
  * addDynamicDepotDriveSelection now only adds the new value and does
    not change the default.
  * The config for 'clientconfig.depot.drive' now also has the drives 'a:'
    and 'b:' present if it is created anew.

 -- Niko Wenselowski <n.wenselowski@uib.de>  Wed, 07 Oct 2015 16:40:29 +0200

python-opsi (4.0.6.26-1) testing; urgency=medium

  * toJSON: correctly handle sets.

 -- Niko Wenselowski <n.wenselowski@uib.de>  Wed, 07 Oct 2015 10:15:13 +0200

python-opsi (4.0.6.25-1) stable; urgency=medium

  * added proper sles12 version check

 -- Mathias Radtke <m.radtke@uib.de>  Fri, 02 Oct 2015 11:47:21 +0200

python-opsi (4.0.6.24-1) experimental; urgency=medium

  * OPSI.Util.Task.Rights: set +x on known executables in /opt/pcbin/install
  * OPSI.Util.Task.Rights: disabled the removal of duplicate folders to avoid
    problems with wrong rights in the depot.

 -- Niko Wenselowski <n.wenselowski@uib.de>  Thu, 01 Oct 2015 17:27:07 +0200

python-opsi (4.0.6.23-2) testing; urgency=medium

  * Added Danish translation for hwaudit.

 -- Niko Wenselowski <n.wenselowski@uib.de>  Fri, 25 Sep 2015 15:23:11 +0200

python-opsi (4.0.6.23-1) experimental; urgency=medium

  * Copy the following methods to 30_configed.conf: getDomain,
    getOpsiHWAuditConf, getPossibleMethods_listOfHashes, getServerIds_list
  * OPSI.Backend.Backend: Reading the default maximum logfile size from
    /etc/opsi/opsiconfd.conf.

 -- Niko Wenselowski <n.wenselowski@uib.de>  Wed, 16 Sep 2015 11:59:33 +0200

python-opsi (4.0.6.22-1) experimental; urgency=medium

  * log_read: Removed append-feature for rotated logs.

 -- Niko Wenselowski <n.wenselowski@uib.de>  Tue, 15 Sep 2015 14:23:46 +0200

python-opsi (4.0.6.21-1) experimental; urgency=medium

  * ExtendedConfigBackend: repr now works also with subclasses.
  * ConfigDataBackend: log_write does correctly limit the logsize.

 -- Niko Wenselowski <n.wenselowski@uib.de>  Tue, 15 Sep 2015 12:38:36 +0200

python-opsi (4.0.6.20-1) experimental; urgency=medium

  * OPSI.Service.Worker: header parsing errors are now logged
    with loglevel 8.
  * Re-introduce 30_configed.conf

 -- Niko Wenselowski <n.wenselowski@uib.de>  Wed, 09 Sep 2015 09:15:14 +0200

python-opsi (4.0.6.19-2) experimental; urgency=medium

  * Translations updated and translations for es, it & ru added.

 -- Niko Wenselowski <n.wenselowski@uib.de>  Thu, 03 Sep 2015 11:04:01 +0200

python-opsi (4.0.6.19-1) experimental; urgency=medium

  * OPSI.Backend.JSONRPC: refuse to enable deflate if we are talking to an
    old version of the service to avoid problems.

 -- Niko Wenselowski <n.wenselowski@uib.de>  Thu, 03 Sep 2015 10:30:30 +0200

python-opsi (4.0.6.18-1) experimental; urgency=medium

  * OPSI.Backend.BackendManager: showing the used ACL only on log level debug
    or higher.
  * OPSI.SharedAlgorithm: small refactorings regarding iteration of lists
  * OPSI.Backend.JSONRPC: more reliable fix for working with deflate against
    older webservice versions. This works by disabling deflate to ensure
    proper encoding / decoding.
  * OPSI.Backend.JSONRPC: type check via isinstance instead of type.

 -- Niko Wenselowski <n.wenselowski@uib.de>  Wed, 02 Sep 2015 16:34:26 +0200

python-opsi (4.0.6.17-1) experimental; urgency=medium

  * removed cpatureStderr=False fom execute of 'lsb-release -i' command

 -- Mathias Radtke <m.radtke@uib.de>  Wed, 02 Sep 2015 11:54:51 +0200

python-opsi (4.0.6.16-1) experimental; urgency=medium

  * OPSI.Backend.BackendManager: redirected lsb_release stderr and stdout output to /dev/null

 -- Mathias Radtke <m.radtke@uib.de>  Wed, 02 Sep 2015 09:33:16 +0200

python-opsi (4.0.6.15-1) experimental; urgency=medium

  * OPSI.Util.Task.Samba: add newline when adding repository.
  * RPM: Made the license machine-parseable.
  * OPSI.Util.WindowsDrivers: do not fail if Vendor or Model are None.
  * Create user / groups without explicit uid / gid.

 -- Niko Wenselowski <n.wenselowski@uib.de>  Tue, 25 Aug 2015 11:02:44 +0200

python-opsi (4.0.6.14-1) experimental; urgency=medium

  [ Mathias Radtke ]
  * OPSI.System.Posix: removed unneded captureStderr flag

  [ Anna Sucher ]
  * OPSI.Util.Task.Rights: added opsi-deploy-client-agent-default to
    files that are made executable

  [ Niko Wenselowski ]
  * JSONRPCBackend: Better handling of JSON-RPC-response from an old service.

 -- Niko Wenselowski <n.wenselowski@uib.de>  Tue, 11 Aug 2015 15:27:10 +0200

python-opsi (4.0.6.13-1) experimental; urgency=medium

  * Provide OPSI.System.Posix.shutdown.
  * Added function OPSI.Util.chunk.
  * OPSI.Util.Task.CleanupBackend: added chunking on mass-operations.
  * OPSI.Util.Task.CleanupBackend: Improving speed of operations.
  * OPSI.Backend.Replicator: Speed up membership test for productsOnDepot.
  * OPSI.System.Posix.execute now accepts list, set or tuple for ignoreExitCode
  * Debian: Remove dependency on python-support.
  * OPSI.System.Posix: removed unneded captureStderr flags from sfdisk calls

 -- Niko Wenselowski <n.wenselowski@uib.de>  Mon, 10 Aug 2015 15:22:38 +0200

python-opsi (4.0.6.12-1) experimental; urgency=medium

  [ Niko Wenselowski ]
  * Improving Python 3 compatibility.
  * hwaudit: Added translations for COMPUTER_SYSTEM.sku
  * tests: rename the domain of test objects from uib.local to test.invalid
  * OPSI.Service.Worker.WorkerOpsiJsonRpc: The header handling introduced
    with 4.0.6.8-1 must now be explicitely enabled by creating the file:
    /etc/opsi/opsi.header.fix.enable
    This makes sure that components get the same behaviour as before unless
    an change is done by an administrator.
  * 10_opsi.conf: Reintroduce setRights from the now remove 30_configed.conf
  * OPSI.Util.HTTP: the functions to decode/encode gzip/deflate now work
    better with unicode input and always return unicode.
  * OPSI.Service.Worker.WorkerOpsi: properly decode requests that have their
    content-encoding header set to "deflate".
  * log_read now also reads rotated logs.
  * OPSI.Util.Task.Rights: chown now correctly sets uid/gid on links.

  [ Mathias Radtke ]
  * new module OPSI Util task Samba
  * wrote tests for new module

 -- Niko Wenselowski <n.wenselowski@uib.de>  Wed, 29 Jul 2015 16:04:38 +0200

python-opsi (4.0.6.11-4) experimental; urgency=medium

  * Packaging fixes for Debian 8.

 -- Niko Wenselowski <n.wenselowski@uib.de>  Mon, 29 Jun 2015 16:23:22 +0200

python-opsi (4.0.6.11-3) experimental; urgency=medium

  * RPM: do not link removed file.

 -- Niko Wenselowski <n.wenselowski@uib.de>  Mon, 29 Jun 2015 16:11:06 +0200

python-opsi (4.0.6.11-2) experimental; urgency=medium

  * Removing remaining occurances of 30_configed.conf.

 -- Niko Wenselowski <n.wenselowski@uib.de>  Mon, 29 Jun 2015 16:06:51 +0200

python-opsi (4.0.6.11-1) experimental; urgency=medium

  * Debian: Moving lintian-overrides into debian/source
  * 20_legacy.conf: Small refactoring of getClients_listOfHashes
  * 20_legacy.conf: Refactored getLicenseStatistics_hash
  * OPSI.Types: better error message if forceObjectClass fails because of an
    argument that is missing for the constructor
  * OPSI.Types: better error message if forceObjectClass fails because of an
    invalid type
  * 20_legacy.conf: some small bugfixes.
  * OPSI.Object: repr for ConfigState now includes values.
  * Moving getProductOrdering from 30_configed.conf to 10_opsi.conf.
  * Removing 30_configed.conf.
  * Removing the link from etc/opsi/backendManager/extend.d/20_legacy.conf to
    etc/opsi/backendManager/extend.d/configed/20_legacy.conf.

 -- Niko Wenselowski <n.wenselowski@uib.de>  Mon, 29 Jun 2015 15:58:47 +0200

python-opsi (4.0.6.10-3) experimental; urgency=medium

  * Debian: Setting the package format to 1.0
  * RPM: creating folder for systemd templates before installation

 -- Niko Wenselowski <n.wenselowski@uib.de>  Tue, 16 Jun 2015 12:27:05 +0200

python-opsi (4.0.6.10-2) experimental; urgency=medium

  * RPM: supply %prep and %debug_package
  * Remove references to opsi-distutils

 -- Niko Wenselowski <n.wenselowski@uib.de>  Tue, 16 Jun 2015 10:57:43 +0200

python-opsi (4.0.6.10-1) experimental; urgency=medium

  * Added __repr__ for Backend and JSONRPCBackend.
  * OPSI.Backend.Replicator: Inserting objects should be a little faster.
  * OPSI.Backend: Only do a lookup for returnObjectsOnUpdateAndCreate once
    per method execution.
  * objectToBash, objectToHtml and objectToBeautifiedText now also correctly
    format subclasses of the lists / dicts.
  * 20_legacy.conf: Speed up _getProductStates_hash
  * FileBackend: Do not double the mapping list of LocalbootProduct and NetbootProduct.
  * FileBackend: allow products having ProductPropertyStates that are the same as the id of a product.
  * Some small refactorings to OPSI.Backend.SQL and OPSI.Backend.MySQL.
  * Supply new folder /etc/opsi/systemdTemplates

 -- Niko Wenselowski <n.wenselowski@uib.de>  Tue, 16 Jun 2015 10:45:21 +0200

python-opsi (4.0.6.9-1) experimental; urgency=medium

  * OPSI.Util.Task.Rights: reuse an existing depot URL if we found one before.

 -- Niko Wenselowski <n.wenselowski@uib.de>  Wed, 10 Jun 2015 10:20:56 +0200

python-opsi (4.0.6.8-1) experimental; urgency=low

  * 20_legacy.conf: createLicenseContract now returns the complete
    license contract id instead of just the first character.
  * OPSI.Util.File: Avoid bloating dhcpd.conf with '%s'
  * OPSI.Util.Task.Rights: added 'service_setup.sh' to KNOWN_EXECUTABLES
  * OPSI.Util.Task.Rights: Fix setting rights on KNOWN_EXECUTABLES in
    the depot folder.
  * Refactored worker for the interface page.
  * OPSI.Backend.File: Convert errors to unicode before logging them.
  * 40_groupActions.conf: create method to rename groups: updateGroupname
  * __repr__ now gives even better results.
  * 20_legacy.conf: new method setHostInventoryNumber
  * 20_legacy.conf: refactored getAndAssignSoftwareLicenseKey
  * debian/format: removed
  * OPSI.Types: checking for classes is now implemented via isinstance and
    therefore also subclasses will be accepted.
  * OPSI.Util.Task.Certificate: Fix certificate creation on Debian 8.
  * OPSI.Util.HTTP: Workarround for Python versions that implement PEP0476
  * OPSI.Service.Worker.WorkerOpsiJsonRpc: now correctly stating the HTTP
    header field "content-type" if the content is compressed via deflate or
    gzip. To stay backwards compatible we return in the old style if the
    header field "Accept" of the request starts with "gzip-application".
  * OPSI.Util.HTTP: new functions deflateEncode, deflateDecode, gzipEncode
    and gzipDecode
  * OPSI.Backend.JSONRPC: various refactorings
  * OPSI.Backend.JSONRPC.JSONRPCBackend: correctly handle responses that are
    compressed via deflate or gzip. To stay backwards compatible it deflates
    the data if the HTTP header field "content-type" starts with "gzip".
  * The users opsiconfd / pcpatch are now added to the file admin group
    based on the groupname and not on the gid. This avoids adding these users
    to the wrong group if a group with gid 992 already exists.
  * RPM: if a group with gid 992 is already existing add the file admin group
    without giving a specific gid.

 -- Niko Wenselowski <n.wenselowski@uib.de>  Tue, 09 Jun 2015 16:34:33 +0200

python-opsi (4.0.6.7-2) experimental; urgency=low

  * RHEL / CentOS 7: No indent to avoid confusing rpm.

 -- Niko Wenselowski <n.wenselowski@uib.de>  Fri, 10 Apr 2015 14:23:46 +0200

python-opsi (4.0.6.7-1) experimental; urgency=low

  * Fix encoding problems in new __repr__.

 -- Niko Wenselowski <n.wenselowski@uib.de>  Fri, 10 Apr 2015 13:40:21 +0200

python-opsi (4.0.6.6-1) experimental; urgency=low

  * OPSI.Util.Task.Rights: better ignoring of subfolders.
  * OPSI.Logger: some small refactorings.
  * OPSI.Util.Task.Sudoers: Do not duplicate existing entries.
  * OPSI.Logger.logWarnings: only log to the opsi-Logger.
  * CentOS / RHEL 7: depend on net-tools for ifconfig.
  * Added OPSI.System.Posix.getActiveConsoleSessionId

 -- Niko Wenselowski <n.wenselowski@uib.de>  Fri, 10 Apr 2015 10:31:29 +0200

python-opsi (4.0.6.5-1) experimental; urgency=low

  * Fix problem when working mit DHCP files.

 -- Niko Wenselowski <n.wenselowski@uib.de>  Tue, 31 Mar 2015 11:38:41 +0200

python-opsi (4.0.6.4-1) experimental; urgency=low

  * OPSI.System.Posix.execute now accepts keyword arguments 'shell' and
    'waitForEnding' to have the same keyword arguments as on Windows.

 -- Niko Wenselowski <n.wenselowski@uib.de>  Mon, 30 Mar 2015 15:38:39 +0200

python-opsi (4.0.6.3-1) experimental; urgency=low

  * OPSI.Util.Task.Rights: avoid duplicate path processing.
  * OPSI.Backend.MySQL.ConnectionPool: lower log-level for messages.
  * OPSI.Util.Task.Rights.setRights: show what path is given.
  * Fix various problems in OPSI.Backend.Replicator.
  * OPSI.Util.Task.Sudoers: Retrieve path to 'service' from the OS.
  * OPSI.Util.Task.Sudoers: Add single entry if missing.
  * Small changes in OPSI.Util.File.
  * Less wildcard imports.
  * Refactoring in OPSI.Util.Task.Rights
  * OPSI.Util.Task.Rights will fail without raising an error if chown
    is not possible.
  * OPSI.Backend.BackendManager: refactored reading groups of user to be
    faster for large environments.
  * Many objects now have proper representations.
  * OPSI.Util.Task.ConfigureBackend.ConfigurationData: Adding WAN
    configuration defaults if they are missing.
  * New extension 70_wan.conf for easy disabling/enabling of WAN configuration
  * 70_dynamic_depot.conf: getDepotSelectionAlgorithmByNetworkAddress
    makes use of OPSI.Util.ipAddressInNetwork instead of copying code.
  * OPSI.Util.Task.Rights: chown will only supply an uid if euid is 0 to
    avoid failures.

 -- Niko Wenselowski <n.wenselowski@uib.de>  Mon, 30 Mar 2015 11:44:00 +0200

python-opsi (4.0.6.2-1) experimental; urgency=low

  * OPSI.Backend.MySQL: If connecting to DB fails during creation of the
    connection pool we wait 5 seconds before retrying to connect.
  * OPSI.Logger: Easier and faster check if syslog is present.
  * OPSI.Backend.Replicator: small refactorings.
  * OPSI.Backend.BackendManager: _dispatchMethod creats no more temp. list.
  * OPSI.Util.Task.Certificate: do not set the same serial number for
    every certificate.

 -- Niko Wenselowski <n.wenselowski@uib.de>  Mon, 09 Mar 2015 10:56:28 +0100

python-opsi (4.0.6.1-1) experimental; urgency=low

  * OPSI.Util.Repository: correctly set number of retries for dynamic bandwith
  * setup.py: Exclude test folders.
  * objectToBeautifiedText: indent with only four spaces
  * OPSI/Object.py overhauled module
  * Added OPSI.System.Posix.runCommandInSession to have access to this
    function not only when running Windows.
  * OPSI.Backend.File: Various refactorings, not only to avoid unnecessary
    creation of temporary objects.
  * Backends: speed up option parsing during initalisation.
  * Make excessive use of List Comprehensions for faster processing.
  * OPSI.Backend.HostControl: Using the timeout-parameter available on
    httplib.HTTP(S)Connection in RpcThread and ConnectionThread
  * Improve speed of configState_getClientToDepotserver
  * OPSI.Backend.SQL: Refactored working with the hardware audit
  * Speed up OPSI.Backend.Backend.log_read
  * The size limit of log_write can now be controlled through
    opsiconfd.conf and the value of "max log size" in the section "global".
  * New module: OPSI.Util.Task.Rights
  * OPSI.System.Windows: function "mount" accepts "dynamic" as mountpoint to
    enable the automatic search for a free mountpoint on the system.
    Thanks to Markus Kötter for the initial patch!
  * OPSI.Util.Task.ConfigureBackend.ConfigurationData: add the possibility
    to enable the dynamic mountpoint selection.
  * OPSI.Backend.SQL: the columns referencing hostId are now of the same size
  * New module OPSI.Util.Task.UpdateBackend.MySQL
  * OPSI.Util.Task.UpdateBackend.MySQL: Fix too small hostId columns
  * OPSI.Backend.SQL: replacing duplicate code
  * Removed LDAP schema files and backend configuration.
  * OPSI.Backend.SQL: Functions getData and getRawData only allow SELECT
  * Making method backend_getSharedAlgorithm nonfunctional.
  * OPSI.SharedAlgorithm: No more working with code-as-text and evaluation
    of the text to get objects to work with. Now there are only the objects.
  * WindowsDrivers: Fallback if directories ends with "." or with whitespace.
  * OPSI.Types.forceList is now able to handle sets and generators
  * New function OPSI.System.Posix.getDHCPDRestartCommand
  * OPSI.SharedAlgorithm: Raising an error when a circular dependecy is
    detected between products.
  * OPSI.System.Posix.getNetworkDeviceConfig is now able to parse output
    from newer ifconfig versions like on CentOS 7.
  * OPSI.Backend.SQLite refactored query creation.

 -- Niko Wenselowski <n.wenselowski@uib.de>  Thu, 05 Feb 2015 09:46:50 +0100

python-opsi (4.0.5.17-1) testing; urgency=medium

  * Small bugfix in ConfigureBackend Task.

 -- Erol Ueluekmen <e.ueluekmen@uib.de>  Wed, 25 Feb 2015 14:33:25 +0100

python-opsi (4.0.5.16-1) stable; urgency=low

  * JSONRPCBackend: Fix build long authorization headers.

 -- Erol Ueluekmen <e.ueluekmen@uib.de>  Thu, 19 Feb 2015 13:23:19 +0100

python-opsi (4.0.5.15-1) stable; urgency=low

  * Patching sudoers: allow using service when no TTY present

 -- Niko Wenselowski <n.wenselowski@uib.de>  Wed, 22 Oct 2014 14:30:24 +0200

python-opsi (4.0.5.14-1) experimental; urgency=low

  * 10_opsi.conf: New methods getHardwareAuditDataCount and
    getSoftwareAuditDataCount
  * DHCPD backend: Fix logging problem caused by string / unicode mixup.
  * OPSI.System.Posix.getServiceNames: Prefer "systemctl" over "service"
    to have a solution that flawlessly works on CentOS 7.
  * OPSI.System.Posix.locateDHCPDInit: Added search via getServiceNames

 -- Niko Wenselowski <n.wenselowski@uib.de>  Wed, 22 Oct 2014 12:23:35 +0200

python-opsi (4.0.5.13-1) experimental; urgency=low

  * OPSI.System.Posix.Distribution: stripping the distribution attribute.

 -- Niko Wenselowski <n.wenselowski@uib.de>  Tue, 14 Oct 2014 15:34:21 +0200

python-opsi (4.0.5.12-1) experimental; urgency=low

  * More work on OPSI.System.Posix.getSambaServiceName

 -- Niko Wenselowski <n.wenselowski@uib.de>  Wed, 08 Oct 2014 14:50:17 +0200

python-opsi (4.0.5.11-2) experimental; urgency=low

  * Dropping python-simplejson as dependency because it is Pythons stdlib as
    json since Python 2.6

 -- Niko Wenselowski <n.wenselowski@uib.de>  Wed, 08 Oct 2014 11:43:34 +0200

python-opsi (4.0.5.11-1) experimental; urgency=low

  * MySQL-backend: lower log-level for messages regarding transactions
  * Posix: added Methods getServiceNames and getSambaServiceName

 -- Niko Wenselowski <n.wenselowski@uib.de>  Mon, 06 Oct 2014 15:58:24 +0200

python-opsi (4.0.5.10-1) stable; urgency=low

  * DHCPD.py: small fix in restarting dhcp-service

 -- Erol Ueluekmen <e.ueluekmen@uib.de>  Wed, 01 Oct 2014 16:54:50 +0200

python-opsi (4.0.5.9-1) stable; urgency=low

  * opsi-setup: changed restarting services over service calls
    instead of using init-scripts directly.

 -- Erol Ueluekmen <e.ueluekmen@uib.de>  Wed, 01 Oct 2014 16:14:13 +0200

python-opsi (4.0.5.8-2) testing; urgency=low

  * python-crypto requirement modified for sles to python-pycrypto

 -- Erol Ueluekmen <e.ueluekmen@uib.de>  Mon, 29 Sep 2014 10:13:17 +0200

python-opsi (4.0.5.8-1) testing; urgency=low

  * FileBackend raises Exception if getRawData method is called.

 -- Erol Ueluekmen <e.ueluekmen@uib.de>  Tue, 23 Sep 2014 15:16:56 +0200

python-opsi (4.0.5.7-1) experimental; urgency=low

  * Preferring ldaptor over OPSI.ldaptor

 -- Niko Wenselowski <n.wenselowski@uib.de>  Wed, 10 Sep 2014 13:36:47 +0200

python-opsi (4.0.5.6-2) experimental; urgency=low

  * rpm-based packages: require python-pyasn1

 -- Niko Wenselowski <n.wenselowski@uib.de>  Tue, 09 Sep 2014 16:55:20 +0200

python-opsi (4.0.5.6-1) experimental; urgency=low

  * Fix for certificate creation on SLES11SP3

 -- Niko Wenselowski <n.wenselowski@uib.de>  Mon, 25 Aug 2014 15:26:42 +0200

python-opsi (4.0.5.5-1) testing; urgency=medium

  * setProductActionRequestWithDependencies: added optional force
    parameter, to set dependend products even if they are installed

 -- Erol Ueluekmen <e.ueluekmen@uib.de>  Sat, 23 Aug 2014 02:37:20 +0200

python-opsi (4.0.5.4-3) testing; urgency=low

  * Also build on Ubuntu 10.04

 -- Niko Wenselowski <n.wenselowski@uib.de>  Fri, 22 Aug 2014 17:28:08 +0200

python-opsi (4.0.5.4-2) experimental; urgency=low

  * 40_groupActions.conf: _getClientsOnDepotByHostGroup get correct clients.
  * Debian: call dh --with python2

 -- Niko Wenselowski <n.wenselowski@uib.de>  Fri, 22 Aug 2014 17:18:16 +0200

python-opsi (4.0.5.3-2) experimental; urgency=low

  * SLES: Require libmagic1 for working python-magic

 -- Niko Wenselowski <n.wenselowski@uib.de>  Tue, 19 Aug 2014 12:55:00 +0200

python-opsi (4.0.5.3-1) experimental; urgency=low

  * Fix termination of KillableThread on newer Pythons

 -- Niko Wenselowski <n.wenselowski@uib.de>  Mon, 11 Aug 2014 14:09:02 +0200

python-opsi (4.0.5.2-7) experimental; urgency=low

  * RHEL / CentOS: Depending on MySQL-python instead python-mysql
  * openSUSE / SLES: Fix depending on wrong version number for python-newt

 -- Niko Wenselowski <n.wenselowski@uib.de>  Wed, 06 Aug 2014 12:10:08 +0200

python-opsi (4.0.5.2-5) experimental; urgency=low

  * Dependencies for RHEL / CentOS 6 fixed and cleaned up .spec.

 -- Niko Wenselowski <n.wenselowski@uib.de>  Wed, 06 Aug 2014 11:20:25 +0200

python-opsi (4.0.5.2-4) experimental; urgency=low

  * Re-Enabling dependency on python-ldaptor.

 -- Niko Wenselowski <n.wenselowski@uib.de>  Mon, 04 Aug 2014 16:39:12 +0200

python-opsi (4.0.5.2-2) experimental; urgency=low

  * Possible to build with python-support again.

 -- Niko Wenselowski <n.wenselowski@uib.de>  Mon, 04 Aug 2014 14:35:00 +0200

python-opsi (4.0.5.2-1) experimental; urgency=low

  * fix in write method for backendConfigFiles

 -- Erol Ueluekmen <e.ueluekmen@uib.de>  Sun, 03 Aug 2014 03:26:28 +0200

python-opsi (4.0.5.1-2) experimental; urgency=low

  * Using dh_python2

 -- Niko Wenselowski <n.wenselowski@uib.de>  Wed, 30 Jul 2014 17:38:00 +0200

python-opsi (4.0.5.1-1) experimental; urgency=low

  * New module: OPSI.Util.Task.Sudoers
  * 70_dynamic_depot.conf: Latency algorythm does even work if pinging
    a depot results in a timeout.
  * OpsiBackupArchive: Avoid hanging in an endless loop when running
    backupMySQLBackend and stderr gets spammed with the same message
  * DHCPD Backend: Trying to read the address of an client from the
    DHCPD configuration file if it can't be resolved via DNS.
  * Certificate Creation: Using 2048 bit instead of 1024
  * small fix in getOpsiHostKey method
  * configed: direct access for mysql-backend users
  * forceUrl method don't convert value to lower
  * OpsiBackupArchive: get path to mysqldump via which
  * Speeding up backend_getInterface, getArgAndCallString, objectToHtml,
    objectToBeautifiedText
  * New module: OPSI.Util.Task.ConfigureBackend.ConfigurationData
  * Added possibility to disable pigz in opsi.conf
  * SQL-Backends: Improved speed of query creation
  * Do not fail on removing installed products if the directory
    contains filenames with unicode characters
  * OPSI.System.Posix: Fixing reread partiontable problem with new bootimage
  * OPSI.System.Windows: Added setLocalSystemTime and getServiceTime in backend
  * Driverintegration: Fallback for byAudit to check if mainboard integration is possible.
  * OPSI.System.Posix: initializing bytesPerSector attribute in Harddisk class
    constructor
  * OPSI.Util.Repository: workarround timing problem after reconnect network
    adapter

 -- Erol Ueluekmen <e.ueluekmen@uib.de>  Thu, 28 Jul 2014 23:51:00 +0200

python-opsi (4.0.4.5-1) stable; urgency=low

  * set of small fixes.

 -- Erol Ueluekmen <e.ueluekmen@uib.de>  Fri, 07 Feb 2014 02:10:23 +0100

python-opsi (4.0.4.4-1) testing; urgency=low

  * added geo_override patch for older bios (opsi-linux-bootimage)
  * removed debug outputs from repository.py
  * SQL backend: tables PRODUCT_PROPERTY and BOOT_CONFIGURATION now use type
    TEXT for column 'description'
  * Harddisks have a new attribute 'rotational'.
  * MySQL backend: table 'HOST': using DEFAULT value for column 'created' to
    avoid using the values given by MySQL. These values did result in a
    unwanted misbehaviour where clients always updated their 'created'
    attribute to the time of the last update.
  * Removed workarounds for Python versions prior to 2.6
  * New depot selection alogrith: Select the depot with lowest latency that
    either is or belongs to the master depot the client is attached to.
  * New module: OPSI.Util.Task.CleanupBackend
  * Suppressing DeprecationWarning from ldaptor.
  * Bugfix in HTTPRepository.
  * Workarround for Windows 8.1 detection.

 -- Erol Ueluekmen <e.ueluekmen@uib.de>  Wed, 29 Jan 2014 01:22:18 +0100

python-opsi (4.0.4.3-1) testing; urgency=low

  * Small bugfix for objectToBeautifiedText Method.

 -- Erol Ueluekmen <e.ueluekmen@uib.>  Fri, 20 Dec 2013 18:11:37 +0100

python-opsi (4.0.4.2-1) testing; urgency=low

  * objectToBeautifiedText optimization.

 -- Erol Ueluekmen <e.ueluekmen@uib.de>  Wed, 11 Dec 2013 11:02:06 +0100

python-opsi (4.0.4.1-1) testing; urgency=low

  * Minimum required Python version is now 2.6
  * New backend method for configed: setRights
  * Tar archives: make use of pigz for parallel gzip compression if available.
    Requires pigz version >2.2.3
  * File backend: Added options to configure user/group the files belong to.
  * Bugfix: Added missing import to prevent "opsi-setup --renew-opsiconfd-cert"
    from crashing
  * Bugfix: Do not fail when reading distribution information from an UCS
    system.
  * Bugfix in posix.py for precise
  * Remove loading geo_override kernel patch
  * Fixing mountoptions handling for cifs-mount
  * Added Transaction control for sql-backends for prevent of duplicate entries in productProperty-Defaultvalues. (fixes #456)
  * New module: OPSI.Util.Task.Certificate

 -- Erol Ueluekmen <e.ueluekmen@uib.de>  Tue, 12 Sep 2013 11:41:33 +0200

python-opsi (4.0.3.3-1) experimental; urgency=low

  * Fixes for wheezy and raring support
  * System.Windows: Added handling mshotfix for win8 and win2012
  * Moved method formatFileSize from OPSI.web2.dirlist to OPSI.Util
  * Added 40_groupActions.conf in opsi-webservice-extender
  * Modified debian postinst script (user opsiconfd will be created if not exists)

 -- Erol Ueluekmen <e.ueluekmen@uib.de>  Tue, 03 Jun 2013 11:41:33 +0200

python-opsi (4.0.3.2-1) experimental; urgency=low

  * Don't load geo_override module on 64bit bootimage.

 -- Erol Ueluekmen <e.ueluekmen@uib.de>  Mon, 29 Apr 2013 16:13:16 +0200

python-opsi (4.0.3.1-1) testing; urgency=low

  * dhcp-backend: ddns-rev-domainname added to list where the values are written in double quotas
  * System: opsi-setup --init-current-config gives an warning instead of error, when vendor not found for network device
  * Posix:
    - saveImage returns the result from partclone if run was successfull.
    - readPartitionTable: Try to find out the right filesystem with blkid tool.
    - createPartition: allows linux as filesystem-type and produces partition with id 83
  * WindowsDriver: byAudit: Translating model and vendor from hwinvent: characters <>?":|\/* will be translated to _
  * python-opsi locale: danish added
  * compareVersion: fixed handling with versions from custom packages.
  * global.conf: fixed hostname entries
  * fixed resource directory listing for custom packages /repository
  * fix for ubuntu 12.10

 -- Erol Ueluekmen <e.ueluekmen@uib.de>  Tue, 05 Feb 2013 17:40:23 +0100

python-opsi (4.0.2.6-1) testing; urgency=low

  * Posix: getBlockDeviceControllerInfo():
    - if no devices attached on a AHCI-Controller (maybe a lshw or a kernel bug)
      try to find AHCI-Controller, if found try return the first found AHCI Controller
      for textmode-driverintegration (only for nt5)
  * Posix: modifications for newer ms-sys version
  * rpm-spec-file: noreplace option for dispatch.conf.default in files-section

 -- Erol Ueluekmen <e.ueluekmen@uib.de>  Mon, 07 Nov 2012 17:34:13 +0100

python-opsi (4.0.2.5-1) testing; urgency=low

  * fix in hwinvent procedure, don't crash if lshw don't work properly
  * fix for resizeNTFSPartition if blockAlignmnet is used (ntfs-restore-image)

 -- Erol Ueluekmen <e.ueluekmen@uib.de>  Fri, 02 Nov 2012 15:00:34 +0200

python-opsi (4.0.2.4-1) stable; urgency=low

  * fixes method setProductActionRequestWithDependencies after host_createOpsiClient
  * added default dhcp string and text options that the values will be set in double-quotes (fixes#403)
  * added method userIsReadOnlyUser()
  * WindowsDriverIntegration: do not break when no devices found in txtsetup.oem (corrupted txtsetup.oem)

 -- Erol Ueluekmen <e.ueluekmen@uib.de>  Thu, 27 Sep 2012 10:35:17 +0200

python-opsi (4.0.2.3-1) testing; urgency=low

  * Workarround for bootimage: wait if blockfile to partition not exists.
  * Automated additional-driver - byAudit - integration support.
  * hostControl-Fix for host_reachable method.
  * added opsiFileAdminhandling, added new opsi.conf File.
  * dellexpresscode for hwinvent implemented
  * licensekey length increased to 1024
  * use opsi-auth pam module if exists

 -- Erol Ueluekmen <e.ueluekmen@uib.de>  Tue, 17 Jul 2012 13:33:13 +0200

python-opsi (4.0.2.2-1) testing; urgency=low

  * Workarround for python 2.7 in jsonrpc-backend: compressed data will send as bytearray
  * fix for isc-dhcp-server for oneiric and precise
  * Workarround for bootimage: wait if blockfile to partition not exists.

 -- Erol Ueluekmen <e.ueluekmen@uib.de>  Mon, 11 Jun 2012 13:42:58 +0200

python-opsi (4.0.2.1-1) stable; urgency=low

  * Featurepack-Release 4.0.2

 -- Erol Ueluekmen <e.ueluekmen@uib.de>  Wed, 30 May 2012 11:20:56 +0200

python-opsi (4.0.1.40-1) testing; urgency=low

  * Fix getArchitecture for Windows-Systems (opsiclientd)
  * Workarround for WinAPI Bug: LSAGetLogonSessionData in NT5 x64

 -- Erol Ueluekmen <e.ueluekmen@uib.de>  Tue, 08 May 2012 15:27:08 +0200

python-opsi (4.0.1.39-1) testing; urgency=low

  * opsi-makeproductfile: switch to tar format if source files take
      then 2GB of diskusage, to prevent a override of cpio sizelimit.
  * 20_legacy.conf: method getProductDependencies_listOfHashes fix.
  * fix loosing membership in productGroups when upgrading opsi-packages
  * setProductActionRequestWithDepedencies:
      Raising exeption if required packages are not available.
  * fix setVersion for auditSoftware and auditSoftwareOnClient
      software Version 0 will be produce '0' and not ''

 -- Erol Ueluekmen <e.ueluekmen@uib.de>  Tue, 17 Apr 2012 16:51:08 +0200

python-opsi (4.0.1.38-1) testing; urgency=low

  * HostControl-Backend: added hostControl_execute
  * 10_opsi.conf: added setProductActionRequestWithDependencies
  * Object.py: OpsiDepotserver new default: isMasterDepot=True

 -- Erol Ueluekmen <e.ueluekmen@uib.de>  Wed, 15 Feb 2012 13:42:37 +0100

python-opsi (4.0.1.37-1) stable; urgency=low

  * fix hybi10Decode

 -- Jan Schneider <j.schneider@uib.de>  Tue, 17 Jan 2012 13:40:01 +0100

python-opsi (4.0.1.36-1) stable; urgency=low

  * MessageBus improvements
  * fix deleteProduct method

 -- Jan Schneider <j.schneider@uib.de>  Tue, 22 Nov 2011 13:05:41 +0100

python-opsi (4.0.1.35-1) stable; urgency=low

  * Add funtions hybi10Decode, hybi10Encode to Util/HTTP

 -- Jan Schneider <j.schneider@uib.de>  Tue, 15 Nov 2011 15:08:07 +0100

python-opsi (4.0.1.34-1) stable; urgency=low

  * Posix.py: blockAlignment in createPartition

 -- Erol Ueluekmen <e.ueluekmen@uib.de>  Mon, 14 Nov 2011 10:27:23 +0100

python-opsi (4.0.1.33-1) stable; urgency=low

  * OPSI/Util: Add function getGlobalConf
  * OPSI/Types: Add BootConfiguration

 -- Jan Schneider <j.schneider@uib.de>  Tue, 11 Oct 2011 09:36:12 +0200

python-opsi (4.0.1.32-1) stable; urgency=low

  * Add module OPSI/Util/MessageBus
  * OPSI/Backend/BackendManager: implement MessageBusNotifier
  * OPSI/Backend/HostControl: Don't reboot or shutdown all opsiClients if wrong hostId is given
  * OPSI/Util/WindowsDriver: Fix for duplicatesearch in WindowsDriver
  * OPSI/Backend/JSONRPCBackend: raise socket.error on connect
  * opsihwaudit.conf: HDAUDIO_DEVICE wmi

 -- Jan Schneider <j.schneider@uib.de>  Tue, 27 Sep 2011 14:29:14 +0200

python-opsi (4.0.1.31-1) stable; urgency=low

  * OPSI/Backend/Backend:
     - log_read/log_write: add type userlogin
     - log_write: maximum logfile size
  * OPSI/Objects:
     - remove forceUnicodeLower for all licensekeys

 -- Jan Schneider <j.schneider@uib.de>  Tue, 13 Sep 2011 14:40:13 +0200

python-opsi (4.0.1.30-1) stable; urgency=low

  * DHCP-parser: Fix recursive searching blocks.

 -- Erol Ueluekmen <e.ueluekmen@uib.de>  Tue, 13 Sep 2011 10:11:15 +0200

python-opsi (4.0.1.29-1) stable; urgency=low

  * OPSI/Util/WindowsDriver
     - Fix intregateWindowsDrivers
  * OPSI/UI
     - Fix encoding

 -- Erol Ueluekmen <e.ueluekmen@uib.de>  Fri, 02 Sep 2011 17:11:13 +0200

python-opsi (4.0.1.28-1) stable; urgency=low

  * french localization

 -- Jan Schneider <j.schneider@uib.de>  Wed, 31 Aug 2011 16:57:40 +0200

python-opsi (4.0.1.27-1) stable; urgency=low

  * OPSI/UI
     - Fix getSelection for many entries / scrolling

 -- Jan Schneider <j.schneider@uib.de>  Mon, 29 Aug 2011 14:38:29 +0200

python-opsi (4.0.1.26-1) stable; urgency=low

  * OPSI/Util/WindowsDriver:
     - Fix integrateWindowsDrivers
  * OPSI/Util/File:
     - Modify loglevels in inf-file-parsing

 -- Jan Schneider <j.schneider@uib.de>  Thu, 25 Aug 2011 15:42:13 +0200

python-opsi (4.0.1.25-1) stable; urgency=low

  * OPSI/Object:
     - BoolConfig: remove duplicates from default values

 -- Jan Schneider <j.schneider@uib.de>  Tue, 23 Aug 2011 12:15:29 +0200

python-opsi (4.0.1.24-1) stable; urgency=low

  * tests/helper/fixture
    - fix for python 2.4

 -- Jan Schneider <j.schneider@uib.de>  Mon, 15 Aug 2011 15:12:05 +0200

python-opsi (4.0.1.23-1) stable; urgency=low

  * OPSI/Object
    - Host: force list of hardware addresses to single value (needed for univention)

 -- Jan Schneider <j.schneider@uib.de>  Mon, 15 Aug 2011 14:15:33 +0200

python-opsi (4.0.1.22-1) stable; urgency=low

  * OPSI/Util/File/Opsi/__init__:
    - Fix startswith for python 2.4

 -- Jan Schneider <j.schneider@uib.de>  Thu, 04 Aug 2011 09:58:22 +0200

python-opsi (4.0.1.21-1) experimental; urgency=low

  * Build against dhcp3 in lucid

 -- Christian Kampka <c.kampka@uib.de>  Mon, 01 Aug 2011 12:27:34 +0200

python-opsi (4.0.1.20-1) stable; urgency=low

  * OPSI/Backend/JSONRPC
    - forceUnicode Exception

 -- Jan Schneider <j.schneider@uib.de>  Thu, 21 Jul 2011 17:36:54 +0200

python-opsi (4.0.1.19-1) stable; urgency=low

  * OPSI/Util/WindowsDrivers
    - add integrated drivers to integratedDrivers list in loop

 -- Jan Schneider <j.schneider@uib.de>  Wed, 20 Jul 2011 14:48:27 +0200

python-opsi (4.0.1.18-1) stable; urgency=low

  * OPSI/Backend/SQL
    - fix _getHardwareIds

 -- Jan Schneider <j.schneider@uib.de>  Wed, 20 Jul 2011 11:42:10 +0200

python-opsi (4.0.1.17-1) stable; urgency=low

  * Correct replacement of escaped asterisk in search filter
  * Added new hostControl method opsiclientdRpc

 -- Jan Schneider <j.schneider@uib.de>  Tue, 19 Jul 2011 14:46:35 +0200

python-opsi (4.0.1.16-1) stable; urgency=low

  * Version bump

 -- Christian Kampka <c.kampka@uib.de>  Wed, 13 Jul 2011 14:20:15 +0200

python-opsi (4.0.1.15-2) stable; urgency=low

  * OPSI/Utils
    - fixed import bug

 -- Christian Kampka <c.kampka@uib.de>  Wed, 13 Jul 2011 11:54:22 +0200

python-opsi (4.0.1.15-1) stable; urgency=low

  * OPSI/Util
    - method to determain a fixed fqdn
  * OPIS/Util/HTTP
    - make sure socket is not None

 -- Christian Kampka <c.kampka@uib.de>  Tue, 12 Jul 2011 12:49:24 +0200

python-opsi (4.0.1.14-1) stable; urgency=low

  * SQL: methods for character escaping

 -- Jan Schneider <j.schneider@uib.de>  Wed, 29 Jun 2011 14:47:47 +0200

python-opsi (4.0.1.13-1) stable; urgency=low

  * Service/Session
    - sessionExpired(): return true if expired / false if closed by client
  * Util/HTTP:
    - disable server verification for localhost
  * Backend/HostControl:
    - new method hostControl_getActiveSessions

 -- Jan Schneider <j.schneider@uib.de>  Fri, 17 Jun 2011 14:21:03 +0200

python-opsi (4.0.1.12-1) stable; urgency=low

  * Util/File/Opsi
    - copy permission bits and mtime on filecopy

 -- Christian Kampka <c.kampka@uib.de>  Wed, 15 Jun 2011 11:00:27 +0200

python-opsi (4.0.1.11-2) stable; urgency=low

  * Util/Task/Backup:
    - supress waring when restoring configuration

 -- Christian Kampka <c.kampka@uib.de>  Tue, 14 Jun 2011 15:57:24 +0200

python-opsi (4.0.1.11-1) stable; urgency=low

  * Util/Task/Backup:
    - Override backup file if it already exists
    - Fixed spelling in help text

 -- Christian Kampka <c.kampka@uib.de>  Tue, 14 Jun 2011 13:41:56 +0200

python-opsi (4.0.1.10-1.1) stable; urgency=low

  * Util/Task/Backup, Util/File/Opsi
    - Several usability improvements

 -- Christian Kampka <c.kampka@uib.de>  Fri, 10 Jun 2011 14:14:46 +0200

python-opsi (4.0.1.9-1) stable; urgency=low

  * System/Posix:
     - Added Harddisk.setDosCompatibility()
     - reread partition table after deleting partition table
  * Util/Repository:
     - Fix HTTPRepository.copy
  * Util/HTTP, Util/Repository, Backend/JSONRPC
     - SSL verify by ca certs file

 -- Jan Schneider <j.schneider@uib.de>  Tue, 07 Jun 2011 10:45:49 +0200

python-opsi (4.0.1.8-1) stable; urgency=low

  * HostControl backend: Fix error message

 -- Jan Schneider <j.schneider@uib.de>  Tue, 31 May 2011 12:41:44 +0200

python-opsi (4.0.1.7-1) stable; urgency=low

  * Fixes additional driver integration with directories as symbolic links
  * Improved logging in generateProductOnClientSequence_algorithm1
  * Fixes Driverintegration: Fix loading duplicate driver, if integrated in additional

 -- Jan Schneider <j.schneider@uib.de>  Mon, 30 May 2011 14:21:08 +0200

python-opsi (4.0.1.6-1) stable; urgency=low

  * fixes for OpsiBackup

 -- Erol Ueluekmen <e.ueluekmen@uib.de>  Wed, 18 May 2011 15:42:33 +0200

python-opsi (4.0.1.5-1) stable; urgency=low

  * OpsiBackupFile: Fix symlink restore

 -- Jan Schneider <j.schneider@uib.de>  Wed, 11 May 2011 17:40:42 +0200

python-opsi (4.0.1.4-1) stable; urgency=low

  * IniFile: Add newline at end of section
  * BackenAccessControl _pamAuthenticateUser: pam winbind forceUnicode names

 -- Jan Schneider <j.schneider@uib.de>  Wed, 04 May 2011 14:46:17 +0200

python-opsi (4.0.1.3-1) stable; urgency=low

  * File-Backend: Fix host_insert for depots

 -- Jan Schneider <j.schneider@uib.de>  Mon, 02 May 2011 14:55:27 +0200

python-opsi (4.0.1.2-1) stable; urgency=low

  * Posix: fix calculation of disk size

 -- Jan Schneider <j.schneider@uib.de>  Tue, 19 Apr 2011 10:41:19 +0200

python-opsi (4.0.1.1-1) stable; urgency=low

  * Product: do not set owner of links
  * Util: new function ipAddressInNetwork
  * DHCPD: use ipAddressInNetwork
  * 70_dynamic_depot.conf: fix log
  * BackendAccessControl: forced groups

 -- Jan Schneider <j.schneider@uib.de>  Fri, 15 Apr 2011 12:19:02 +0200

python-opsi (4.0.1-22) stable; urgency=low

  * Correct json html output

 -- Jan Schneider <j.schneider@uib.de>  Thu, 14 Apr 2011 10:33:35 +0200

python-opsi (4.0.1-21) stable; urgency=low

  * Fix product sequence

 -- Jan Schneider <j.schneider@uib.de>  Wed, 13 Apr 2011 18:58:41 +0200

python-opsi (4.0.1-20) stable; urgency=low

  * fixed import for python 2.4 environments

 -- Christain Kampka <c.kampka@uib.de>  Tue, 05 Apr 2011 12:23:32 +0200

python-opsi (4.0.1-19) stable; urgency=low

  * Fixes

 -- Jan Schneider <j.schneider@uib.de>  Fri, 01 Apr 2011 15:10:37 +0200

python-opsi (4.0.1-18) testing; urgency=low

  * move server verification into HTTP module

 -- Jan Schneider <j.schneider@uib.de>  Tue, 29 Mar 2011 16:13:03 +0200

python-opsi (4.0.1-17) testing; urgency=low

  * LDAP: Fix productPropertyState_updateObject

 -- Jan Schneider <j.schneider@uib.de>  Sat, 26 Mar 2011 13:26:47 +0100

python-opsi (4.0.1-16) testing; urgency=low

  * PackageControlFile: fix generation of productproperty with empty values
  * DepotserverBackend: cleanup product property states on package installation

 -- Jan Schneider <j.schneider@uib.de>  Wed, 23 Mar 2011 18:46:19 +0100

python-opsi (4.0.1-15) testing; urgency=low

  * Posix.py: get dhcp config from dhclient

 -- Jan Schneider <j.schneider@uib.de>  Tue, 22 Mar 2011 14:08:04 +0100

python-opsi (4.0.1-14) testing; urgency=low

  * Rework KillableThread
  * HostControlBackend: wait 5 seconds before killing threads

 -- Jan Schneider <j.schneider@uib.de>  Thu, 17 Mar 2011 16:47:07 +0100

python-opsi (4.0.1-13) testing; urgency=low

  * Fix _transfer in Repository

 -- Jan Schneider <j.schneider@uib.de>  Wed, 16 Mar 2011 14:15:25 +0100

python-opsi (4.0.1-12) testing; urgency=low

  * Fix SQL

 -- Jan Schneider <j.schneider@uib.de>  Wed, 16 Mar 2011 10:52:41 +0100

python-opsi (4.0.1-11) testing; urgency=low

  * SQL: Fix config_updateObject/productProperty_updateObject

 -- Jan Schneider <j.schneider@uib.de>  Tue, 15 Mar 2011 11:14:58 +0100

python-opsi (4.0.1-10) testing; urgency=low

  * Add OPSI.Util.Ping

 -- Jan Schneider <j.schneider@uib.de>  Mon, 14 Mar 2011 14:40:10 +0100

python-opsi (4.0.1-8) testing; urgency=low

  * Add dependency to m2crypto

 -- Jan Schneider <j.schneider@uib.de>  Tue, 08 Mar 2011 22:25:46 +0100

python-opsi (4.0.1-7) testing; urgency=low

  * Fix group type filter in file backend

 -- Jan Schneider <j.schneider@uib.de>  Thu, 24 Feb 2011 19:23:29 +0100

python-opsi (4.0.1-6) testing; urgency=low

  * HostControl_reachable

 -- Jan Schneider <j.schneider@uib.de>  Thu, 24 Feb 2011 11:56:22 +0100

python-opsi (4.0.1-5) testing; urgency=low

  * HostControl: support for directed broadcasts

 -- Jan Schneider <j.schneider@uib.de>  Wed, 23 Feb 2011 16:34:00 +0100

python-opsi (4.0.1-3) testing; urgency=low

  * HostControl: resolve if ip address not known

 -- Jan Schneider <j.schneider@uib.de>  Wed, 23 Feb 2011 12:35:25 +0100

python-opsi (4.0.1-2) testing; urgency=low

  * testing release

 -- Jan Schneider <j.schneider@uib.de>  Wed, 23 Feb 2011 11:15:04 +0100

python-opsi (4.0.0.99-2) testing; urgency=low

  * Add config file for HostControlBackend

 -- Jan Schneider <j.schneider@uib.de>  Wed, 16 Feb 2011 16:57:01 +0100

python-opsi (4.0.0.99-1) testing; urgency=low

  * Add new serivce lib
  * Close socket in HTTP

 -- Jan Schneider <j.schneider@uib.de>  Wed, 02 Feb 2011 12:32:59 +0100

python-opsi (4.0.0.20-1) stable; urgency=low

  * Fix AccessControlBackend
  * Add OPSI/Service
  * Fix getNetworkDeviceConfig Posix.py

 -- Jan Schneider <j.schneider@uib.de>  Tue, 11 Jan 2011 11:03:28 +0100

python-opsi (4.0.0.19-1) stable; urgency=low

  * Added ProductGroup Handling
  * add ConfigDataBackend methods <objectclass>_getHashes

 -- Erol Ueluekmen <e.ueluekmen@uib.de>  Wed, 08 Dec 2010 00:29:18 +0100

python-opsi (4.0.0.18-1) stable; urgency=low

  * Util: objectToHtml() Escape &
  * Backend/Backend: reimplemented configState_getClientToDepotserver

 -- Jan Schneider <j.schneider@uib.de>  Thu, 02 Dec 2010 15:29:10 +0100

python-opsi (4.0.0.17-1) stable; urgency=low

  * Util/File: ZsyncFile

 -- Jan Schneider <j.schneider@uib.de>  Wed, 01 Dec 2010 14:30:18 +0100

python-opsi (4.0.0.16-1) testing; urgency=low

  * Fix LDAP.py: Don't delete HostObject on ucs-Servers, if deleteCommand is not set.

 -- Erol Ueluekmen <e.ueluekmen@uib.de>  Tue, 30 Nov 2010 13:33:26 +0000

python-opsi (4.0.0.15-2) stable; urgency=low

  * new package version for build service

 -- Jan Schneider <j.schneider@uib.de>  Mon, 29 Nov 2010 18:08:50 +0100

python-opsi (4.0.0.15-1) stable; urgency=low

  * Move method getDepotSelectionAlgorithm into new config file 70_dynamic_depot.conf
  * Backend/Backend: Fix _objectHashMatches for version numbers
  * System/Posix: Fix getBlockDeviceContollerInfo for device/vendor ids with len < 4

 -- Jan Schneider <j.schneider@uib.de>  Mon, 29 Nov 2010 17:04:37 +0100

python-opsi (4.0.0.14-1) stable; urgency=low

  * Util/Repository: fix upload

 -- Jan Schneider <j.schneider@uib.de>  Thu, 25 Nov 2010 15:09:27 +0100

python-opsi (4.0.0.13-1) stable; urgency=low

  * Backend/JSONRPC: fix username/password kwargs

 -- Jan Schneider <j.schneider@uib.de>  Wed, 24 Nov 2010 09:09:57 +0100

python-opsi (4.0.0.12-1) stable; urgency=low

  * Util/HTTP
     - change default to not reuse HTTP connection in pool
     - fix urlsplit
  * Util/Repository: retry upload
  * Backend/Backend: fix key error in _productOnClient_processWithFunction

 -- Jan Schneider <j.schneider@uib.de>  Tue, 23 Nov 2010 12:16:39 +0100

python-opsi (4.0.0.11-1) stable; urgency=low

  * Backend/LDAP: fix execution of external commands
  * Backend/DHCPD: fix deletion of hosts

 -- Jan Schneider <j.schneider@uib.de>  Fri, 19 Nov 2010 11:39:45 +0100

python-opsi (4.0.0.10-1) stable; urgency=low

  * Product sort algorithm1: move product up in sequence if requirement type is "after"
  * Backend/LDAP: fix handling on attributes param in get methods
  * Backend/DHCPD: fix depot handling

 -- Jan Schneider <j.schneider@uib.de>  Wed, 17 Nov 2010 16:58:59 +0100

python-opsi (4.0.0.9-1) stable; urgency=low

  * Util/File: try/except setting locale
  * BAckend/Backend: fix backend_searchIdents for ProductOnClient, ProductPropertyState, ConfigState objects

 -- Jan Schneider <j.schneider@uib.de>  Fri, 22 Oct 2010 12:17:57 +0200

python-opsi (4.0.0.8-1) stable; urgency=low

  * Added SQLite backend
  * New JSONRPCBackend
  * Use ConnectionPool in Util/WebDAVRepository
  * Added Util/HTTP
  * Fix package extraction order in Util/Product

 -- Jan Schneider <j.schneider@uib.de>  Wed, 20 Oct 2010 17:03:55 +0200

python-opsi (4.0.0.7-1) stable; urgency=low

  * Util/Repository: remove functools import, Repository.disconnect()
                     call mount from System, nt compatibility
  * Util/Message: fix fireAlways
  * System/Windows: new funftions: getArchitecture, getFreeDrive, reimplemented mount for cifs/smb

 -- Jan Schneider <j.schneider@uib.de>  Tue, 12 Oct 2010 16:26:43 +0200

python-opsi (4.0.0.6-1) stable; urgency=low

  * Util/File/Opsi: Fix parsing of true/false of product property defaults in control file (again)

 -- Jan Schneider <j.schneider@uib.de>  Mon, 11 Oct 2010 21:24:38 +0200

python-opsi (4.0.0.5-1) stable; urgency=low

  * Util/File/Opsi: Fix parsing of true/false of product property defaults in control file
  * Backend/LDAP: Fix reading objects with attribute value []

 -- Jan Schneider <j.schneider@uib.de>  Mon, 11 Oct 2010 18:02:52 +0200

python-opsi (4.0.0.4-1) stable; urgency=low

  * 30_configed.conf: add method getConfigs
  * Backend/File: Fix auditHardware/auditHardwareOnHost insert/update/delete

 -- Jan Schneider <j.schneider@uib.de>  Mon, 11 Oct 2010 14:20:23 +0200

python-opsi (4.0.0.3-1) stable; urgency=low

  * Types,Logger: forceUnicode try except __unicode__
  * System/Posix: get fs from partclone
  * Backend/File: fix double escape
  * opsihwaudit.conf: : USB_DEVICE: interfaceClass, interfaceSubClass resized to 500, interfaceProtocol resized to 200

 -- Jan Schneider <j.schneider@uib.de>  Thu, 07 Oct 2010 10:47:48 +0200

python-opsi (4.0.0.2-1) stable; urgency=low

  * UI: drawRootText: encode to ascii because snack does not support unicode here

 -- Jan Schneider <j.schneider@uib.de>  Tue, 05 Oct 2010 17:25:59 +0200

python-opsi (4.0.0.1-1) stable; urgency=low

  * Added hwaudit locale fr_FR
  * System/Posix: use partclone for images
  * Util/File: set "<value>" for DHCPDConf_Option *-domain
  * opsihwaudit.conf: USB_DEVICE: interfaceClass, interfaceSubClass resized to 200

 -- Jan Schneider <j.schneider@uib.de>  Mon, 04 Oct 2010 09:48:46 +0200

python-opsi (4.0.0.0-1) stable; urgency=low

  * opsi 4.0 stable release

 -- Jan Schneider <j.schneider@uib.de>  Mon, 27 Sep 2010 14:11:39 +0200

python-opsi (3.99.0.6-1) testing; urgency=low

  * Object __repr__ now returning __str__

 -- Jan Schneider <j.schneider@uib.de>  Mon, 27 Sep 2010 10:34:59 +0200

python-opsi (3.99.0.5-1) testing; urgency=low

  * Fix getDepotIds_list in legacy extension
  * Fix SQL expression for numbers

 -- Jan Schneider <j.schneider@uib.de>  Fri, 24 Sep 2010 14:35:08 +0200

python-opsi (3.99.0.4-1) testing; urgency=low

  * Fix dependcy recurion in _productOnClient_processWithFunction
  * Prevent unnecessary update of dhcpd configuration

 -- Jan Schneider <j.schneider@uib.de>  Fri, 17 Sep 2010 14:15:01 +0200

python-opsi (3.99.0.3-1) testing; urgency=low

  * Fix table creation in MySQL-Backend

 -- Jan Schneider <j.schneider@uib.de>  Fri, 17 Sep 2010 12:04:11 +0200

python-opsi (3.99.0.2-1) testing; urgency=low

  * rc2

 -- Jan Schneider <j.schneider@uib.de>  Thu, 16 Sep 2010 10:04:21 +0200

python-opsi (3.99.0.1-1) testing; urgency=low

  * rc 1

 -- Jan Schneider <j.schneider@uib.de>  Wed, 01 Sep 2010 15:45:41 +0200

python-opsi (3.99.0.0-1) testing; urgency=low

  * local package
  * opsi 4.0

 -- Jan Schneider <j.schneider@uib.de>  Tue, 18 May 2010 15:38:15 +0200

python-opsi (3.4.99.1-1) testing; urgency=low

  * testing release

 -- Jan Schneider <j.schneider@uib.de>  Tue, 06 Apr 2010 12:19:37 +0200

python-opsi (3.4.99.0-1) experimental; urgency=low

  * starting 3.5 development

 -- Jan Schneider <j.schneider@uib.de>  Fri, 06 Nov 2009 15:33:48 +0100

python-opsi (3.4.0.4-1) stable; urgency=low

  * implemented setIpAddress() in DHCPD, File31

 -- Jan Schneider <j.schneider@uib.de>  Wed, 04 Nov 2009 12:41:51 +0100

python-opsi (3.4.0.3-1) stable; urgency=low

  * Posix 1.3.1
     - fixed getNetworkDeviceConfig

 -- Jan Schneider <j.schneider@uib.de>  Wed, 28 Oct 2009 17:51:07 +0100

python-opsi (3.4.0.2-1) stable; urgency=low

  * Posix 1.3
     - new method getEthernetDevices
     - new method getNetworkDeviceConfig
     - rewritten method getDHCPResult

 -- Jan Schneider <j.schneider@uib.de>  Fri, 11 Sep 2009 19:03:50 +0200

python-opsi (3.4.0.1-1) stable; urgency=low

  * Changed lshw class for DISK_PARITION in hwaudit.conf
  * Posix 1.2.6

 -- Jan Schneider <j.schneider@uib.de>  Mon, 07 Sep 2009 10:12:19 +0200

python-opsi (3.4.0.0-s1) stable; urgency=low

  * New version number

 -- Jan Schneider <j.schneider@uib.de>  Thu, 27 Aug 2009 14:23:40 +0200

python-opsi (3.4.0.0-rc6) unstable; urgency=low

  * MySQL 0.3.3.4: fixed encoding error
  * Fixed db conversion in init-opsi-mysql-db.py

 -- Jan Schneider <j.schneider@uib.de>  Wed, 26 Aug 2009 10:19:37 +0200

python-opsi (3.4.0.0-rc5) unstable; urgency=low

  * Posix.py 1.2.4

 -- Jan Schneider <j.schneider@uib.de>  Wed, 29 Jul 2009 16:39:46 +0200

python-opsi (3.4.0.0-rc4) unstable; urgency=low

  * LDAP.py 1.0.9

 -- Jan Schneider <j.schneider@uib.de>  Tue, 28 Jul 2009 11:07:28 +0200

python-opsi (3.4.0.0-rc3) unstable; urgency=low

  * Bugfix in File31
  * LDAP 1.0.7

 -- Jan Schneider <j.schneider@uib.de>  Fri, 26 Jun 2009 16:00:29 +0200

python-opsi (3.4.0.0-rc2) unstable; urgency=low

  * Tools.py 1.0.1: replaced popen by subprocess
  * BackendManager 1.0.6: installPackage() encode defaultValue to utf-8
  * Bugfix in LDAP.py and File31

 -- Jan Schneider <j.schneider@uib.de>  Tue, 16 Jun 2009 12:40:10 +0200

python-opsi (3.4.0.0-rc1) unstable; urgency=low

  * Introducing license management
  * JSONRPC backend: non-blocking connect
  * Introducing modules file /etc/opsi/modules
  * Added /usr/share/opsi/opsi-fire-event.py
  * opsi-admin 1.0

 -- Jan Schneider <j.schneider@uib.de>  Tue, 02 Jun 2009 12:49:22 +0200

python-opsi (3.3.1.5-1) stable; urgency=low

  * Fixed getSelections on lenny in module UI (snack)

 -- Jan Schneider <j.schneider@uib.de>  Mon, 06 Apr 2009 15:30:13 +0200

python-opsi (3.3.1.4-1) stable; urgency=low

  * Tools.py 0.9.9.6
      - fixed text mode driver integration
  * BackendManager.py 1.0
      - introducing method getOpsiInformation_hash

 -- Jan Schneider <j.schneider@uib.de>  Wed, 04 Mar 2009 12:32:32 +0100

python-opsi (3.3.1.3-1) stable; urgency=low

  * Product.py 1.1.2
  * BackendManager.py 0.9.9.5
  * LDAP.py 0.9.1.12
  * Tools.py 0.9.9.4
  * Util.py 0.2.1

 -- Jan Schneider <j.schneider@uib.de>  Tue, 24 Feb 2009 14:02:42 +0100

python-opsi (3.3.1.2-1) stable; urgency=low

  * Posix.py 1.1.12
     - createPartition: lowest possible start sector now 0
  * Util.py 0.2
  * BackendManager.py 0.9.9.3
     - possibility to pass forced backend instance to constructor
  * Cache.py 0.1 (starting a new data backend)
  * Backend.py 0.9.9
  * Product.py 1.1.1
     - introducing file-info-file
  * Tools.py 0.9.9.2
     - includeDir, includeFile parms for findFile

 -- Jan Schneider <j.schneider@uib.de>  Tue, 17 Feb 2009 10:28:12 +0100

python-opsi (3.3.1.1-1) stable; urgency=low

  * Product.py 1.0.1
  * Util.py 0.2
  * BackendManager.py 0.9.9.2

 -- Jan Schneider <schneider@pcbon14.uib.local>  Wed, 11 Feb 2009 16:18:17 +0100

python-opsi (3.3.1.0-5) stable; urgency=low

  * File31.py 0.2.7.22
  * Windows.py 0.1.5

 -- Jan Schneider <j.schneider@uib.de>  Wed, 04 Feb 2009 14:51:24 +0100

python-opsi (3.3.1.0-4) stable; urgency=low

  * Bugfixes in:
      - Windows.py
      - LDAP.py
      - BackendManager.py

 -- Jan Schneider <j.schneider@uib.de>  Wed, 04 Feb 2009 14:50:08 +0100

python-opsi (3.3.1.0-3) stable; urgency=low

  * BackendManager.py 0.9.9
      new methods adjustProductActionRequests, adjustProductStates
  * File.py 0.9.7.9
      pathnams.ini fixes
  * new version of config file 50_interface.conf

 -- Jan Schneider <j.schneider@uib.de>  Mon, 26 Jan 2009 11:54:04 +0100

python-opsi (3.3.1.0-2) stable; urgency=low

  * Fix

 -- Jan Schneider <j.schneider@uib.de>  Wed, 14 Jan 2009 17:57:18 +0100

python-opsi (3.3.1.0-1) stable; urgency=low

  * changed signature of methods getClientIds_list, getClients_listOfHashes
      depotid=None => depotIds=[]
  * added creation timestamp to host hash

 -- Jan Schneider <j.schneider@uib.de>  Tue, 13 Jan 2009 12:42:41 +0100

python-opsi (3.3.0.32-1) stable; urgency=low

  * Posix 1.1.11
      hardwareInventory(): added alsa hdaudio information
  * opsihwaudit.conf: added class HDAUDIO_DEVICE

 -- Jan Schneider <j.schneider@uib.de>  Tue, 06 Jan 2009 11:49:47 +0100

python-opsi (3.3.0.31-1) stable; urgency=low

  * MySQL.py 0.2.4.4

 -- Jan Schneider <j.schneider@uib.de>  Wed, 17 Dec 2008 16:23:51 +0100

python-opsi (3.3.0.30-1) stable; urgency=low

  * Fixed bug in File31.py method getSoftwareInformation_hash
  * File.py 0.9.7.5

 -- Jan Schneider <j.schneider@uib.de>  Tue, 16 Dec 2008 17:44:35 +0100

python-opsi (3.3.0.29-1) stable; urgency=low

  * Fixed bug in Product.py (Product instance has no attribute 'windowsSoftwareId')

 -- Jan Schneider <j.schneider@uib.de>  Fri, 21 Nov 2008 23:06:59 +0100

python-opsi (3.3.0.28-1) stable; urgency=low

  * Added maxSize param to readLog()

 -- Jan Schneider <j.schneider@uib.de>  Wed, 19 Nov 2008 15:45:47 +0100

python-opsi (3.3.0.27-1) stable; urgency=low

  * new versions of opsi-standalone.schema, opsi.schema
  * new version of 50_interface.conf
  * Windows.py 0.1.1
  * Util.py 0.1.2.1
  * Product.py 0.9.9
  * Backend/LDAP.py 0.9.1.6
  * Backend/BackendManager.py 0.9.7.2
  * Backend/File31.py 0.2.7.14
  * Backend/File.py 0.9.7.4

 -- Jan Schneider <j.schneider@uib.de>  Wed, 19 Nov 2008 13:50:22 +0100

python-opsi (3.3.0.26-1) stable; urgency=low

  * Product.py 0.9.8.9
  * Backend/MySQL.py 0.2.4.3
  * System/Posix.py 1.1.9
  * new version of opsihwaudit.conf
  * register-depot.py 1.1.1

 -- Jan Schneider <j.schneider@uib.de>  Tue, 28 Oct 2008 14:43:01 +0100

python-opsi (3.3.0.25-1) stable; urgency=low

  * Added Twisted.Web2.dav
  * Posix.py 1.1.8
  * JSONRPC.py 0.9.5.8

 -- Jan Schneider <j.schneider@uib.de>  Wed, 08 Oct 2008 15:53:05 +0200

python-opsi (3.3.0.24-1) stable; urgency=low

  * Using librsync from duplicity

 -- Jan Schneider <j.schneider@uib.de>  Mon, 25 Aug 2008 13:59:57 +0200

python-opsi (3.3.0.23-1) stable; urgency=low

  * Util.py 0.1
  * File31.py 0.2.7.13
  * LDAP.py 0.9.1.4
  * System.py removed
  * System/Posix.py 1.1.5
  * System/Windows.py 0.0.1

 -- Jan Schneider <j.schneider@uib.de>  Mon, 11 Aug 2008 11:50:51 +0200

python-opsi (3.3.0.22-1) stable; urgency=low

  * librsync included

 -- Jan Schneider <j.schneider@uib.de>  Wed, 09 Jul 2008 17:12:04 +0200

python-opsi (3.3.0.21-1) stable; urgency=low

  * File31.py 0.2.7.11
     fixed bug in getDefaultNetbootProductId

 -- Jan Schneider <j.schneider@uib.de>  Wed, 09 Jul 2008 17:07:02 +0200

python-opsi (3.3.0.20-1) stable; urgency=low

  * File31.py 0.2.7.10
  * LDAP.py 0.9.1.2

 -- Jan Schneider <j.schneider@uib.de>  Mon, 07 Jul 2008 14:11:40 +0200

python-opsi (3.3.0.19-1) stable; urgency=low

  * LDAP.py 0.9.1.1
  * Univention.py 0.5
  * File31.py 0.2.7.9

 -- Jan Schneider <j.schneider@uib.de>  Thu, 03 Jul 2008 13:46:13 +0200

python-opsi (3.3.0.18-1) stable; urgency=low

  * File.py 0.9.7.3
  * LDAP.py 0.9.0.3
  * Product.py 0.9.8.8

 -- Jan Schneider <j.schneider@uib.de>  Thu, 26 Jun 2008 09:36:36 +0200

python-opsi (3.3.0.17-1) stable; urgency=low

  * LDAP Backend rewritten

 -- Jan Schneider <j.schneider@uib.de>  Mon, 23 Jun 2008 17:16:03 +0200

python-opsi (3.3.0.16-1) stable; urgency=low

  * WakeOnLAN 0.9.2
      Magic Packet changed

 -- Jan Schneider <j.schneider@uib.de>  Tue, 17 Jun 2008 14:08:30 +0200

python-opsi (3.3.0.15-1) stable; urgency=low

  * System.py 1.1.0
      LD_PRELOAD now set temporary while running subprocesses
      new methods getBlockDeviceBusType(), Harddisk.getBusType()

 -- Jan Schneider <j.schneider@uib.de>  Thu, 12 Jun 2008 17:35:19 +0200

python-opsi (3.3.0.14-1) stable; urgency=low

  * System.py 1.0.1
  * interface method getDepot_hash returns depot's ip

 -- Jan Schneider <j.schneider@uib.de>  Thu, 05 Jun 2008 16:16:46 +0200

python-opsi (3.3.0.13-1) stable; urgency=low

  * System.py 1.0.0.8

 -- Jan Schneider <j.schneider@uib.de>  Thu, 29 May 2008 14:40:20 +0200

python-opsi (3.3.0.12-1) stable; urgency=low

  * System.py 1.0.0.7
  * File31.py 0.2.7.7

 -- Jan Schneider <j.schneider@uib.de>  Thu, 29 May 2008 13:40:01 +0200

python-opsi (3.3.0.11-1) stable; urgency=low

  * changed logging

 -- Jan Schneider <j.schneider@uib.de>  Wed, 28 May 2008 14:33:22 +0200

python-opsi (3.3.0.10-1) stable; urgency=low

  * added BackendManager method getDiskSpaceUsage

 -- Jan Schneider <j.schneider@uib.de>  Tue, 20 May 2008 09:48:22 +0200

python-opsi (3.3.0.9-1) stable; urgency=low

  * parameter tempDir added to method installPackage in BackendManager

 -- Jan Schneider <j.schneider@uib.de>  Thu, 15 May 2008 14:11:03 +0200

python-opsi (3.3.0.8-1) stable; urgency=low

  * added interface method setMacAddress()
  * repository bandwidth added

 -- Jan Schneider <j.schneider@uib.de>  Tue, 13 May 2008 13:39:56 +0200

python-opsi (3.3.0.7-1) stable; urgency=low

  * setMacAddresses() implemented in DHCPD-Backend
  * added methods readLog(), writeLog()
  * Fixed bug in System.py

 -- Jan Schneider <j.schneider@uib.de>  Mon,  5 May 2008 13:26:45 +0200

python-opsi (3.3.0.6-1) stable; urgency=low

  * Fixed several bugs

 -- Jan Schneider <j.schneider@uib.de>  Fri,  2 May 2008 14:05:46 +0200

python-opsi (3.3.0.5-1) stable; urgency=low

  * Fixed bug in Logger linkLogFile()

 -- Jan Schneider <j.schneider@uib.de>  Thu, 24 Apr 2008 17:08:12 +0200

python-opsi (3.3.0.4-1) stable; urgency=low

  * MySQL lacy connect

 -- Jan Schneider <j.schneider@uib.de>  Wed, 23 Apr 2008 16:25:33 +0200

python-opsi (3.3.0.3-1) stable; urgency=low

  * Fixed unpack of SERVER_DATA

 -- Jan Schneider <j.schneider@uib.de>  Tue, 22 Apr 2008 18:00:03 +0200

python-opsi (3.3.0.2-1) stable; urgency=low

  * MySQL Backend 0.2.3

 -- Jan Schneider <j.schneider@uib.de>  Mon, 21 Apr 2008 16:11:48 +0200

python-opsi (3.3.0.1-1) stable; urgency=high

  * Fixed postinst bug in BackendManager
  * Added method getMD5Sum()

 -- Jan Schneider <j.schneider@uib.de>  Thu, 17 Apr 2008 16:16:55 +0200

python-opsi (3.3.0.0-1) stable; urgency=low

  * Multidepot support
  * Major changes in product/package handling
  * OpsiPXEConfd backend can forward requests to other depots
  * MySQL Backend for hardware audit and software audit
  * Removed Reinstmgr Backend
  * Logger can handle special configuration for class instances

 -- Jan Schneider <j.schneider@uib.de>  Tue, 15 Apr 2008 13:42:27 +0200

python-opsi (3.2.0.16-1) stable; urgency=low

  * JSONRPC - fixed bug in retry request

 -- Jan Schneider <j.schneider@uib.de>  Mon, 31 Mar 2008 10:44:44 +0200

python-opsi (3.2.0.15-1) stable; urgency=low

  * Added backend methods userIsHost() and userIsAdmin()
  * Univention.py fixed some warnings

 -- Jan Schneider <j.schneider@uib.de>  Mon, 10 Mar 2008 13:03:15 +0100

python-opsi (3.2.0.14-1) stable; urgency=low

  * System.py 0.9.9.9
     - hardwareInventory() replacing invalid tokens from lshw output

 -- Jan Schneider <j.schneider@uib.de>  Wed, 27 Feb 2008 12:43:13 +0100

python-opsi (3.2.0.13-1) stable; urgency=low

  * Product.py 0.9.8.0
     - fixes
     - faster unpacking
     - custom only packages
  * System.py: fixed bug in shred()

 -- Jan Schneider <j.schneider@uib.de>  Mon, 18 Feb 2008 11:17:57 +0100

python-opsi (3.2.0.12-1) stable; urgency=low

  * File31.py 0.2.6.1: fixed bug in getProductProperties_hash

 -- Jan Schneider <j.schneider@uib.de>  Sun, 10 Feb 2008 21:04:21 +0100

python-opsi (3.2.0.11-1) stable; urgency=low

  * Product.py 0.9.7.0: productProperty values with space characters
  * Added interface method setProductProperty

 -- Jan Schneider <j.schneider@uib.de>  Fri,  8 Feb 2008 09:12:35 +0100

python-opsi (3.2.0.10-1) stable; urgency=low

  * System.py 0.9.9.7

 -- Jan Schneider <j.schneider@uib.de>  Wed,  6 Feb 2008 12:35:11 +0100

python-opsi (3.2.0.9-1) stable; urgency=low

  * System.py 0.9.9.6

 -- Jan Schneider <j.schneider@uib.de>  Wed,  6 Feb 2008 10:31:49 +0100

python-opsi (3.2.0.8-1) stable; urgency=low

  * System.py 0.9.9.5

 -- Jan Schneider <j.schneider@uib.de>  Fri, 25 Jan 2008 13:52:38 +0100

python-opsi (3.2.0.7-1) stable; urgency=low

  * Fixed bug when passing unicode strings in Logger.log

 -- Jan Schneider <j.schneider@uib.de>  Mon, 21 Jan 2008 14:53:00 +0100

python-opsi (3.2.0.6-1) stable; urgency=low

  * Fixed bug in backend LDAP method getProductIds_list

 -- Jan Schneider <j.schneider@uib.de>  Wed, 16 Jan 2008 17:20:09 +0100

python-opsi (3.2.0.5-1) stable; urgency=low

  * readPartitionTable adapted for cciss

 -- Jan Schneider <j.schneider@uib.de>  Tue, 15 Jan 2008 11:20:26 +0100

python-opsi (3.2.0.4-1) stable; urgency=low

  * getPcpatchRSAPrivateKey updated

 -- Jan Schneider <j.schneider@uib.de>  Tue, 18 Dec 2007 11:29:01 +0100

python-opsi (3.2.0.3-1) stable; urgency=low

  * added default parameter for getProductIds_list in LDAP.py

 -- Rupert Roeder <r.roeder@uib.de>  Mon,  3 Dec 2007 15:29:39 +0100

python-opsi (3.2.0.2-1) stable; urgency=low

  * handling of percent signs in file 3.1

 -- Jan Schneider <j.schneider@uib.de>  Thu,  8 Nov 2007 15:29:39 +0100

python-opsi (3.2.0.1-1) stable; urgency=low

  * Extended hwaudit

 -- Jan Schneider <j.schneider@uib.de>  Thu,  8 Nov 2007 15:29:39 +0100

python-opsi (3.2.0-1) stable; urgency=low

  * Changes in System.hardwareInventory()
  * Bugfix in System.execute()
  * New function Tools.objectToBeautifiedText()

 -- Jan Schneider <j.schneider@uib.de>  Fri,  2 Nov 2007 11:04:35 +0100

python-opsi (3.1.2.1-1) stable; urgency=low

  * File31: Implemented getSoftwareInformation_hash(), setSoftwareInformation(), deleteSoftwareInformation()

 -- Jan Schneider <j.schneider@uib.de>  Tue, 23 Oct 2007 12:56:04 +0200

python-opsi (3.1.2.0-1) stable; urgency=low

  * Added methods comment(), exit() to Logger
  * Fixed bug in Logger (exception if log-file not writable)

 -- Jan Schneider <j.schneider@uib.de>  Mon, 22 Oct 2007 16:09:26 +0200

python-opsi (3.1.1.0-1) stable; urgency=low

  * Added opsi hwaudit
  * SSH RSA authentication for pcpatch
  * Fixed bug on unpacking incremental packages
  * ProductPackageSource.pack() excludes .svn dirs by default

 -- Jan Schneider <j.schneider@uib.de>  Fri, 19 Oct 2007 13:35:55 +0200

python-opsi (3.1.0.1-1) stable; urgency=low

  * fixed bug in Tools.compareVersions()
  * changed permissions for method getClientIds_list in 50_interface.conf
  * fixed bugs in DHCPD.py: inheritance when creating clients, single ; as command
  * added methods getPcpatchRSAPrivateKey(), getHostRSAPublicKey()

 -- Jan Schneider <j.schneider@uib.de>  Tue, 11 Sep 2007 10:12:32 +0200

python-opsi (3.1.0-2) stable; urgency=low

  * added method getProducts_listOfHashes to 50_interface.conf

 -- Jan Schneider <j.schneider@uib.de>  Thu, 30 Aug 2007 15:37:46 +0200

python-opsi (3.1.0-1) stable; urgency=low

  * Opsi 3.1 stable release

 -- Jan Schneider <j.schneider@uib.de>  Tue, 28 Aug 2007 10:02:48 +0200

python-opsi (3.1rc1-8) unstable; urgency=low

  * 50_interface: Corrected hwinvent-backend
  * File-Backend: fixed createProduct()

 -- Jan Schneider <j.schneider@uib.de>  Thu,  2 Aug 2007 13:51:33 +0200

python-opsi (3.1rc1-7) unstable; urgency=low

  * File: keep client property values when reinstalling product with opsiinst

 -- Jan Schneider <j.schneider@uib.de>  Wed, 25 Jul 2007 13:31:37 +0200

python-opsi (3.1rc1-6) unstable; urgency=low

  * reverted hardware information handling
  * Fixed version information (all backends)

 -- Jan Schneider <j.schneider@uib.de>  Thu, 19 Jul 2007 11:50:27 +0200

python-opsi (3.1rc1-5) unstable; urgency=low

  * opsiaudit adjustments
  * Bugfixes

 -- Jan Schneider <j.schneider@uib.de>  Tue, 17 Jul 2007 13:19:45 +0200

python-opsi (3.1rc1-4) unstable; urgency=low

  * Fixed: DHCPD-Backend-configuration fixed-address type setting not working
  * Fixed: makeproductfile does not create Customized products
  * Fixed: LDAP-Backend wrong version information

 -- Jan Schneider <j.schneider@uib.de>  Thu, 12 Jul 2007 10:34:05 +0200

python-opsi (3.1rc1-3) unstable; urgency=low

  * added support for pxeConfigTemplates defined in netboot products

 -- Jan Schneider <j.schneider@uib.de>  Thu,  5 Jul 2007 12:16:37 +0200

python-opsi (3.1rc1-2) unstable; urgency=low

  * File31 getDepotId() recursion fix

 -- Jan Schneider <j.schneider@uib.de>  Wed,  4 Jul 2007 09:51:24 +0200

python-opsi (3.1rc1-1) unstable; urgency=low

  * opsi 3.1 release candidate 1
  * opsipxeconfd becomes default boot manager
  * getClientIds_list, getClients_listOfHashes: filter by productVersion + packageVersion
  * new method setProductState
  * FileBackend becomes LegacyFileBackend, new FileBackend

 -- Jan Schneider <j.schneider@uib.de>  Thu, 26 May 2007 15:17:00 +0200

python-opsi (0.9.6.0-1) unstable; urgency=low

  * getDomain() returns default domain if called without params
  * setPcpatchPassword / getPcpatchPassword for server
  * Bugfixes

 -- Jan Schneider <j.schneider@uib.de>  Fri, 11 May 2007 17:21:46 +0200

python-opsi (0.9.5.1-1) unstable; urgency=low

  * Added support for package-dependencies and incremental packages

 -- Jan Schneider <j.schneider@uib.de>  Mon, 07 May 2007 12:18:34 +0200

python-opsi (0.9.5.0-1) unstable; urgency=low

  * Added product state "installing"
  * Added backend OpsiPXEConfd

 -- Jan Schneider <j.schneider@uib.de>  Thu, 26 Apr 2007 11:24:56 +0200

python-opsi (0.9.4.4-1) unstable; urgency=low

  * support for product archives without compression

 -- Jan Schneider <j.schneider@uib.de>  Mon, 23 Apr 2007 09:54:28 +0200

python-opsi (0.9.4.3-1) unstable; urgency=low

  * BackendManager uses /etc/opsi/backendManager.d for config by default

 -- Jan Schneider <j.schneider@uib.de>  Thu, 19 Apr 2007 14:13:31 +0200

python-opsi (0.9.4.2-1) unstable; urgency=high

  * Corrected important errors when creating and extracting tar archives

 -- Jan Schneider <j.schneider@uib.de>  Thu, 19 Apr 2007 14:13:31 +0200

python-opsi (0.9.4.1-1) unstable; urgency=low

  * added backend method setPcpatchPassword

 -- Jan Schneider <j.schneider@uib.de>  Wed, 18 Apr 2007 16:41:21 +0200

python-opsi (0.9.4.0-1) unstable; urgency=low

  * fixed setGeneralConfig in LDAP backend

 -- Jan Schneider <j.schneider@uib.de>  Fri, 13 Apr 2007 16:07:51 +0200

python-opsi (0.9.3.9-1) unstable; urgency=low

  * fixes

 -- Jan Schneider <j.schneider@uib.de>  Thu, 12 Apr 2007 14:39:22 +0200

python-opsi (0.9.3.8-1) unstable; urgency=low

  * Product.py pack() fix

 -- Jan Schneider <j.schneider@uib.de>  Tue, 05 Apr 2007 15:06:12 +0200

python-opsi (0.9.3.7-1) unstable; urgency=low

  * several fixes, improvements
  * tar as default format for opsi packages

 -- Jan Schneider <j.schneider@uib.de>  Tue, 05 Apr 2007 13:02:23 +0200

python-opsi (0.9.3.6-1) unstable; urgency=low

  * several fixes, improvements

 -- Jan Schneider <j.schneider@uib.de>  Thu, 22 Mar 2007 12:16:01 +0200

python-opsi (0.9.3.5-1) unstable; urgency=low

  * Tools.py
      Fixed createArchive()

 -- Jan Schneider <j.schneider@uib.de>  Fri, 13 Mar 2007 17:16:26 +0200

python-opsi (0.9.3.4-1) unstable; urgency=low

  * Latest version of File.py
      Fixed ini writing (uninstall script) on createProduct()
  * Latest version of LDAP.py
  * Latest version of Univention.py

 -- Jan Schneider <j.schneider@uib.de>  Fri, 09 Mar 2007 16:15:02 +0200

python-opsi (0.9.3.3-1) unstable; urgency=low

  * Latest version of Product.py

 -- Jan Schneider <j.schneider@uib.de>  Thu, 08 Mar 2007 11:24:01 +0200

python-opsi (0.9.3.2-2) unstable; urgency=low

  * Added LDAP schema /etc/ldap/schema/opsi.schema

 -- Jan Schneider <j.schneider@uib.de>  Thu, 15 Feb 2007 14:25:44 +0200

python-opsi (0.9.3.2-1) unstable; urgency=high

  * Product.py (0.9.3.2)
       Bugfix

 -- Jan Schneider <j.schneider@uib.de>  Thu, 15 Feb 2007 14:18:01 +0200

python-opsi (0.9.3.1-1) unstable; urgency=low

  * System.py (0.9.3.1)
       Using -t cifs instead of -t smbfs to mount smb shares

 -- Jan Schneider <j.schneider@uib.de>  Thu, 15 Feb 2007 13:20:03 +0200

python-opsi (0.9.3-1) unstable; urgency=low

  * File.py (0.9.2)
       Improved logging of name resolution errors

 -- Jan Schneider <j.schneider@uib.de>  Wed, 14 Feb 2007 14:51:13 +0200

python-opsi (0.9.2-1) unstable; urgency=low

  * backendManager.conf
       permissions rw-rw---- pcpatch:opsiadmin
  * /usr/bin/opsi-admin
       permissions rwxrwx--- pcpatch:opsiadmin
  * Backend.py (0.9.2)
       added abstract DataBackend.createOpsiBase()
  * File.py (0.9.2)
       createClient() file mode for <pcname>.ini now 660
  * Product.py (0.9.2)
       added method ProductPackageFile.unpackSource,
       which creates package source from package file
  * Reinstmgr (0.9.2)
       no Exception raised by getBootimages_list if no bootimages present

 -- Jan Schneider <j.schneider@uib.de>  Wed, 14 Feb 2007 13:16:10 +0200

python-opsi (0.91-1) unstable; urgency=low

  * backendManager.conf: createClient() creates opsi-hostkey only if missing.
  * some fixes in File backend

 -- Jan Schneider <j.schneider@uib.de>  Tue, 13 Feb 2007 8:56:44 +0200


python-opsi (0.9-1) unstable; urgency=low

  * Initial Release.

 -- Jan Schneider <j.schneider@uib.de>  Thu, 18 Jan 2007 11:46:44 +0200<|MERGE_RESOLUTION|>--- conflicted
+++ resolved
@@ -1,4 +1,3 @@
-<<<<<<< HEAD
 python-opsi (4.1.1-1) UNRELEASED; urgency=medium
 
   * OPSI.Logger, OPSI.Object, OPSI.System.Posix, OPSI.System.Windows,
@@ -15,7 +14,7 @@
     a custom implementation.
 
  -- Niko Wenselowski <n.wenselowski@uib.de>  Fri, 16 Sep 2016 12:25:22 +0200
-=======
+
 python-opsi (4.0.7.25-1) testing; urgency=medium
 
   * DepotserverBackend: Fix problem with package installation.
@@ -34,7 +33,6 @@
   * Correct entry in changelog.
 
  -- Niko Wenselowski <n.wenselowski@uib.de>  Mon, 26 Sep 2016 15:29:35 +0200
->>>>>>> 9d20cc5a
 
 python-opsi (4.0.7.23-1) stable; urgency=medium
 
