--- conflicted
+++ resolved
@@ -1,4 +1,3 @@
-<<<<<<< HEAD
 python3-opsi (4.2.0.11-1) testing; urgency=medium
 
   * OPSI.Backend.Manager.Authentication.PAM: Use python-pam module.
@@ -111,7 +110,7 @@
     OPSI.Backend.Base.
 
  -- Niko Wenselowski <n.wenselowski@uib.de>  Tue, 06 Nov 2018 16:46:45 +0100
-=======
+
 python-opsi (4.1.1.76-1) stable; urgency=medium
 
   * OPSI.Backend.MySQL: The lifetime for DB connections can now be configured
@@ -140,7 +139,6 @@
   * RPM/spec: installing net-tools-deprecated on Leap >= 15.0
 
  -- Mathias Radtke <m.radtke@uib.de>  Tue, 27 Aug 2019 10:23:31 +0200
->>>>>>> 7a587bf1
 
 python-opsi (4.1.1.72-1) stable; urgency=medium
 
