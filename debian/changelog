--- conflicted
+++ resolved
@@ -1,4 +1,3 @@
-<<<<<<< HEAD
 python3-opsi (4.2.0.11-1) testing; urgency=medium
 
   * OPSI.Backend.Manager.Authentication.PAM: Use python-pam module.
@@ -111,14 +110,13 @@
     OPSI.Backend.Base.
 
  -- Niko Wenselowski <n.wenselowski@uib.de>  Tue, 06 Nov 2018 16:46:45 +0100
-=======
+
 python-opsi (4.1.1.76-2) stable; urgency=medium
 
   * RPM: patch the correct filename into /etc/opsi/backends/dhcpd.conf if
     running on a SUSE distribution.
 
  -- Niko Wenselowski <n.wenselowski@uib.de>  Wed, 28 Aug 2019 16:09:47 +0200
->>>>>>> 39f73121
 
 python-opsi (4.1.1.76-1) stable; urgency=medium
 
