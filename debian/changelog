<<<<<<< HEAD
python-opsi (4.1.1-1) UNRELEASED; urgency=medium

  * Removed parts of an old message bus implementation.

 -- Niko Wenselowski <n.wenselowski@uib.de>  Mon, 12 Sep 2016 10:26:33 +0200
=======
python-opsi (4.0.7.20-1) stable; urgency=medium

  * Various internal refactorings.
  * OPSI.System.Posix.which now throws CommandNotFoundException instead of
    a basic Exception to make catching errors easier.

 -- Niko Wenselowski <n.wenselowski@uib.de>  Tue, 13 Sep 2016 09:39:56 +0200
>>>>>>> 60801f67

python-opsi (4.0.7.19-1) testing; urgency=medium

  * OPSI.Util.Task.UpdateBackend.MySQL: temporary disable foreign key checks
    when altering the depotId / hostId.

 -- Niko Wenselowski <n.wenselowski@uib.de>  Tue, 06 Sep 2016 14:11:02 +0200

python-opsi (4.0.7.18-1) stable; urgency=medium

  * OPSI.System.Posix: added sleep function when using ms-sys to write partition
    boot record
  * Corrected some typos.
  * Make header verify_server_cert work with current Python 2.7.
  * OPSI.Util.Task.Samba.configureSamba: warn if oplocks are present in
    Samba configuration.
  * OPSI.System.Posix: Wait a few seconds before running ms-sys to avoid
    timing problems on systems with NVME storage.

 -- Niko Wenselowski <n.wenselowski@uib.de>  Wed, 24 Aug 2016 17:08:55 +0200

python-opsi (4.0.7.17-1) stable; urgency=medium

  * OPSI.Util: Refactored encryptWithPublicKeyFromX509CertificatePEMFile
    and decryptWithPrivateKeyFromPEMFile.

 -- Niko Wenselowski <n.wenselowski@uib.de>  Thu, 18 Aug 2016 10:10:53 +0200

python-opsi (4.0.7.16-1) testing; urgency=medium

  * OPSI.System.Posix: new function isOpenSUSELeap.
  * OPSI.Util.Task.Rights: Improved support for openSUSE Leap.

 -- Niko Wenselowski <n.wenselowski@uib.de>  Mon, 15 Aug 2016 16:53:24 +0200

python-opsi (4.0.7.15-1) stable; urgency=medium

  * corrected opsi-set-rights for openSUSE

 -- Mathias Radtke <m.radtke@uib.de>  Wed, 10 Aug 2016 13:44:48 +0200

python-opsi (4.0.7.14-1) stable; urgency=medium

  * OPSI.Util.Task.Rights: Corrected path for UCS.

 -- Niko Wenselowski <n.wenselowski@uib.de>  Fri, 05 Aug 2016 15:56:55 +0200

python-opsi (4.0.7.13-1) testing; urgency=medium

  * OPSI.Util.Task.Rights: Corrected path for SLES 11.

 -- Niko Wenselowski <n.wenselowski@uib.de>  Wed, 27 Jul 2016 17:11:57 +0200

python-opsi (4.0.7.12-1) stable; urgency=medium

  * Correct indentation in some places.
  * Use future-proof octal values.
  * Correct version in OPSI.Util.Task.Rights and OPSI.Backend.JSONRPC.

 -- Niko Wenselowski <n.wenselowski@uib.de>  Mon, 25 Jul 2016 14:39:25 +0200

python-opsi (4.0.7.11-1) testing; urgency=medium

  * OPSI.Util.Task.Rights: Better support for different SLES versions.

 -- Niko Wenselowski <n.wenselowski@uib.de>  Mon, 25 Jul 2016 13:13:55 +0200

python-opsi (4.0.7.10-1) testing; urgency=medium

  * OPSI.Util.Task.Rights: Do not fail if MySQL backend is configured but
    not yet set up.

 -- Niko Wenselowski <n.wenselowski@uib.de>  Fri, 22 Jul 2016 11:17:24 +0200

python-opsi (4.0.7.9-1) testing; urgency=medium

  * OPSI.System.Posix: new functions: isDebian, isOpenSuse, isUbuntu, isUCS.
  * OPSI.Util.Task.Rights: Refactored module.
  * OPSI.Util.Task.Rights: setRights will try to set rights on the webserver
    directory as installed by the package opsi-linux-support.
  * 40_admin_tasks.conf: Bugfix for setupWhereNotInstalled

 -- Niko Wenselowski <n.wenselowski@uib.de>  Thu, 21 Jul 2016 16:22:58 +0200

python-opsi (4.0.7.8-1) stable; urgency=low

  * OPSI.System.Windows:
    - getOpsiHotfixName supports now Windows 10
    - fixed Syncing Time function with service
  * Proxysupport for HTTP-Connections
  * Fix for setActionRequestWithDependencies
  * do not add obsolete config software-on-demand.show-details
  * ConfigDataBackend: internal refactoring in log_read and log_write

 -- Erol Ueluekmen <e.ueluekmen@uib.de>  Tue, 19 Jul 2016 15:36:42 +0200

python-opsi (4.0.7.7-1) stable; urgency=low

  * WindowsDrivers byAudit sku fallback fixed.

 -- Erol Ueluekmen <e.ueluekmen@uib.de>  Tue, 05 Jul 2016 15:29:36 +0200

python-opsi (4.0.7.6-1) stable; urgency=medium

  * Changed formatting in Logger to not expose parts of confidential strings
    under special circumstances.
  * OPSI.Util.Task.ConfigureBackend.MySQL: fixed error on hostname with dash

 -- Niko Wenselowski <n.wenselowski@uib.de>  Mon, 04 Jul 2016 17:49:17 +0200

python-opsi (4.0.7.5-1) testing; urgency=medium

  * JSONRPC backend has received small refactorings.
  * 10_opsi.conf: Refactored setProductActionRequestWithDependencies.
    With this change the 'force' parameter is deprecated and does not have
    any effect. It may be removed in future releases.

 -- Niko Wenselowski <n.wenselowski@uib.de>  Thu, 30 Jun 2016 15:39:29 +0200

python-opsi (4.0.7.4-1) testing; urgency=medium

  * OPSI.Util.Task.UpdateBackend.MySQL: Also correct license key column in
    table SOFTWARE_CONFIG.
  * ACL: Pre-compiling patterns
  * ACL: Changed log output for easier debugging.
  * Various small improvements in OPSI.Backend.BackendManager.
  * OPSI.Util.Task.Samba: Removed oplocks from share definition.
    This will only affect new share configurations.
  * OPSI.System.Posix: Improved detection for predictable network interfaces.
  * Configuration of MySQL backends warns if strict mode seems to be
    enabled.

 -- Niko Wenselowski <n.wenselowski@uib.de>  Fri, 24 Jun 2016 14:28:26 +0200

python-opsi (4.0.7.3-1) testing; urgency=medium

  * Repaired sort algorithm 1.

 -- Niko Wenselowski <n.wenselowski@uib.de>  Fri, 10 Jun 2016 13:36:41 +0200

python-opsi (4.0.7.2-1) testing; urgency=medium

  * OPSI.Util.Task.UpdateBackend.MySQL: making sure that columns for license
    keys are 1024 characters long.
  * HostControl: If resolveHostAddress is set to True we fall back to
    using the specified in case of a lookup failure.
  * Various small changes.

 -- Niko Wenselowski <n.wenselowski@uib.de>  Thu, 09 Jun 2016 15:34:59 +0200

python-opsi (4.0.7.1-1) testing; urgency=medium

  * forceObjectClass got a faster check to see if we are processing JSON.
  * OPSI.System.Posix: fixed typo: init -6 -> init 6.
  * OPSI.Backend.Backend: _testFilterAndAttributes is faster if attributes
    and filter are missing.
  * OPSI.Backend.Backend: _objectHashMatches now avoids temporary variable.
  * Improved iteration in many parts to be more efficient.
  * OPSI.Logger: Faster lookup for output color / level name.
  * Changed some log outputs to make use of the formatting during logging.
  * Updated hwaudit.conf: Now showing the number of physical and logical
    cores.
  * OPSI.Util.Task.ConfigureBackend.DHCP: only retrieve and show system
    information once.
  * 20_legacy.conf: Refactored setGeneralConfig.

 -- Niko Wenselowski <n.wenselowski@uib.de>  Fri, 20 May 2016 15:44:59 +0200

python-opsi (4.0.6.50-1) experimental; urgency=medium

  * OPSI.Logger.Logger now is able to do formatting in the style of
    str.format. To format a message use the appropriate placeholders and
    then supply args / kwargs as needed.
    Formatting will only be applied if the message will actually be logged.
  * Improved logging during HTTP Connection.

 -- Niko Wenselowski <n.wenselowski@uib.de>  Tue, 07 Jun 2016 10:47:44 +0200

python-opsi (4.0.6.49-1) stable; urgency=medium

  * OPSI.Util.Task.Samba: removed oplocks from opsi_depot share
  * OPSI.Util.Product: Added debug output to show when tasks end.

 -- Niko Wenselowski <n.wenselowski@uib.de>  Fri, 6 May 2016 07:32:28 +0200

python-opsi (4.0.6.48-1) stable; urgency=medium

  * OPSI.Types.forceOct avoids using a temporary variable.
  * OPSI.Util.Task.Rights.setRights: avoid processing the same path
    twice.
  * OPSI.Logger and OPSI.Service.JsonRpc now use the 'traceback' module
    to get the tracebacks.
  * OPSI.Backend.Replicator: Show the renaming of the server as a single
    step for better user feedback.

 -- Niko Wenselowski <n.wenselowski@uib.de>  Wed, 27 Apr 2016 12:35:39 +0200

python-opsi (4.0.6.47-1) stable; urgency=medium

  * Not using bare "except:" - at least catching Exception.
  * OPSI.Util.Task.Samba: notify the user that he may need to restart the Samba
    daemon.
  * Fix typo in error message if the filter was referencing an attribute not
    present at the used object type.
  * OPSI.Backend.Replicator: Check if the used backend can rename the server
    before trying to do so. If the check fails fall back to using an
    ExtendedBackend.
  * OPSI.Backend.SQL: Limit the length of inserted changelogs to be lower than
    65535 to avoid problems with the limited size of columns of type TEXT.

 -- Niko Wenselowski <n.wenselowski@uib.de>  Thu, 21 Apr 2016 13:18:16 +0200

python-opsi (4.0.6.46.1-1) stable; urgency=medium

  * Using the new-style base64 Python interface to avoid breaking with
    combinations of username and password that exceed 72 characters and
    lead to newlines in the base64-encoded authentication header.
    This is in response to CVE-2016-5699 / Python bug 22928 as these
    patched Python versions may lead to breaks on some systems.

 -- Niko Wenselowski <n.wenselowski@uib.de>  Wed, 22 Jun 2016 17:28:31 +0200

python-opsi (4.0.6.46-1) stable; urgency=medium

  * File backend: Correctly read/write the locked attribute on ProductOnDepot.

 -- Niko Wenselowski <n.wenselowski@uib.de>  Thu, 07 Apr 2016 11:07:15 +0200

python-opsi (4.0.6.45-1) experimental; urgency=medium

  * 40_admin_tasks.conf: added method setupWhereInstalled.
  * 40_admin_tasks.conf: added method getClientsWithOutdatedProduct.
  * 40_admin_tasks.conf: added method
    setActionRequestWhereOutdatedWithDependencies.
  * Updated French translation for hwaudit.
  * OPSI.System.Posix: bypassed startsector 0 in Xenial Sfdisk

 -- Niko Wenselowski <n.wenselowski@uib.de>  Mon, 07 Mar 2016 17:12:50 +0100

python-opsi (4.0.6.44-1) experimental; urgency=medium

  * .spec: Naming all known config files.
  * Small improvements around the creation of AuditHardwareOnHosts.
  * OPSI.Types.forceOpsiTimestamp has received improved handling of
    datetime.datetime objects.
  * OPSI.Types.forceTime can now handle datetime.datetime objects.
  * OPSI.Object.mandatoryConstructorArgs has been refactored.
  * Moved the methods "uninstallWhereInstalled",
    "updateWhereInstalled", "setupWhereNotInstalled" and
    "setActionRequestWhereOutdated" into the new backend extension
    "40_admin_tasks.conf".
  * Method "setActionRequestWhereOutdated" ignores products on client
    with installation-status 'unknown'.
  * Added polish translation. Thanks to Jerzy Włudarczylk!
  * OPSI.System.Posix: corrected typo in sfdisk call
  * OPSI.System.Posix: added more reboot calls in reboot() function
  * OPSI.System.Posix: refactored sfdisk compatability from 4.0.6.41-1
  * OPSI.System.Posix: added new function setLocalSystemTime.

 -- Niko Wenselowski <n.wenselowski@uib.de>  Thu, 03 Mar 2016 13:58:55 +0100

python-opsi (4.0.6.43-1) experimental; urgency=medium

  * Small bugfix in 10_wim.conf.
  * OPSI.Util.WIM got a new function getImageInformation.

 -- Niko Wenselowski <n.wenselowski@uib.de>  Tue, 23 Feb 2016 13:32:33 +0100

python-opsi (4.0.6.42-1) experimental; urgency=medium

  * 20_legacy.conf: Added new methods "uninstallWhereInstalled",
    "updateWhereInstalled", "setupWhereNotInstalled" and
    "setActionRequestWhereOutdated".
  * New module: OPSI.Util.WIM.
  * New file: 10_wim.conf with methods "updateWIMConfigFromPath" and
    "updateWIMConfig".
  * OPSI.Util.File.Opsi.PackageControlFile does not add empty line after
    changelog anymore.
  * Improved error messages during creation of an object from a dict if that
    dict does miss an argument required by the constructor.

 -- Niko Wenselowski <n.wenselowski@uib.de>  Mon, 22 Feb 2016 17:29:04 +0100

python-opsi (4.0.6.41-1) experimental; urgency=medium

  [ Mathias Radtke ]
  * OPSI.System.Posix.py: Added sfdisk (2.26) compatability on HP Smart-Array
  * OPSI.System.Posix.py: Added 'enp' device in getEthernetDevices()

  [ Niko Wenselowski ]
  * OPSI.Util.flattenSequence is now handles generators by consuming them.
  * OPSI.Util.formatFileSize now handles terrabyte sized data.
  * 20_legacy.conf: new function setActionRequestWhereOutdated.
  * Show what sort algorithm get's called.

 -- Niko Wenselowski <n.wenselowski@uib.de>  Fri, 12 Feb 2016 14:45:33 +0100

python-opsi (4.0.6.40-1) experimental; urgency=medium

  [ Mathias Radtke ]
  * OPSI.System.Posix.py: fixed bug in HP Smart Array Disk handling
  * OPSI.System.Posix.py: added simple sfdisk 2.26 (wily) compatability

  [ Niko Wenselowski ]
  * 70_wan.conf: Added docstring for changeWANConfig.
  * 70_wan.conf: The 'enabled' parameter now will be converted to bool internally.
  * Rights.py: added 'windows-image-detector.py' to known executables.
  * JSONRPC-Backend: Changed method to use when checking for deflate support.

 -- Niko Wenselowski <n.wenselowski@uib.de>  Mon, 18 Jan 2016 14:27:19 +0100

python-opsi (4.0.6.39-2) experimental; urgency=medium

  * gettext.python-opsi_en: copied from python-opsi.pot instead of linking because of placeholder Variables

 -- Mathias Radtke <m.radtke@uib.de>  Wed, 06 Jan 2016 08:05:00 +0100

python-opsi (4.0.6.39-1) experimental; urgency=medium

  [Mathias Radtke]
  * gettext: added faked english 'translation'

  [ Niko Wenselowski]
  * Replacing many try/finally-constructs with contextmanagers.
  * OPSI.Util.Repository: Removed wildcard imports.
  * OPSI.Util.Repository: some small refactorings.
  * OPSI.Backend.BackendManager now uses a default configuration if no
    keyword arguments are supplied to the constructor.
  * openSuse: do not alter the path of filename in dhcpd.conf.

 -- Niko Wenselowski <n.wenselowski@uib.de>  Tue, 05 Jan 2016 15:10:27 +0100

python-opsi (4.0.6.38-1) experimental; urgency=medium

  * Reverting changes to
    OPSI.SharedAlgorithm.generateProductOnClientSequence_algorithm1

 -- Niko Wenselowski <n.wenselowski@uib.de>  Tue, 15 Dec 2015 13:43:42 +0100

python-opsi (4.0.6.37-1) experimental; urgency=medium

  * OPSI.SharedAlgorithm.generateProductOnClientSequence_algorithm1
    should now return the products in the expected order.
  * OPSI.Util.HTTP: new function closeConnection.
  * OPSI.Util.HTTP: new context manager closingConnection.

 -- Niko Wenselowski <n.wenselowski@uib.de>  Tue, 08 Dec 2015 15:12:00 +0100

python-opsi (4.0.6.36-1) experimental; urgency=medium

  * OPSI.Util.HTTP: Added log statements for easier debugging.
  * OPSI.Util.HTTP: Refactorings in hybi10Encode & hybi10Decode
  * OPSI.Backend.JSONRPC: Better readable debug output with loglevel 8.
  * OPSI.Logger: do not fail if calling setLogFile with None.
  * OPSI.Backend.ExtendedBackend: calling backend_info without backend
    set will not fail anymore.

 -- Niko Wenselowski <n.wenselowski@uib.de>  Thu, 03 Dec 2015 10:10:43 +0100

python-opsi (4.0.6.35-1) experimental; urgency=medium

  * OPSI.Backend.JSONRPC: Enrich debug information for method creation.
  * OPSI.Types: if forceOct fails show at what number it failed.
  * OPSI.Types: small refactoring in forceBool.
  * HostControl.RpcThread: specify "application/json" as content-type.
  * New module: OPSI.Util.Task.ConfigureBackend.DHCPD
  * New functions in OPSI.System.Posix: isCentOS, isSLES & isRHEL
  * OPSI.Backend.Backend: Small refactorings and improved debug output.
  * OPSI.Backend.ManagerBackend: Small refactorings and improved debug output.
  * configureDHCPD now also patches the DHCPD backend config to use the
    right service restart command.
  * OPSI.Object.AuditHardware: improve __repr__
  * OPSI.Logger: always use the absolute path when setting a logfile.
  * OPSI.Object.Product: __repr__ now shows version of product and package
  * OPSI.Object.BaseObject now creates a __repr__ out of the attributes
    that make an object unique.

 -- Niko Wenselowski <n.wenselowski@uib.de>  Fri, 27 Nov 2015 10:47:19 +0100

python-opsi (4.0.6.34-1) experimental; urgency=medium

  * ConfigDataBackend: the argument 'maxSize' for log_read must be positive.
  * ConfigDataBackend: refactored the log_write method.

 -- Niko Wenselowski <n.wenselowski@uib.de>  Thu, 12 Nov 2015 15:16:28 +0100

python-opsi (4.0.6.33-1) experimental; urgency=medium

  * OPSI.Service.Session.Session gained a __repr__.
  * OPSI.Backend.BackendManager.BackendDispatcher gained a __repr__.
  * OPSI.Backend.HostControl.HostControlBackend gained a __repr__.
  * OPSI.Backend.HostControlSafe.HostControlSafeBackend gained a __repr__.
  * ConfigDataBackend: fixed an edge case where the amount of data written
    would exceed the limit.
  * opsihwaudit.conf: Re-introduce the missing SKU.

 -- Niko Wenselowski <n.wenselowski@uib.de>  Fri, 06 Nov 2015 10:37:12 +0100

python-opsi (4.0.6.32-1) experimental; urgency=medium

  * OPSI.SharedAlgorithm: less log output.
  * OPSI.Backend.JSONRPC: small refactorings in JSONRPC.
  * OPSI.Backend.BackendManager: Log if dispatching a method is done.
  * OPSI.Backend.SQL.timeQuery: log duration even in case of failure.

 -- Niko Wenselowski <n.wenselowski@uib.de>  Fri, 30 Oct 2015 12:28:12 +0100

python-opsi (4.0.6.31-1) experimental; urgency=medium

  * OPSI.Backend.JSONRPC: Added some debug output.
  * OPSI.Service.Session: Show what session is in use before deletion.
  * OPSI.Util.HTTP.HTTPConnectionPool.urlopen: Log errors instead of ignoring
  * OPSI.Util.HTTP.HTTPConnectionPool.urlopen: slightly increased the delay
    between retries to not bomb a busy server with even more requests.

 -- Niko Wenselowski <n.wenselowski@uib.de>  Thu, 29 Oct 2015 14:31:33 +0100

python-opsi (4.0.6.30-1) experimental; urgency=medium

  * OPSI.Service.Session: SessionHandler.sessionExpired does more frequently
    checks if session is still in use or timeout occurred.
  * 20_legacy.conf & 30_configed.conf: getDomain: Fix NameError caused by
    implicit import.
  * 10_opsi.conf & 30_configed.conf: getProductOrdering: Fix NameError caused
    by implicit import.

 -- Niko Wenselowski <n.wenselowski@uib.de>  Wed, 28 Oct 2015 12:05:45 +0100

python-opsi (4.0.6.29-1) experimental; urgency=medium

  * Implementing type checks via isinstance instead of using type.
  * Removed wildcard import in various modules in OPSI.Backend.
  * 20_legacy.conf: Removed librsyncPatchFile because it never worked.
  * OpsiConfFile.parse now raises ValueError if invalid sections are
    found or configuration happens outside sections.
  * objectToHtml now works more efficient with large results.
  * OPSI.Util.Task.Samba: Fix typo in share opsi_repository that lead
    to referencing the wrong path.
  * toJson now handles generators by consuming them.
    The output resembles that of a list.
  * objectToBeautifiedText, objectToBash and objectToHtml are now able
    to handle sets - they interpret it like a list.
  * OPSI.Service.Worker.WorkerOpsiJsonRpc: improved backwards compatible
    handling of queries without any specific encoding. This should make
    any call with a plain encoding work as expected.

 -- Niko Wenselowski <n.wenselowski@uib.de>  Tue, 27 Oct 2015 17:38:16 +0100

python-opsi (4.0.6.28-1) testing; urgency=medium

  * OPSI.SharedAlgorithm: OpsiProductOrderingErrors now show what products
    cause the problem.
  * OPSI.Util.Task.CleanupBackend: Reference correct key.

 -- Niko Wenselowski <n.wenselowski@uib.de>  Thu, 08 Oct 2015 14:37:45 +0200

python-opsi (4.0.6.27-1) experimental; urgency=medium

  * OPSI.Util.flattenSequence now can handle sets.
  * OPSI.Backend.ConfigDataBackend.host_deleteObjects does not fail if
    no license management module is present.
  * OPSI.Backend.MySQL.SQLBackend: softwareLicense_getObjects and
    licenseContract_getObjects now return an empty list instead of None.
  * addDynamicDepotDriveSelection now only adds the new value and does
    not change the default.
  * The config for 'clientconfig.depot.drive' now also has the drives 'a:'
    and 'b:' present if it is created anew.

 -- Niko Wenselowski <n.wenselowski@uib.de>  Wed, 07 Oct 2015 16:40:29 +0200

python-opsi (4.0.6.26-1) testing; urgency=medium

  * toJSON: correctly handle sets.

 -- Niko Wenselowski <n.wenselowski@uib.de>  Wed, 07 Oct 2015 10:15:13 +0200

python-opsi (4.0.6.25-1) stable; urgency=medium

  * added proper sles12 version check

 -- Mathias Radtke <m.radtke@uib.de>  Fri, 02 Oct 2015 11:47:21 +0200

python-opsi (4.0.6.24-1) experimental; urgency=medium

  * OPSI.Util.Task.Rights: set +x on known executables in /opt/pcbin/install
  * OPSI.Util.Task.Rights: disabled the removal of duplicate folders to avoid
    problems with wrong rights in the depot.

 -- Niko Wenselowski <n.wenselowski@uib.de>  Thu, 01 Oct 2015 17:27:07 +0200

python-opsi (4.0.6.23-2) testing; urgency=medium

  * Added Danish translation for hwaudit.

 -- Niko Wenselowski <n.wenselowski@uib.de>  Fri, 25 Sep 2015 15:23:11 +0200

python-opsi (4.0.6.23-1) experimental; urgency=medium

  * Copy the following methods to 30_configed.conf: getDomain,
    getOpsiHWAuditConf, getPossibleMethods_listOfHashes, getServerIds_list
  * OPSI.Backend.Backend: Reading the default maximum logfile size from
    /etc/opsi/opsiconfd.conf.

 -- Niko Wenselowski <n.wenselowski@uib.de>  Wed, 16 Sep 2015 11:59:33 +0200

python-opsi (4.0.6.22-1) experimental; urgency=medium

  * log_read: Removed append-feature for rotated logs.

 -- Niko Wenselowski <n.wenselowski@uib.de>  Tue, 15 Sep 2015 14:23:46 +0200

python-opsi (4.0.6.21-1) experimental; urgency=medium

  * ExtendedConfigBackend: repr now works also with subclasses.
  * ConfigDataBackend: log_write does correctly limit the logsize.

 -- Niko Wenselowski <n.wenselowski@uib.de>  Tue, 15 Sep 2015 12:38:36 +0200

python-opsi (4.0.6.20-1) experimental; urgency=medium

  * OPSI.Service.Worker: header parsing errors are now logged
    with loglevel 8.
  * Re-introduce 30_configed.conf

 -- Niko Wenselowski <n.wenselowski@uib.de>  Wed, 09 Sep 2015 09:15:14 +0200

python-opsi (4.0.6.19-2) experimental; urgency=medium

  * Translations updated and translations for es, it & ru added.

 -- Niko Wenselowski <n.wenselowski@uib.de>  Thu, 03 Sep 2015 11:04:01 +0200

python-opsi (4.0.6.19-1) experimental; urgency=medium

  * OPSI.Backend.JSONRPC: refuse to enable deflate if we are talking to an
    old version of the service to avoid problems.

 -- Niko Wenselowski <n.wenselowski@uib.de>  Thu, 03 Sep 2015 10:30:30 +0200

python-opsi (4.0.6.18-1) experimental; urgency=medium

  * OPSI.Backend.BackendManager: showing the used ACL only on log level debug
    or higher.
  * OPSI.SharedAlgorithm: small refactorings regarding iteration of lists
  * OPSI.Backend.JSONRPC: more reliable fix for working with deflate against
    older webservice versions. This works by disabling deflate to ensure
    proper encoding / decoding.
  * OPSI.Backend.JSONRPC: type check via isinstance instead of type.

 -- Niko Wenselowski <n.wenselowski@uib.de>  Wed, 02 Sep 2015 16:34:26 +0200

python-opsi (4.0.6.17-1) experimental; urgency=medium

  * removed cpatureStderr=False fom execute of 'lsb-release -i' command

 -- Mathias Radtke <m.radtke@uib.de>  Wed, 02 Sep 2015 11:54:51 +0200

python-opsi (4.0.6.16-1) experimental; urgency=medium

  * OPSI.Backend.BackendManager: redirected lsb_release stderr and stdout output to /dev/null

 -- Mathias Radtke <m.radtke@uib.de>  Wed, 02 Sep 2015 09:33:16 +0200

python-opsi (4.0.6.15-1) experimental; urgency=medium

  * OPSI.Util.Task.Samba: add newline when adding repository.
  * RPM: Made the license machine-parseable.
  * OPSI.Util.WindowsDrivers: do not fail if Vendor or Model are None.
  * Create user / groups without explicit uid / gid.

 -- Niko Wenselowski <n.wenselowski@uib.de>  Tue, 25 Aug 2015 11:02:44 +0200

python-opsi (4.0.6.14-1) experimental; urgency=medium

  [ Mathias Radtke ]
  * OPSI.System.Posix: removed unneded captureStderr flag

  [ Anna Sucher ]
  * OPSI.Util.Task.Rights: added opsi-deploy-client-agent-default to
    files that are made executable

  [ Niko Wenselowski ]
  * JSONRPCBackend: Better handling of JSON-RPC-response from an old service.

 -- Niko Wenselowski <n.wenselowski@uib.de>  Tue, 11 Aug 2015 15:27:10 +0200

python-opsi (4.0.6.13-1) experimental; urgency=medium

  * Provide OPSI.System.Posix.shutdown.
  * Added function OPSI.Util.chunk.
  * OPSI.Util.Task.CleanupBackend: added chunking on mass-operations.
  * OPSI.Util.Task.CleanupBackend: Improving speed of operations.
  * OPSI.Backend.Replicator: Speed up membership test for productsOnDepot.
  * OPSI.System.Posix.execute now accepts list, set or tuple for ignoreExitCode
  * Debian: Remove dependency on python-support.
  * OPSI.System.Posix: removed unneded captureStderr flags from sfdisk calls

 -- Niko Wenselowski <n.wenselowski@uib.de>  Mon, 10 Aug 2015 15:22:38 +0200

python-opsi (4.0.6.12-1) experimental; urgency=medium

  [ Niko Wenselowski ]
  * Improving Python 3 compatibility.
  * hwaudit: Added translations for COMPUTER_SYSTEM.sku
  * tests: rename the domain of test objects from uib.local to test.invalid
  * OPSI.Service.Worker.WorkerOpsiJsonRpc: The header handling introduced
    with 4.0.6.8-1 must now be explicitely enabled by creating the file:
    /etc/opsi/opsi.header.fix.enable
    This makes sure that components get the same behaviour as before unless
    an change is done by an administrator.
  * 10_opsi.conf: Reintroduce setRights from the now remove 30_configed.conf
  * OPSI.Util.HTTP: the functions to decode/encode gzip/deflate now work
    better with unicode input and always return unicode.
  * OPSI.Service.Worker.WorkerOpsi: properly decode requests that have their
    content-encoding header set to "deflate".
  * log_read now also reads rotated logs.
  * OPSI.Util.Task.Rights: chown now correctly sets uid/gid on links.

  [ Mathias Radtke ]
  * new module OPSI Util task Samba
  * wrote tests for new module

 -- Niko Wenselowski <n.wenselowski@uib.de>  Wed, 29 Jul 2015 16:04:38 +0200

python-opsi (4.0.6.11-4) experimental; urgency=medium

  * Packaging fixes for Debian 8.

 -- Niko Wenselowski <n.wenselowski@uib.de>  Mon, 29 Jun 2015 16:23:22 +0200

python-opsi (4.0.6.11-3) experimental; urgency=medium

  * RPM: do not link removed file.

 -- Niko Wenselowski <n.wenselowski@uib.de>  Mon, 29 Jun 2015 16:11:06 +0200

python-opsi (4.0.6.11-2) experimental; urgency=medium

  * Removing remaining occurances of 30_configed.conf.

 -- Niko Wenselowski <n.wenselowski@uib.de>  Mon, 29 Jun 2015 16:06:51 +0200

python-opsi (4.0.6.11-1) experimental; urgency=medium

  * Debian: Moving lintian-overrides into debian/source
  * 20_legacy.conf: Small refactoring of getClients_listOfHashes
  * 20_legacy.conf: Refactored getLicenseStatistics_hash
  * OPSI.Types: better error message if forceObjectClass fails because of an
    argument that is missing for the constructor
  * OPSI.Types: better error message if forceObjectClass fails because of an
    invalid type
  * 20_legacy.conf: some small bugfixes.
  * OPSI.Object: repr for ConfigState now includes values.
  * Moving getProductOrdering from 30_configed.conf to 10_opsi.conf.
  * Removing 30_configed.conf.
  * Removing the link from etc/opsi/backendManager/extend.d/20_legacy.conf to
    etc/opsi/backendManager/extend.d/configed/20_legacy.conf.

 -- Niko Wenselowski <n.wenselowski@uib.de>  Mon, 29 Jun 2015 15:58:47 +0200

python-opsi (4.0.6.10-3) experimental; urgency=medium

  * Debian: Setting the package format to 1.0
  * RPM: creating folder for systemd templates before installation

 -- Niko Wenselowski <n.wenselowski@uib.de>  Tue, 16 Jun 2015 12:27:05 +0200

python-opsi (4.0.6.10-2) experimental; urgency=medium

  * RPM: supply %prep and %debug_package
  * Remove references to opsi-distutils

 -- Niko Wenselowski <n.wenselowski@uib.de>  Tue, 16 Jun 2015 10:57:43 +0200

python-opsi (4.0.6.10-1) experimental; urgency=medium

  * Added __repr__ for Backend and JSONRPCBackend.
  * OPSI.Backend.Replicator: Inserting objects should be a little faster.
  * OPSI.Backend: Only do a lookup for returnObjectsOnUpdateAndCreate once
    per method execution.
  * objectToBash, objectToHtml and objectToBeautifiedText now also correctly
    format subclasses of the lists / dicts.
  * 20_legacy.conf: Speed up _getProductStates_hash
  * FileBackend: Do not double the mapping list of LocalbootProduct and NetbootProduct.
  * FileBackend: allow products having ProductPropertyStates that are the same as the id of a product.
  * Some small refactorings to OPSI.Backend.SQL and OPSI.Backend.MySQL.
  * Supply new folder /etc/opsi/systemdTemplates

 -- Niko Wenselowski <n.wenselowski@uib.de>  Tue, 16 Jun 2015 10:45:21 +0200

python-opsi (4.0.6.9-1) experimental; urgency=medium

  * OPSI.Util.Task.Rights: reuse an existing depot URL if we found one before.

 -- Niko Wenselowski <n.wenselowski@uib.de>  Wed, 10 Jun 2015 10:20:56 +0200

python-opsi (4.0.6.8-1) experimental; urgency=low

  * 20_legacy.conf: createLicenseContract now returns the complete
    license contract id instead of just the first character.
  * OPSI.Util.File: Avoid bloating dhcpd.conf with '%s'
  * OPSI.Util.Task.Rights: added 'service_setup.sh' to KNOWN_EXECUTABLES
  * OPSI.Util.Task.Rights: Fix setting rights on KNOWN_EXECUTABLES in
    the depot folder.
  * Refactored worker for the interface page.
  * OPSI.Backend.File: Convert errors to unicode before logging them.
  * 40_groupActions.conf: create method to rename groups: updateGroupname
  * __repr__ now gives even better results.
  * 20_legacy.conf: new method setHostInventoryNumber
  * 20_legacy.conf: refactored getAndAssignSoftwareLicenseKey
  * debian/format: removed
  * OPSI.Types: checking for classes is now implemented via isinstance and
    therefore also subclasses will be accepted.
  * OPSI.Util.Task.Certificate: Fix certificate creation on Debian 8.
  * OPSI.Util.HTTP: Workarround for Python versions that implement PEP0476
  * OPSI.Service.Worker.WorkerOpsiJsonRpc: now correctly stating the HTTP
    header field "content-type" if the content is compressed via deflate or
    gzip. To stay backwards compatible we return in the old style if the
    header field "Accept" of the request starts with "gzip-application".
  * OPSI.Util.HTTP: new functions deflateEncode, deflateDecode, gzipEncode
    and gzipDecode
  * OPSI.Backend.JSONRPC: various refactorings
  * OPSI.Backend.JSONRPC.JSONRPCBackend: correctly handle responses that are
    compressed via deflate or gzip. To stay backwards compatible it deflates
    the data if the HTTP header field "content-type" starts with "gzip".
  * The users opsiconfd / pcpatch are now added to the file admin group
    based on the groupname and not on the gid. This avoids adding these users
    to the wrong group if a group with gid 992 already exists.
  * RPM: if a group with gid 992 is already existing add the file admin group
    without giving a specific gid.

 -- Niko Wenselowski <n.wenselowski@uib.de>  Tue, 09 Jun 2015 16:34:33 +0200

python-opsi (4.0.6.7-2) experimental; urgency=low

  * RHEL / CentOS 7: No indent to avoid confusing rpm.

 -- Niko Wenselowski <n.wenselowski@uib.de>  Fri, 10 Apr 2015 14:23:46 +0200

python-opsi (4.0.6.7-1) experimental; urgency=low

  * Fix encoding problems in new __repr__.

 -- Niko Wenselowski <n.wenselowski@uib.de>  Fri, 10 Apr 2015 13:40:21 +0200

python-opsi (4.0.6.6-1) experimental; urgency=low

  * OPSI.Util.Task.Rights: better ignoring of subfolders.
  * OPSI.Logger: some small refactorings.
  * OPSI.Util.Task.Sudoers: Do not duplicate existing entries.
  * OPSI.Logger.logWarnings: only log to the opsi-Logger.
  * CentOS / RHEL 7: depend on net-tools for ifconfig.
  * Added OPSI.System.Posix.getActiveConsoleSessionId

 -- Niko Wenselowski <n.wenselowski@uib.de>  Fri, 10 Apr 2015 10:31:29 +0200

python-opsi (4.0.6.5-1) experimental; urgency=low

  * Fix problem when working mit DHCP files.

 -- Niko Wenselowski <n.wenselowski@uib.de>  Tue, 31 Mar 2015 11:38:41 +0200

python-opsi (4.0.6.4-1) experimental; urgency=low

  * OPSI.System.Posix.execute now accepts keyword arguments 'shell' and
    'waitForEnding' to have the same keyword arguments as on Windows.

 -- Niko Wenselowski <n.wenselowski@uib.de>  Mon, 30 Mar 2015 15:38:39 +0200

python-opsi (4.0.6.3-1) experimental; urgency=low

  * OPSI.Util.Task.Rights: avoid duplicate path processing.
  * OPSI.Backend.MySQL.ConnectionPool: lower log-level for messages.
  * OPSI.Util.Task.Rights.setRights: show what path is given.
  * Fix various problems in OPSI.Backend.Replicator.
  * OPSI.Util.Task.Sudoers: Retrieve path to 'service' from the OS.
  * OPSI.Util.Task.Sudoers: Add single entry if missing.
  * Small changes in OPSI.Util.File.
  * Less wildcard imports.
  * Refactoring in OPSI.Util.Task.Rights
  * OPSI.Util.Task.Rights will fail without raising an error if chown
    is not possible.
  * OPSI.Backend.BackendManager: refactored reading groups of user to be
    faster for large environments.
  * Many objects now have proper representations.
  * OPSI.Util.Task.ConfigureBackend.ConfigurationData: Adding WAN
    configuration defaults if they are missing.
  * New extension 70_wan.conf for easy disabling/enabling of WAN configuration
  * 70_dynamic_depot.conf: getDepotSelectionAlgorithmByNetworkAddress
    makes use of OPSI.Util.ipAddressInNetwork instead of copying code.
  * OPSI.Util.Task.Rights: chown will only supply an uid if euid is 0 to
    avoid failures.

 -- Niko Wenselowski <n.wenselowski@uib.de>  Mon, 30 Mar 2015 11:44:00 +0200

python-opsi (4.0.6.2-1) experimental; urgency=low

  * OPSI.Backend.MySQL: If connecting to DB fails during creation of the
    connection pool we wait 5 seconds before retrying to connect.
  * OPSI.Logger: Easier and faster check if syslog is present.
  * OPSI.Backend.Replicator: small refactorings.
  * OPSI.Backend.BackendManager: _dispatchMethod creats no more temp. list.
  * OPSI.Util.Task.Certificate: do not set the same serial number for
    every certificate.

 -- Niko Wenselowski <n.wenselowski@uib.de>  Mon, 09 Mar 2015 10:56:28 +0100

python-opsi (4.0.6.1-1) experimental; urgency=low

  * OPSI.Util.Repository: correctly set number of retries for dynamic bandwith
  * setup.py: Exclude test folders.
  * objectToBeautifiedText: indent with only four spaces
  * OPSI/Object.py overhauled module
  * Added OPSI.System.Posix.runCommandInSession to have access to this
    function not only when running Windows.
  * OPSI.Backend.File: Various refactorings, not only to avoid unnecessary
    creation of temporary objects.
  * Backends: speed up option parsing during initalisation.
  * Make excessive use of List Comprehensions for faster processing.
  * OPSI.Backend.HostControl: Using the timeout-parameter available on
    httplib.HTTP(S)Connection in RpcThread and ConnectionThread
  * Improve speed of configState_getClientToDepotserver
  * OPSI.Backend.SQL: Refactored working with the hardware audit
  * Speed up OPSI.Backend.Backend.log_read
  * The size limit of log_write can now be controlled through
    opsiconfd.conf and the value of "max log size" in the section "global".
  * New module: OPSI.Util.Task.Rights
  * OPSI.System.Windows: function "mount" accepts "dynamic" as mountpoint to
    enable the automatic search for a free mountpoint on the system.
    Thanks to Markus Kötter for the initial patch!
  * OPSI.Util.Task.ConfigureBackend.ConfigurationData: add the possibility
    to enable the dynamic mountpoint selection.
  * OPSI.Backend.SQL: the columns referencing hostId are now of the same size
  * New module OPSI.Util.Task.UpdateBackend.MySQL
  * OPSI.Util.Task.UpdateBackend.MySQL: Fix too small hostId columns
  * OPSI.Backend.SQL: replacing duplicate code
  * Removed LDAP schema files and backend configuration.
  * OPSI.Backend.SQL: Functions getData and getRawData only allow SELECT
  * Making method backend_getSharedAlgorithm nonfunctional.
  * OPSI.SharedAlgorithm: No more working with code-as-text and evaluation
    of the text to get objects to work with. Now there are only the objects.
  * WindowsDrivers: Fallback if directories ends with "." or with whitespace.
  * OPSI.Types.forceList is now able to handle sets and generators
  * New function OPSI.System.Posix.getDHCPDRestartCommand
  * OPSI.SharedAlgorithm: Raising an error when a circular dependecy is
    detected between products.
  * OPSI.System.Posix.getNetworkDeviceConfig is now able to parse output
    from newer ifconfig versions like on CentOS 7.
  * OPSI.Backend.SQLite refactored query creation.

 -- Niko Wenselowski <n.wenselowski@uib.de>  Thu, 05 Feb 2015 09:46:50 +0100

python-opsi (4.0.5.17-1) testing; urgency=medium

  * Small bugfix in ConfigureBackend Task.

 -- Erol Ueluekmen <e.ueluekmen@uib.de>  Wed, 25 Feb 2015 14:33:25 +0100

python-opsi (4.0.5.16-1) stable; urgency=low

  * JSONRPCBackend: Fix build long authorization headers.

 -- Erol Ueluekmen <e.ueluekmen@uib.de>  Thu, 19 Feb 2015 13:23:19 +0100

python-opsi (4.0.5.15-1) stable; urgency=low

  * Patching sudoers: allow using service when no TTY present

 -- Niko Wenselowski <n.wenselowski@uib.de>  Wed, 22 Oct 2014 14:30:24 +0200

python-opsi (4.0.5.14-1) experimental; urgency=low

  * 10_opsi.conf: New methods getHardwareAuditDataCount and
    getSoftwareAuditDataCount
  * DHCPD backend: Fix logging problem caused by string / unicode mixup.
  * OPSI.System.Posix.getServiceNames: Prefer "systemctl" over "service"
    to have a solution that flawlessly works on CentOS 7.
  * OPSI.System.Posix.locateDHCPDInit: Added search via getServiceNames

 -- Niko Wenselowski <n.wenselowski@uib.de>  Wed, 22 Oct 2014 12:23:35 +0200

python-opsi (4.0.5.13-1) experimental; urgency=low

  * OPSI.System.Posix.Distribution: stripping the distribution attribute.

 -- Niko Wenselowski <n.wenselowski@uib.de>  Tue, 14 Oct 2014 15:34:21 +0200

python-opsi (4.0.5.12-1) experimental; urgency=low

  * More work on OPSI.System.Posix.getSambaServiceName

 -- Niko Wenselowski <n.wenselowski@uib.de>  Wed, 08 Oct 2014 14:50:17 +0200

python-opsi (4.0.5.11-2) experimental; urgency=low

  * Dropping python-simplejson as dependency because it is Pythons stdlib as
    json since Python 2.6

 -- Niko Wenselowski <n.wenselowski@uib.de>  Wed, 08 Oct 2014 11:43:34 +0200

python-opsi (4.0.5.11-1) experimental; urgency=low

  * MySQL-backend: lower log-level for messages regarding transactions
  * Posix: added Methods getServiceNames and getSambaServiceName

 -- Niko Wenselowski <n.wenselowski@uib.de>  Mon, 06 Oct 2014 15:58:24 +0200

python-opsi (4.0.5.10-1) stable; urgency=low

  * DHCPD.py: small fix in restarting dhcp-service

 -- Erol Ueluekmen <e.ueluekmen@uib.de>  Wed, 01 Oct 2014 16:54:50 +0200

python-opsi (4.0.5.9-1) stable; urgency=low

  * opsi-setup: changed restarting services over service calls
    instead of using init-scripts directly.

 -- Erol Ueluekmen <e.ueluekmen@uib.de>  Wed, 01 Oct 2014 16:14:13 +0200

python-opsi (4.0.5.8-2) testing; urgency=low

  * python-crypto requirement modified for sles to python-pycrypto

 -- Erol Ueluekmen <e.ueluekmen@uib.de>  Mon, 29 Sep 2014 10:13:17 +0200

python-opsi (4.0.5.8-1) testing; urgency=low

  * FileBackend raises Exception if getRawData method is called.

 -- Erol Ueluekmen <e.ueluekmen@uib.de>  Tue, 23 Sep 2014 15:16:56 +0200

python-opsi (4.0.5.7-1) experimental; urgency=low

  * Preferring ldaptor over OPSI.ldaptor

 -- Niko Wenselowski <n.wenselowski@uib.de>  Wed, 10 Sep 2014 13:36:47 +0200

python-opsi (4.0.5.6-2) experimental; urgency=low

  * rpm-based packages: require python-pyasn1

 -- Niko Wenselowski <n.wenselowski@uib.de>  Tue, 09 Sep 2014 16:55:20 +0200

python-opsi (4.0.5.6-1) experimental; urgency=low

  * Fix for certificate creation on SLES11SP3

 -- Niko Wenselowski <n.wenselowski@uib.de>  Mon, 25 Aug 2014 15:26:42 +0200

python-opsi (4.0.5.5-1) testing; urgency=medium

  * setProductActionRequestWithDependencies: added optional force
    parameter, to set dependend products even if they are installed

 -- Erol Ueluekmen <e.ueluekmen@uib.de>  Sat, 23 Aug 2014 02:37:20 +0200

python-opsi (4.0.5.4-3) testing; urgency=low

  * Also build on Ubuntu 10.04

 -- Niko Wenselowski <n.wenselowski@uib.de>  Fri, 22 Aug 2014 17:28:08 +0200

python-opsi (4.0.5.4-2) experimental; urgency=low

  * 40_groupActions.conf: _getClientsOnDepotByHostGroup get correct clients.
  * Debian: call dh --with python2

 -- Niko Wenselowski <n.wenselowski@uib.de>  Fri, 22 Aug 2014 17:18:16 +0200

python-opsi (4.0.5.3-2) experimental; urgency=low

  * SLES: Require libmagic1 for working python-magic

 -- Niko Wenselowski <n.wenselowski@uib.de>  Tue, 19 Aug 2014 12:55:00 +0200

python-opsi (4.0.5.3-1) experimental; urgency=low

  * Fix termination of KillableThread on newer Pythons

 -- Niko Wenselowski <n.wenselowski@uib.de>  Mon, 11 Aug 2014 14:09:02 +0200

python-opsi (4.0.5.2-7) experimental; urgency=low

  * RHEL / CentOS: Depending on MySQL-python instead python-mysql
  * openSUSE / SLES: Fix depending on wrong version number for python-newt

 -- Niko Wenselowski <n.wenselowski@uib.de>  Wed, 06 Aug 2014 12:10:08 +0200

python-opsi (4.0.5.2-5) experimental; urgency=low

  * Dependencies for RHEL / CentOS 6 fixed and cleaned up .spec.

 -- Niko Wenselowski <n.wenselowski@uib.de>  Wed, 06 Aug 2014 11:20:25 +0200

python-opsi (4.0.5.2-4) experimental; urgency=low

  * Re-Enabling dependency on python-ldaptor.

 -- Niko Wenselowski <n.wenselowski@uib.de>  Mon, 04 Aug 2014 16:39:12 +0200

python-opsi (4.0.5.2-2) experimental; urgency=low

  * Possible to build with python-support again.

 -- Niko Wenselowski <n.wenselowski@uib.de>  Mon, 04 Aug 2014 14:35:00 +0200

python-opsi (4.0.5.2-1) experimental; urgency=low

  * fix in write method for backendConfigFiles

 -- Erol Ueluekmen <e.ueluekmen@uib.de>  Sun, 03 Aug 2014 03:26:28 +0200

python-opsi (4.0.5.1-2) experimental; urgency=low

  * Using dh_python2

 -- Niko Wenselowski <n.wenselowski@uib.de>  Wed, 30 Jul 2014 17:38:00 +0200

python-opsi (4.0.5.1-1) experimental; urgency=low

  * New module: OPSI.Util.Task.Sudoers
  * 70_dynamic_depot.conf: Latency algorythm does even work if pinging
    a depot results in a timeout.
  * OpsiBackupArchive: Avoid hanging in an endless loop when running
    backupMySQLBackend and stderr gets spammed with the same message
  * DHCPD Backend: Trying to read the address of an client from the
    DHCPD configuration file if it can't be resolved via DNS.
  * Certificate Creation: Using 2048 bit instead of 1024
  * small fix in getOpsiHostKey method
  * configed: direct access for mysql-backend users
  * forceUrl method don't convert value to lower
  * OpsiBackupArchive: get path to mysqldump via which
  * Speeding up backend_getInterface, getArgAndCallString, objectToHtml,
    objectToBeautifiedText
  * New module: OPSI.Util.Task.ConfigureBackend.ConfigurationData
  * Added possibility to disable pigz in opsi.conf
  * SQL-Backends: Improved speed of query creation
  * Do not fail on removing installed products if the directory
    contains filenames with unicode characters
  * OPSI.System.Posix: Fixing reread partiontable problem with new bootimage
  * OPSI.System.Windows: Added setLocalSystemTime and getServiceTime in backend
  * Driverintegration: Fallback for byAudit to check if mainboard integration is possible.
  * OPSI.System.Posix: initializing bytesPerSector attribute in Harddisk class
    constructor
  * OPSI.Util.Repository: workarround timing problem after reconnect network
    adapter

 -- Erol Ueluekmen <e.ueluekmen@uib.de>  Thu, 28 Jul 2014 23:51:00 +0200

python-opsi (4.0.4.5-1) stable; urgency=low

  * set of small fixes.

 -- Erol Ueluekmen <e.ueluekmen@uib.de>  Fri, 07 Feb 2014 02:10:23 +0100

python-opsi (4.0.4.4-1) testing; urgency=low

  * added geo_override patch for older bios (opsi-linux-bootimage)
  * removed debug outputs from repository.py
  * SQL backend: tables PRODUCT_PROPERTY and BOOT_CONFIGURATION now use type
    TEXT for column 'description'
  * Harddisks have a new attribute 'rotational'.
  * MySQL backend: table 'HOST': using DEFAULT value for column 'created' to
    avoid using the values given by MySQL. These values did result in a
    unwanted misbehaviour where clients always updated their 'created'
    attribute to the time of the last update.
  * Removed workarounds for Python versions prior to 2.6
  * New depot selection alogrith: Select the depot with lowest latency that
    either is or belongs to the master depot the client is attached to.
  * New module: OPSI.Util.Task.CleanupBackend
  * Suppressing DeprecationWarning from ldaptor.
  * Bugfix in HTTPRepository.
  * Workarround for Windows 8.1 detection.

 -- Erol Ueluekmen <e.ueluekmen@uib.de>  Wed, 29 Jan 2014 01:22:18 +0100

python-opsi (4.0.4.3-1) testing; urgency=low

  * Small bugfix for objectToBeautifiedText Method.

 -- Erol Ueluekmen <e.ueluekmen@uib.>  Fri, 20 Dec 2013 18:11:37 +0100

python-opsi (4.0.4.2-1) testing; urgency=low

  * objectToBeautifiedText optimization.

 -- Erol Ueluekmen <e.ueluekmen@uib.de>  Wed, 11 Dec 2013 11:02:06 +0100

python-opsi (4.0.4.1-1) testing; urgency=low

  * Minimum required Python version is now 2.6
  * New backend method for configed: setRights
  * Tar archives: make use of pigz for parallel gzip compression if available.
    Requires pigz version >2.2.3
  * File backend: Added options to configure user/group the files belong to.
  * Bugfix: Added missing import to prevent "opsi-setup --renew-opsiconfd-cert"
    from crashing
  * Bugfix: Do not fail when reading distribution information from an UCS
    system.
  * Bugfix in posix.py for precise
  * Remove loading geo_override kernel patch
  * Fixing mountoptions handling for cifs-mount
  * Added Transaction control for sql-backends for prevent of duplicate entries in productProperty-Defaultvalues. (fixes #456)
  * New module: OPSI.Util.Task.Certificate

 -- Erol Ueluekmen <e.ueluekmen@uib.de>  Tue, 12 Sep 2013 11:41:33 +0200

python-opsi (4.0.3.3-1) experimental; urgency=low

  * Fixes for wheezy and raring support
  * System.Windows: Added handling mshotfix for win8 and win2012
  * Moved method formatFileSize from OPSI.web2.dirlist to OPSI.Util
  * Added 40_groupActions.conf in opsi-webservice-extender
  * Modified debian postinst script (user opsiconfd will be created if not exists)

 -- Erol Ueluekmen <e.ueluekmen@uib.de>  Tue, 03 Jun 2013 11:41:33 +0200

python-opsi (4.0.3.2-1) experimental; urgency=low

  * Don't load geo_override module on 64bit bootimage.

 -- Erol Ueluekmen <e.ueluekmen@uib.de>  Mon, 29 Apr 2013 16:13:16 +0200

python-opsi (4.0.3.1-1) testing; urgency=low

  * dhcp-backend: ddns-rev-domainname added to list where the values are written in double quotas
  * System: opsi-setup --init-current-config gives an warning instead of error, when vendor not found for network device
  * Posix:
    - saveImage returns the result from partclone if run was successfull.
    - readPartitionTable: Try to find out the right filesystem with blkid tool.
    - createPartition: allows linux as filesystem-type and produces partition with id 83
  * WindowsDriver: byAudit: Translating model and vendor from hwinvent: characters <>?":|\/* will be translated to _
  * python-opsi locale: danish added
  * compareVersion: fixed handling with versions from custom packages.
  * global.conf: fixed hostname entries
  * fixed resource directory listing for custom packages /repository
  * fix for ubuntu 12.10

 -- Erol Ueluekmen <e.ueluekmen@uib.de>  Tue, 05 Feb 2013 17:40:23 +0100

python-opsi (4.0.2.6-1) testing; urgency=low

  * Posix: getBlockDeviceControllerInfo():
    - if no devices attached on a AHCI-Controller (maybe a lshw or a kernel bug)
      try to find AHCI-Controller, if found try return the first found AHCI Controller
      for textmode-driverintegration (only for nt5)
  * Posix: modifications for newer ms-sys version
  * rpm-spec-file: noreplace option for dispatch.conf.default in files-section

 -- Erol Ueluekmen <e.ueluekmen@uib.de>  Mon, 07 Nov 2012 17:34:13 +0100

python-opsi (4.0.2.5-1) testing; urgency=low

  * fix in hwinvent procedure, don't crash if lshw don't work properly
  * fix for resizeNTFSPartition if blockAlignmnet is used (ntfs-restore-image)

 -- Erol Ueluekmen <e.ueluekmen@uib.de>  Fri, 02 Nov 2012 15:00:34 +0200

python-opsi (4.0.2.4-1) stable; urgency=low

  * fixes method setProductActionRequestWithDependencies after host_createOpsiClient
  * added default dhcp string and text options that the values will be set in double-quotes (fixes#403)
  * added method userIsReadOnlyUser()
  * WindowsDriverIntegration: do not break when no devices found in txtsetup.oem (corrupted txtsetup.oem)

 -- Erol Ueluekmen <e.ueluekmen@uib.de>  Thu, 27 Sep 2012 10:35:17 +0200

python-opsi (4.0.2.3-1) testing; urgency=low

  * Workarround for bootimage: wait if blockfile to partition not exists.
  * Automated additional-driver - byAudit - integration support.
  * hostControl-Fix for host_reachable method.
  * added opsiFileAdminhandling, added new opsi.conf File.
  * dellexpresscode for hwinvent implemented
  * licensekey length increased to 1024
  * use opsi-auth pam module if exists

 -- Erol Ueluekmen <e.ueluekmen@uib.de>  Tue, 17 Jul 2012 13:33:13 +0200

python-opsi (4.0.2.2-1) testing; urgency=low

  * Workarround for python 2.7 in jsonrpc-backend: compressed data will send as bytearray
  * fix for isc-dhcp-server for oneiric and precise
  * Workarround for bootimage: wait if blockfile to partition not exists.

 -- Erol Ueluekmen <e.ueluekmen@uib.de>  Mon, 11 Jun 2012 13:42:58 +0200

python-opsi (4.0.2.1-1) stable; urgency=low

  * Featurepack-Release 4.0.2

 -- Erol Ueluekmen <e.ueluekmen@uib.de>  Wed, 30 May 2012 11:20:56 +0200

python-opsi (4.0.1.40-1) testing; urgency=low

  * Fix getArchitecture for Windows-Systems (opsiclientd)
  * Workarround for WinAPI Bug: LSAGetLogonSessionData in NT5 x64

 -- Erol Ueluekmen <e.ueluekmen@uib.de>  Tue, 08 May 2012 15:27:08 +0200

python-opsi (4.0.1.39-1) testing; urgency=low

  * opsi-makeproductfile: switch to tar format if source files take
      then 2GB of diskusage, to prevent a override of cpio sizelimit.
  * 20_legacy.conf: method getProductDependencies_listOfHashes fix.
  * fix loosing membership in productGroups when upgrading opsi-packages
  * setProductActionRequestWithDepedencies:
      Raising exeption if required packages are not available.
  * fix setVersion for auditSoftware and auditSoftwareOnClient
      software Version 0 will be produce '0' and not ''

 -- Erol Ueluekmen <e.ueluekmen@uib.de>  Tue, 17 Apr 2012 16:51:08 +0200

python-opsi (4.0.1.38-1) testing; urgency=low

  * HostControl-Backend: added hostControl_execute
  * 10_opsi.conf: added setProductActionRequestWithDependencies
  * Object.py: OpsiDepotserver new default: isMasterDepot=True

 -- Erol Ueluekmen <e.ueluekmen@uib.de>  Wed, 15 Feb 2012 13:42:37 +0100

python-opsi (4.0.1.37-1) stable; urgency=low

  * fix hybi10Decode

 -- Jan Schneider <j.schneider@uib.de>  Tue, 17 Jan 2012 13:40:01 +0100

python-opsi (4.0.1.36-1) stable; urgency=low

  * MessageBus improvements
  * fix deleteProduct method

 -- Jan Schneider <j.schneider@uib.de>  Tue, 22 Nov 2011 13:05:41 +0100

python-opsi (4.0.1.35-1) stable; urgency=low

  * Add funtions hybi10Decode, hybi10Encode to Util/HTTP

 -- Jan Schneider <j.schneider@uib.de>  Tue, 15 Nov 2011 15:08:07 +0100

python-opsi (4.0.1.34-1) stable; urgency=low

  * Posix.py: blockAlignment in createPartition

 -- Erol Ueluekmen <e.ueluekmen@uib.de>  Mon, 14 Nov 2011 10:27:23 +0100

python-opsi (4.0.1.33-1) stable; urgency=low

  * OPSI/Util: Add function getGlobalConf
  * OPSI/Types: Add BootConfiguration

 -- Jan Schneider <j.schneider@uib.de>  Tue, 11 Oct 2011 09:36:12 +0200

python-opsi (4.0.1.32-1) stable; urgency=low

  * Add module OPSI/Util/MessageBus
  * OPSI/Backend/BackendManager: implement MessageBusNotifier
  * OPSI/Backend/HostControl: Don't reboot or shutdown all opsiClients if wrong hostId is given
  * OPSI/Util/WindowsDriver: Fix for duplicatesearch in WindowsDriver
  * OPSI/Backend/JSONRPCBackend: raise socket.error on connect
  * opsihwaudit.conf: HDAUDIO_DEVICE wmi

 -- Jan Schneider <j.schneider@uib.de>  Tue, 27 Sep 2011 14:29:14 +0200

python-opsi (4.0.1.31-1) stable; urgency=low

  * OPSI/Backend/Backend:
     - log_read/log_write: add type userlogin
     - log_write: maximum logfile size
  * OPSI/Objects:
     - remove forceUnicodeLower for all licensekeys

 -- Jan Schneider <j.schneider@uib.de>  Tue, 13 Sep 2011 14:40:13 +0200

python-opsi (4.0.1.30-1) stable; urgency=low

  * DHCP-parser: Fix recursive searching blocks.

 -- Erol Ueluekmen <e.ueluekmen@uib.de>  Tue, 13 Sep 2011 10:11:15 +0200

python-opsi (4.0.1.29-1) stable; urgency=low

  * OPSI/Util/WindowsDriver
     - Fix intregateWindowsDrivers
  * OPSI/UI
     - Fix encoding

 -- Erol Ueluekmen <e.ueluekmen@uib.de>  Fri, 02 Sep 2011 17:11:13 +0200

python-opsi (4.0.1.28-1) stable; urgency=low

  * french localization

 -- Jan Schneider <j.schneider@uib.de>  Wed, 31 Aug 2011 16:57:40 +0200

python-opsi (4.0.1.27-1) stable; urgency=low

  * OPSI/UI
     - Fix getSelection for many entries / scrolling

 -- Jan Schneider <j.schneider@uib.de>  Mon, 29 Aug 2011 14:38:29 +0200

python-opsi (4.0.1.26-1) stable; urgency=low

  * OPSI/Util/WindowsDriver:
     - Fix integrateWindowsDrivers
  * OPSI/Util/File:
     - Modify loglevels in inf-file-parsing

 -- Jan Schneider <j.schneider@uib.de>  Thu, 25 Aug 2011 15:42:13 +0200

python-opsi (4.0.1.25-1) stable; urgency=low

  * OPSI/Object:
     - BoolConfig: remove duplicates from default values

 -- Jan Schneider <j.schneider@uib.de>  Tue, 23 Aug 2011 12:15:29 +0200

python-opsi (4.0.1.24-1) stable; urgency=low

  * tests/helper/fixture
    - fix for python 2.4

 -- Jan Schneider <j.schneider@uib.de>  Mon, 15 Aug 2011 15:12:05 +0200

python-opsi (4.0.1.23-1) stable; urgency=low

  * OPSI/Object
    - Host: force list of hardware addresses to single value (needed for univention)

 -- Jan Schneider <j.schneider@uib.de>  Mon, 15 Aug 2011 14:15:33 +0200

python-opsi (4.0.1.22-1) stable; urgency=low

  * OPSI/Util/File/Opsi/__init__:
    - Fix startswith for python 2.4

 -- Jan Schneider <j.schneider@uib.de>  Thu, 04 Aug 2011 09:58:22 +0200

python-opsi (4.0.1.21-1) experimental; urgency=low

  * Build against dhcp3 in lucid

 -- Christian Kampka <c.kampka@uib.de>  Mon, 01 Aug 2011 12:27:34 +0200

python-opsi (4.0.1.20-1) stable; urgency=low

  * OPSI/Backend/JSONRPC
    - forceUnicode Exception

 -- Jan Schneider <j.schneider@uib.de>  Thu, 21 Jul 2011 17:36:54 +0200

python-opsi (4.0.1.19-1) stable; urgency=low

  * OPSI/Util/WindowsDrivers
    - add integrated drivers to integratedDrivers list in loop

 -- Jan Schneider <j.schneider@uib.de>  Wed, 20 Jul 2011 14:48:27 +0200

python-opsi (4.0.1.18-1) stable; urgency=low

  * OPSI/Backend/SQL
    - fix _getHardwareIds

 -- Jan Schneider <j.schneider@uib.de>  Wed, 20 Jul 2011 11:42:10 +0200

python-opsi (4.0.1.17-1) stable; urgency=low

  * Correct replacement of escaped asterisk in search filter
  * Added new hostControl method opsiclientdRpc

 -- Jan Schneider <j.schneider@uib.de>  Tue, 19 Jul 2011 14:46:35 +0200

python-opsi (4.0.1.16-1) stable; urgency=low

  * Version bump

 -- Christian Kampka <c.kampka@uib.de>  Wed, 13 Jul 2011 14:20:15 +0200

python-opsi (4.0.1.15-2) stable; urgency=low

  * OPSI/Utils
    - fixed import bug

 -- Christian Kampka <c.kampka@uib.de>  Wed, 13 Jul 2011 11:54:22 +0200

python-opsi (4.0.1.15-1) stable; urgency=low

  * OPSI/Util
    - method to determain a fixed fqdn
  * OPIS/Util/HTTP
    - make sure socket is not None

 -- Christian Kampka <c.kampka@uib.de>  Tue, 12 Jul 2011 12:49:24 +0200

python-opsi (4.0.1.14-1) stable; urgency=low

  * SQL: methods for character escaping

 -- Jan Schneider <j.schneider@uib.de>  Wed, 29 Jun 2011 14:47:47 +0200

python-opsi (4.0.1.13-1) stable; urgency=low

  * Service/Session
    - sessionExpired(): return true if expired / false if closed by client
  * Util/HTTP:
    - disable server verification for localhost
  * Backend/HostControl:
    - new method hostControl_getActiveSessions

 -- Jan Schneider <j.schneider@uib.de>  Fri, 17 Jun 2011 14:21:03 +0200

python-opsi (4.0.1.12-1) stable; urgency=low

  * Util/File/Opsi
    - copy permission bits and mtime on filecopy

 -- Christian Kampka <c.kampka@uib.de>  Wed, 15 Jun 2011 11:00:27 +0200

python-opsi (4.0.1.11-2) stable; urgency=low

  * Util/Task/Backup:
    - supress waring when restoring configuration

 -- Christian Kampka <c.kampka@uib.de>  Tue, 14 Jun 2011 15:57:24 +0200

python-opsi (4.0.1.11-1) stable; urgency=low

  * Util/Task/Backup:
    - Override backup file if it already exists
    - Fixed spelling in help text

 -- Christian Kampka <c.kampka@uib.de>  Tue, 14 Jun 2011 13:41:56 +0200

python-opsi (4.0.1.10-1.1) stable; urgency=low

  * Util/Task/Backup, Util/File/Opsi
    - Several usability improvements

 -- Christian Kampka <c.kampka@uib.de>  Fri, 10 Jun 2011 14:14:46 +0200

python-opsi (4.0.1.9-1) stable; urgency=low

  * System/Posix:
     - Added Harddisk.setDosCompatibility()
     - reread partition table after deleting partition table
  * Util/Repository:
     - Fix HTTPRepository.copy
  * Util/HTTP, Util/Repository, Backend/JSONRPC
     - SSL verify by ca certs file

 -- Jan Schneider <j.schneider@uib.de>  Tue, 07 Jun 2011 10:45:49 +0200

python-opsi (4.0.1.8-1) stable; urgency=low

  * HostControl backend: Fix error message

 -- Jan Schneider <j.schneider@uib.de>  Tue, 31 May 2011 12:41:44 +0200

python-opsi (4.0.1.7-1) stable; urgency=low

  * Fixes additional driver integration with directories as symbolic links
  * Improved logging in generateProductOnClientSequence_algorithm1
  * Fixes Driverintegration: Fix loading duplicate driver, if integrated in additional

 -- Jan Schneider <j.schneider@uib.de>  Mon, 30 May 2011 14:21:08 +0200

python-opsi (4.0.1.6-1) stable; urgency=low

  * fixes for OpsiBackup

 -- Erol Ueluekmen <e.ueluekmen@uib.de>  Wed, 18 May 2011 15:42:33 +0200

python-opsi (4.0.1.5-1) stable; urgency=low

  * OpsiBackupFile: Fix symlink restore

 -- Jan Schneider <j.schneider@uib.de>  Wed, 11 May 2011 17:40:42 +0200

python-opsi (4.0.1.4-1) stable; urgency=low

  * IniFile: Add newline at end of section
  * BackenAccessControl _pamAuthenticateUser: pam winbind forceUnicode names

 -- Jan Schneider <j.schneider@uib.de>  Wed, 04 May 2011 14:46:17 +0200

python-opsi (4.0.1.3-1) stable; urgency=low

  * File-Backend: Fix host_insert for depots

 -- Jan Schneider <j.schneider@uib.de>  Mon, 02 May 2011 14:55:27 +0200

python-opsi (4.0.1.2-1) stable; urgency=low

  * Posix: fix calculation of disk size

 -- Jan Schneider <j.schneider@uib.de>  Tue, 19 Apr 2011 10:41:19 +0200

python-opsi (4.0.1.1-1) stable; urgency=low

  * Product: do not set owner of links
  * Util: new function ipAddressInNetwork
  * DHCPD: use ipAddressInNetwork
  * 70_dynamic_depot.conf: fix log
  * BackendAccessControl: forced groups

 -- Jan Schneider <j.schneider@uib.de>  Fri, 15 Apr 2011 12:19:02 +0200

python-opsi (4.0.1-22) stable; urgency=low

  * Correct json html output

 -- Jan Schneider <j.schneider@uib.de>  Thu, 14 Apr 2011 10:33:35 +0200

python-opsi (4.0.1-21) stable; urgency=low

  * Fix product sequence

 -- Jan Schneider <j.schneider@uib.de>  Wed, 13 Apr 2011 18:58:41 +0200

python-opsi (4.0.1-20) stable; urgency=low

  * fixed import for python 2.4 environments

 -- Christain Kampka <c.kampka@uib.de>  Tue, 05 Apr 2011 12:23:32 +0200

python-opsi (4.0.1-19) stable; urgency=low

  * Fixes

 -- Jan Schneider <j.schneider@uib.de>  Fri, 01 Apr 2011 15:10:37 +0200

python-opsi (4.0.1-18) testing; urgency=low

  * move server verification into HTTP module

 -- Jan Schneider <j.schneider@uib.de>  Tue, 29 Mar 2011 16:13:03 +0200

python-opsi (4.0.1-17) testing; urgency=low

  * LDAP: Fix productPropertyState_updateObject

 -- Jan Schneider <j.schneider@uib.de>  Sat, 26 Mar 2011 13:26:47 +0100

python-opsi (4.0.1-16) testing; urgency=low

  * PackageControlFile: fix generation of productproperty with empty values
  * DepotserverBackend: cleanup product property states on package installation

 -- Jan Schneider <j.schneider@uib.de>  Wed, 23 Mar 2011 18:46:19 +0100

python-opsi (4.0.1-15) testing; urgency=low

  * Posix.py: get dhcp config from dhclient

 -- Jan Schneider <j.schneider@uib.de>  Tue, 22 Mar 2011 14:08:04 +0100

python-opsi (4.0.1-14) testing; urgency=low

  * Rework KillableThread
  * HostControlBackend: wait 5 seconds before killing threads

 -- Jan Schneider <j.schneider@uib.de>  Thu, 17 Mar 2011 16:47:07 +0100

python-opsi (4.0.1-13) testing; urgency=low

  * Fix _transfer in Repository

 -- Jan Schneider <j.schneider@uib.de>  Wed, 16 Mar 2011 14:15:25 +0100

python-opsi (4.0.1-12) testing; urgency=low

  * Fix SQL

 -- Jan Schneider <j.schneider@uib.de>  Wed, 16 Mar 2011 10:52:41 +0100

python-opsi (4.0.1-11) testing; urgency=low

  * SQL: Fix config_updateObject/productProperty_updateObject

 -- Jan Schneider <j.schneider@uib.de>  Tue, 15 Mar 2011 11:14:58 +0100

python-opsi (4.0.1-10) testing; urgency=low

  * Add OPSI.Util.Ping

 -- Jan Schneider <j.schneider@uib.de>  Mon, 14 Mar 2011 14:40:10 +0100

python-opsi (4.0.1-8) testing; urgency=low

  * Add dependency to m2crypto

 -- Jan Schneider <j.schneider@uib.de>  Tue, 08 Mar 2011 22:25:46 +0100

python-opsi (4.0.1-7) testing; urgency=low

  * Fix group type filter in file backend

 -- Jan Schneider <j.schneider@uib.de>  Thu, 24 Feb 2011 19:23:29 +0100

python-opsi (4.0.1-6) testing; urgency=low

  * HostControl_reachable

 -- Jan Schneider <j.schneider@uib.de>  Thu, 24 Feb 2011 11:56:22 +0100

python-opsi (4.0.1-5) testing; urgency=low

  * HostControl: support for directed broadcasts

 -- Jan Schneider <j.schneider@uib.de>  Wed, 23 Feb 2011 16:34:00 +0100

python-opsi (4.0.1-3) testing; urgency=low

  * HostControl: resolve if ip address not known

 -- Jan Schneider <j.schneider@uib.de>  Wed, 23 Feb 2011 12:35:25 +0100

python-opsi (4.0.1-2) testing; urgency=low

  * testing release

 -- Jan Schneider <j.schneider@uib.de>  Wed, 23 Feb 2011 11:15:04 +0100

python-opsi (4.0.0.99-2) testing; urgency=low

  * Add config file for HostControlBackend

 -- Jan Schneider <j.schneider@uib.de>  Wed, 16 Feb 2011 16:57:01 +0100

python-opsi (4.0.0.99-1) testing; urgency=low

  * Add new serivce lib
  * Close socket in HTTP

 -- Jan Schneider <j.schneider@uib.de>  Wed, 02 Feb 2011 12:32:59 +0100

python-opsi (4.0.0.20-1) stable; urgency=low

  * Fix AccessControlBackend
  * Add OPSI/Service
  * Fix getNetworkDeviceConfig Posix.py

 -- Jan Schneider <j.schneider@uib.de>  Tue, 11 Jan 2011 11:03:28 +0100

python-opsi (4.0.0.19-1) stable; urgency=low

  * Added ProductGroup Handling
  * add ConfigDataBackend methods <objectclass>_getHashes

 -- Erol Ueluekmen <e.ueluekmen@uib.de>  Wed, 08 Dec 2010 00:29:18 +0100

python-opsi (4.0.0.18-1) stable; urgency=low

  * Util: objectToHtml() Escape &
  * Backend/Backend: reimplemented configState_getClientToDepotserver

 -- Jan Schneider <j.schneider@uib.de>  Thu, 02 Dec 2010 15:29:10 +0100

python-opsi (4.0.0.17-1) stable; urgency=low

  * Util/File: ZsyncFile

 -- Jan Schneider <j.schneider@uib.de>  Wed, 01 Dec 2010 14:30:18 +0100

python-opsi (4.0.0.16-1) testing; urgency=low

  * Fix LDAP.py: Don't delete HostObject on ucs-Servers, if deleteCommand is not set.

 -- Erol Ueluekmen <e.ueluekmen@uib.de>  Tue, 30 Nov 2010 13:33:26 +0000

python-opsi (4.0.0.15-2) stable; urgency=low

  * new package version for build service

 -- Jan Schneider <j.schneider@uib.de>  Mon, 29 Nov 2010 18:08:50 +0100

python-opsi (4.0.0.15-1) stable; urgency=low

  * Move method getDepotSelectionAlgorithm into new config file 70_dynamic_depot.conf
  * Backend/Backend: Fix _objectHashMatches for version numbers
  * System/Posix: Fix getBlockDeviceContollerInfo for device/vendor ids with len < 4

 -- Jan Schneider <j.schneider@uib.de>  Mon, 29 Nov 2010 17:04:37 +0100

python-opsi (4.0.0.14-1) stable; urgency=low

  * Util/Repository: fix upload

 -- Jan Schneider <j.schneider@uib.de>  Thu, 25 Nov 2010 15:09:27 +0100

python-opsi (4.0.0.13-1) stable; urgency=low

  * Backend/JSONRPC: fix username/password kwargs

 -- Jan Schneider <j.schneider@uib.de>  Wed, 24 Nov 2010 09:09:57 +0100

python-opsi (4.0.0.12-1) stable; urgency=low

  * Util/HTTP
     - change default to not reuse HTTP connection in pool
     - fix urlsplit
  * Util/Repository: retry upload
  * Backend/Backend: fix key error in _productOnClient_processWithFunction

 -- Jan Schneider <j.schneider@uib.de>  Tue, 23 Nov 2010 12:16:39 +0100

python-opsi (4.0.0.11-1) stable; urgency=low

  * Backend/LDAP: fix execution of external commands
  * Backend/DHCPD: fix deletion of hosts

 -- Jan Schneider <j.schneider@uib.de>  Fri, 19 Nov 2010 11:39:45 +0100

python-opsi (4.0.0.10-1) stable; urgency=low

  * Product sort algorithm1: move product up in sequence if requirement type is "after"
  * Backend/LDAP: fix handling on attributes param in get methods
  * Backend/DHCPD: fix depot handling

 -- Jan Schneider <j.schneider@uib.de>  Wed, 17 Nov 2010 16:58:59 +0100

python-opsi (4.0.0.9-1) stable; urgency=low

  * Util/File: try/except setting locale
  * BAckend/Backend: fix backend_searchIdents for ProductOnClient, ProductPropertyState, ConfigState objects

 -- Jan Schneider <j.schneider@uib.de>  Fri, 22 Oct 2010 12:17:57 +0200

python-opsi (4.0.0.8-1) stable; urgency=low

  * Added SQLite backend
  * New JSONRPCBackend
  * Use ConnectionPool in Util/WebDAVRepository
  * Added Util/HTTP
  * Fix package extraction order in Util/Product

 -- Jan Schneider <j.schneider@uib.de>  Wed, 20 Oct 2010 17:03:55 +0200

python-opsi (4.0.0.7-1) stable; urgency=low

  * Util/Repository: remove functools import, Repository.disconnect()
                     call mount from System, nt compatibility
  * Util/Message: fix fireAlways
  * System/Windows: new funftions: getArchitecture, getFreeDrive, reimplemented mount for cifs/smb

 -- Jan Schneider <j.schneider@uib.de>  Tue, 12 Oct 2010 16:26:43 +0200

python-opsi (4.0.0.6-1) stable; urgency=low

  * Util/File/Opsi: Fix parsing of true/false of product property defaults in control file (again)

 -- Jan Schneider <j.schneider@uib.de>  Mon, 11 Oct 2010 21:24:38 +0200

python-opsi (4.0.0.5-1) stable; urgency=low

  * Util/File/Opsi: Fix parsing of true/false of product property defaults in control file
  * Backend/LDAP: Fix reading objects with attribute value []

 -- Jan Schneider <j.schneider@uib.de>  Mon, 11 Oct 2010 18:02:52 +0200

python-opsi (4.0.0.4-1) stable; urgency=low

  * 30_configed.conf: add method getConfigs
  * Backend/File: Fix auditHardware/auditHardwareOnHost insert/update/delete

 -- Jan Schneider <j.schneider@uib.de>  Mon, 11 Oct 2010 14:20:23 +0200

python-opsi (4.0.0.3-1) stable; urgency=low

  * Types,Logger: forceUnicode try except __unicode__
  * System/Posix: get fs from partclone
  * Backend/File: fix double escape
  * opsihwaudit.conf: : USB_DEVICE: interfaceClass, interfaceSubClass resized to 500, interfaceProtocol resized to 200

 -- Jan Schneider <j.schneider@uib.de>  Thu, 07 Oct 2010 10:47:48 +0200

python-opsi (4.0.0.2-1) stable; urgency=low

  * UI: drawRootText: encode to ascii because snack does not support unicode here

 -- Jan Schneider <j.schneider@uib.de>  Tue, 05 Oct 2010 17:25:59 +0200

python-opsi (4.0.0.1-1) stable; urgency=low

  * Added hwaudit locale fr_FR
  * System/Posix: use partclone for images
  * Util/File: set "<value>" for DHCPDConf_Option *-domain
  * opsihwaudit.conf: USB_DEVICE: interfaceClass, interfaceSubClass resized to 200

 -- Jan Schneider <j.schneider@uib.de>  Mon, 04 Oct 2010 09:48:46 +0200

python-opsi (4.0.0.0-1) stable; urgency=low

  * opsi 4.0 stable release

 -- Jan Schneider <j.schneider@uib.de>  Mon, 27 Sep 2010 14:11:39 +0200

python-opsi (3.99.0.6-1) testing; urgency=low

  * Object __repr__ now returning __str__

 -- Jan Schneider <j.schneider@uib.de>  Mon, 27 Sep 2010 10:34:59 +0200

python-opsi (3.99.0.5-1) testing; urgency=low

  * Fix getDepotIds_list in legacy extension
  * Fix SQL expression for numbers

 -- Jan Schneider <j.schneider@uib.de>  Fri, 24 Sep 2010 14:35:08 +0200

python-opsi (3.99.0.4-1) testing; urgency=low

  * Fix dependcy recurion in _productOnClient_processWithFunction
  * Prevent unnecessary update of dhcpd configuration

 -- Jan Schneider <j.schneider@uib.de>  Fri, 17 Sep 2010 14:15:01 +0200

python-opsi (3.99.0.3-1) testing; urgency=low

  * Fix table creation in MySQL-Backend

 -- Jan Schneider <j.schneider@uib.de>  Fri, 17 Sep 2010 12:04:11 +0200

python-opsi (3.99.0.2-1) testing; urgency=low

  * rc2

 -- Jan Schneider <j.schneider@uib.de>  Thu, 16 Sep 2010 10:04:21 +0200

python-opsi (3.99.0.1-1) testing; urgency=low

  * rc 1

 -- Jan Schneider <j.schneider@uib.de>  Wed, 01 Sep 2010 15:45:41 +0200

python-opsi (3.99.0.0-1) testing; urgency=low

  * local package
  * opsi 4.0

 -- Jan Schneider <j.schneider@uib.de>  Tue, 18 May 2010 15:38:15 +0200

python-opsi (3.4.99.1-1) testing; urgency=low

  * testing release

 -- Jan Schneider <j.schneider@uib.de>  Tue, 06 Apr 2010 12:19:37 +0200

python-opsi (3.4.99.0-1) experimental; urgency=low

  * starting 3.5 development

 -- Jan Schneider <j.schneider@uib.de>  Fri, 06 Nov 2009 15:33:48 +0100

python-opsi (3.4.0.4-1) stable; urgency=low

  * implemented setIpAddress() in DHCPD, File31

 -- Jan Schneider <j.schneider@uib.de>  Wed, 04 Nov 2009 12:41:51 +0100

python-opsi (3.4.0.3-1) stable; urgency=low

  * Posix 1.3.1
     - fixed getNetworkDeviceConfig

 -- Jan Schneider <j.schneider@uib.de>  Wed, 28 Oct 2009 17:51:07 +0100

python-opsi (3.4.0.2-1) stable; urgency=low

  * Posix 1.3
     - new method getEthernetDevices
     - new method getNetworkDeviceConfig
     - rewritten method getDHCPResult

 -- Jan Schneider <j.schneider@uib.de>  Fri, 11 Sep 2009 19:03:50 +0200

python-opsi (3.4.0.1-1) stable; urgency=low

  * Changed lshw class for DISK_PARITION in hwaudit.conf
  * Posix 1.2.6

 -- Jan Schneider <j.schneider@uib.de>  Mon, 07 Sep 2009 10:12:19 +0200

python-opsi (3.4.0.0-s1) stable; urgency=low

  * New version number

 -- Jan Schneider <j.schneider@uib.de>  Thu, 27 Aug 2009 14:23:40 +0200

python-opsi (3.4.0.0-rc6) unstable; urgency=low

  * MySQL 0.3.3.4: fixed encoding error
  * Fixed db conversion in init-opsi-mysql-db.py

 -- Jan Schneider <j.schneider@uib.de>  Wed, 26 Aug 2009 10:19:37 +0200

python-opsi (3.4.0.0-rc5) unstable; urgency=low

  * Posix.py 1.2.4

 -- Jan Schneider <j.schneider@uib.de>  Wed, 29 Jul 2009 16:39:46 +0200

python-opsi (3.4.0.0-rc4) unstable; urgency=low

  * LDAP.py 1.0.9

 -- Jan Schneider <j.schneider@uib.de>  Tue, 28 Jul 2009 11:07:28 +0200

python-opsi (3.4.0.0-rc3) unstable; urgency=low

  * Bugfix in File31
  * LDAP 1.0.7

 -- Jan Schneider <j.schneider@uib.de>  Fri, 26 Jun 2009 16:00:29 +0200

python-opsi (3.4.0.0-rc2) unstable; urgency=low

  * Tools.py 1.0.1: replaced popen by subprocess
  * BackendManager 1.0.6: installPackage() encode defaultValue to utf-8
  * Bugfix in LDAP.py and File31

 -- Jan Schneider <j.schneider@uib.de>  Tue, 16 Jun 2009 12:40:10 +0200

python-opsi (3.4.0.0-rc1) unstable; urgency=low

  * Introducing license management
  * JSONRPC backend: non-blocking connect
  * Introducing modules file /etc/opsi/modules
  * Added /usr/share/opsi/opsi-fire-event.py
  * opsi-admin 1.0

 -- Jan Schneider <j.schneider@uib.de>  Tue, 02 Jun 2009 12:49:22 +0200

python-opsi (3.3.1.5-1) stable; urgency=low

  * Fixed getSelections on lenny in module UI (snack)

 -- Jan Schneider <j.schneider@uib.de>  Mon, 06 Apr 2009 15:30:13 +0200

python-opsi (3.3.1.4-1) stable; urgency=low

  * Tools.py 0.9.9.6
      - fixed text mode driver integration
  * BackendManager.py 1.0
      - introducing method getOpsiInformation_hash

 -- Jan Schneider <j.schneider@uib.de>  Wed, 04 Mar 2009 12:32:32 +0100

python-opsi (3.3.1.3-1) stable; urgency=low

  * Product.py 1.1.2
  * BackendManager.py 0.9.9.5
  * LDAP.py 0.9.1.12
  * Tools.py 0.9.9.4
  * Util.py 0.2.1

 -- Jan Schneider <j.schneider@uib.de>  Tue, 24 Feb 2009 14:02:42 +0100

python-opsi (3.3.1.2-1) stable; urgency=low

  * Posix.py 1.1.12
     - createPartition: lowest possible start sector now 0
  * Util.py 0.2
  * BackendManager.py 0.9.9.3
     - possibility to pass forced backend instance to constructor
  * Cache.py 0.1 (starting a new data backend)
  * Backend.py 0.9.9
  * Product.py 1.1.1
     - introducing file-info-file
  * Tools.py 0.9.9.2
     - includeDir, includeFile parms for findFile

 -- Jan Schneider <j.schneider@uib.de>  Tue, 17 Feb 2009 10:28:12 +0100

python-opsi (3.3.1.1-1) stable; urgency=low

  * Product.py 1.0.1
  * Util.py 0.2
  * BackendManager.py 0.9.9.2

 -- Jan Schneider <schneider@pcbon14.uib.local>  Wed, 11 Feb 2009 16:18:17 +0100

python-opsi (3.3.1.0-5) stable; urgency=low

  * File31.py 0.2.7.22
  * Windows.py 0.1.5

 -- Jan Schneider <j.schneider@uib.de>  Wed, 04 Feb 2009 14:51:24 +0100

python-opsi (3.3.1.0-4) stable; urgency=low

  * Bugfixes in:
      - Windows.py
      - LDAP.py
      - BackendManager.py

 -- Jan Schneider <j.schneider@uib.de>  Wed, 04 Feb 2009 14:50:08 +0100

python-opsi (3.3.1.0-3) stable; urgency=low

  * BackendManager.py 0.9.9
      new methods adjustProductActionRequests, adjustProductStates
  * File.py 0.9.7.9
      pathnams.ini fixes
  * new version of config file 50_interface.conf

 -- Jan Schneider <j.schneider@uib.de>  Mon, 26 Jan 2009 11:54:04 +0100

python-opsi (3.3.1.0-2) stable; urgency=low

  * Fix

 -- Jan Schneider <j.schneider@uib.de>  Wed, 14 Jan 2009 17:57:18 +0100

python-opsi (3.3.1.0-1) stable; urgency=low

  * changed signature of methods getClientIds_list, getClients_listOfHashes
      depotid=None => depotIds=[]
  * added creation timestamp to host hash

 -- Jan Schneider <j.schneider@uib.de>  Tue, 13 Jan 2009 12:42:41 +0100

python-opsi (3.3.0.32-1) stable; urgency=low

  * Posix 1.1.11
      hardwareInventory(): added alsa hdaudio information
  * opsihwaudit.conf: added class HDAUDIO_DEVICE

 -- Jan Schneider <j.schneider@uib.de>  Tue, 06 Jan 2009 11:49:47 +0100

python-opsi (3.3.0.31-1) stable; urgency=low

  * MySQL.py 0.2.4.4

 -- Jan Schneider <j.schneider@uib.de>  Wed, 17 Dec 2008 16:23:51 +0100

python-opsi (3.3.0.30-1) stable; urgency=low

  * Fixed bug in File31.py method getSoftwareInformation_hash
  * File.py 0.9.7.5

 -- Jan Schneider <j.schneider@uib.de>  Tue, 16 Dec 2008 17:44:35 +0100

python-opsi (3.3.0.29-1) stable; urgency=low

  * Fixed bug in Product.py (Product instance has no attribute 'windowsSoftwareId')

 -- Jan Schneider <j.schneider@uib.de>  Fri, 21 Nov 2008 23:06:59 +0100

python-opsi (3.3.0.28-1) stable; urgency=low

  * Added maxSize param to readLog()

 -- Jan Schneider <j.schneider@uib.de>  Wed, 19 Nov 2008 15:45:47 +0100

python-opsi (3.3.0.27-1) stable; urgency=low

  * new versions of opsi-standalone.schema, opsi.schema
  * new version of 50_interface.conf
  * Windows.py 0.1.1
  * Util.py 0.1.2.1
  * Product.py 0.9.9
  * Backend/LDAP.py 0.9.1.6
  * Backend/BackendManager.py 0.9.7.2
  * Backend/File31.py 0.2.7.14
  * Backend/File.py 0.9.7.4

 -- Jan Schneider <j.schneider@uib.de>  Wed, 19 Nov 2008 13:50:22 +0100

python-opsi (3.3.0.26-1) stable; urgency=low

  * Product.py 0.9.8.9
  * Backend/MySQL.py 0.2.4.3
  * System/Posix.py 1.1.9
  * new version of opsihwaudit.conf
  * register-depot.py 1.1.1

 -- Jan Schneider <j.schneider@uib.de>  Tue, 28 Oct 2008 14:43:01 +0100

python-opsi (3.3.0.25-1) stable; urgency=low

  * Added Twisted.Web2.dav
  * Posix.py 1.1.8
  * JSONRPC.py 0.9.5.8

 -- Jan Schneider <j.schneider@uib.de>  Wed, 08 Oct 2008 15:53:05 +0200

python-opsi (3.3.0.24-1) stable; urgency=low

  * Using librsync from duplicity

 -- Jan Schneider <j.schneider@uib.de>  Mon, 25 Aug 2008 13:59:57 +0200

python-opsi (3.3.0.23-1) stable; urgency=low

  * Util.py 0.1
  * File31.py 0.2.7.13
  * LDAP.py 0.9.1.4
  * System.py removed
  * System/Posix.py 1.1.5
  * System/Windows.py 0.0.1

 -- Jan Schneider <j.schneider@uib.de>  Mon, 11 Aug 2008 11:50:51 +0200

python-opsi (3.3.0.22-1) stable; urgency=low

  * librsync included

 -- Jan Schneider <j.schneider@uib.de>  Wed, 09 Jul 2008 17:12:04 +0200

python-opsi (3.3.0.21-1) stable; urgency=low

  * File31.py 0.2.7.11
     fixed bug in getDefaultNetbootProductId

 -- Jan Schneider <j.schneider@uib.de>  Wed, 09 Jul 2008 17:07:02 +0200

python-opsi (3.3.0.20-1) stable; urgency=low

  * File31.py 0.2.7.10
  * LDAP.py 0.9.1.2

 -- Jan Schneider <j.schneider@uib.de>  Mon, 07 Jul 2008 14:11:40 +0200

python-opsi (3.3.0.19-1) stable; urgency=low

  * LDAP.py 0.9.1.1
  * Univention.py 0.5
  * File31.py 0.2.7.9

 -- Jan Schneider <j.schneider@uib.de>  Thu, 03 Jul 2008 13:46:13 +0200

python-opsi (3.3.0.18-1) stable; urgency=low

  * File.py 0.9.7.3
  * LDAP.py 0.9.0.3
  * Product.py 0.9.8.8

 -- Jan Schneider <j.schneider@uib.de>  Thu, 26 Jun 2008 09:36:36 +0200

python-opsi (3.3.0.17-1) stable; urgency=low

  * LDAP Backend rewritten

 -- Jan Schneider <j.schneider@uib.de>  Mon, 23 Jun 2008 17:16:03 +0200

python-opsi (3.3.0.16-1) stable; urgency=low

  * WakeOnLAN 0.9.2
      Magic Packet changed

 -- Jan Schneider <j.schneider@uib.de>  Tue, 17 Jun 2008 14:08:30 +0200

python-opsi (3.3.0.15-1) stable; urgency=low

  * System.py 1.1.0
      LD_PRELOAD now set temporary while running subprocesses
      new methods getBlockDeviceBusType(), Harddisk.getBusType()

 -- Jan Schneider <j.schneider@uib.de>  Thu, 12 Jun 2008 17:35:19 +0200

python-opsi (3.3.0.14-1) stable; urgency=low

  * System.py 1.0.1
  * interface method getDepot_hash returns depot's ip

 -- Jan Schneider <j.schneider@uib.de>  Thu, 05 Jun 2008 16:16:46 +0200

python-opsi (3.3.0.13-1) stable; urgency=low

  * System.py 1.0.0.8

 -- Jan Schneider <j.schneider@uib.de>  Thu, 29 May 2008 14:40:20 +0200

python-opsi (3.3.0.12-1) stable; urgency=low

  * System.py 1.0.0.7
  * File31.py 0.2.7.7

 -- Jan Schneider <j.schneider@uib.de>  Thu, 29 May 2008 13:40:01 +0200

python-opsi (3.3.0.11-1) stable; urgency=low

  * changed logging

 -- Jan Schneider <j.schneider@uib.de>  Wed, 28 May 2008 14:33:22 +0200

python-opsi (3.3.0.10-1) stable; urgency=low

  * added BackendManager method getDiskSpaceUsage

 -- Jan Schneider <j.schneider@uib.de>  Tue, 20 May 2008 09:48:22 +0200

python-opsi (3.3.0.9-1) stable; urgency=low

  * parameter tempDir added to method installPackage in BackendManager

 -- Jan Schneider <j.schneider@uib.de>  Thu, 15 May 2008 14:11:03 +0200

python-opsi (3.3.0.8-1) stable; urgency=low

  * added interface method setMacAddress()
  * repository bandwidth added

 -- Jan Schneider <j.schneider@uib.de>  Tue, 13 May 2008 13:39:56 +0200

python-opsi (3.3.0.7-1) stable; urgency=low

  * setMacAddresses() implemented in DHCPD-Backend
  * added methods readLog(), writeLog()
  * Fixed bug in System.py

 -- Jan Schneider <j.schneider@uib.de>  Mon,  5 May 2008 13:26:45 +0200

python-opsi (3.3.0.6-1) stable; urgency=low

  * Fixed several bugs

 -- Jan Schneider <j.schneider@uib.de>  Fri,  2 May 2008 14:05:46 +0200

python-opsi (3.3.0.5-1) stable; urgency=low

  * Fixed bug in Logger linkLogFile()

 -- Jan Schneider <j.schneider@uib.de>  Thu, 24 Apr 2008 17:08:12 +0200

python-opsi (3.3.0.4-1) stable; urgency=low

  * MySQL lacy connect

 -- Jan Schneider <j.schneider@uib.de>  Wed, 23 Apr 2008 16:25:33 +0200

python-opsi (3.3.0.3-1) stable; urgency=low

  * Fixed unpack of SERVER_DATA

 -- Jan Schneider <j.schneider@uib.de>  Tue, 22 Apr 2008 18:00:03 +0200

python-opsi (3.3.0.2-1) stable; urgency=low

  * MySQL Backend 0.2.3

 -- Jan Schneider <j.schneider@uib.de>  Mon, 21 Apr 2008 16:11:48 +0200

python-opsi (3.3.0.1-1) stable; urgency=high

  * Fixed postinst bug in BackendManager
  * Added method getMD5Sum()

 -- Jan Schneider <j.schneider@uib.de>  Thu, 17 Apr 2008 16:16:55 +0200

python-opsi (3.3.0.0-1) stable; urgency=low

  * Multidepot support
  * Major changes in product/package handling
  * OpsiPXEConfd backend can forward requests to other depots
  * MySQL Backend for hardware audit and software audit
  * Removed Reinstmgr Backend
  * Logger can handle special configuration for class instances

 -- Jan Schneider <j.schneider@uib.de>  Tue, 15 Apr 2008 13:42:27 +0200

python-opsi (3.2.0.16-1) stable; urgency=low

  * JSONRPC - fixed bug in retry request

 -- Jan Schneider <j.schneider@uib.de>  Mon, 31 Mar 2008 10:44:44 +0200

python-opsi (3.2.0.15-1) stable; urgency=low

  * Added backend methods userIsHost() and userIsAdmin()
  * Univention.py fixed some warnings

 -- Jan Schneider <j.schneider@uib.de>  Mon, 10 Mar 2008 13:03:15 +0100

python-opsi (3.2.0.14-1) stable; urgency=low

  * System.py 0.9.9.9
     - hardwareInventory() replacing invalid tokens from lshw output

 -- Jan Schneider <j.schneider@uib.de>  Wed, 27 Feb 2008 12:43:13 +0100

python-opsi (3.2.0.13-1) stable; urgency=low

  * Product.py 0.9.8.0
     - fixes
     - faster unpacking
     - custom only packages
  * System.py: fixed bug in shred()

 -- Jan Schneider <j.schneider@uib.de>  Mon, 18 Feb 2008 11:17:57 +0100

python-opsi (3.2.0.12-1) stable; urgency=low

  * File31.py 0.2.6.1: fixed bug in getProductProperties_hash

 -- Jan Schneider <j.schneider@uib.de>  Sun, 10 Feb 2008 21:04:21 +0100

python-opsi (3.2.0.11-1) stable; urgency=low

  * Product.py 0.9.7.0: productProperty values with space characters
  * Added interface method setProductProperty

 -- Jan Schneider <j.schneider@uib.de>  Fri,  8 Feb 2008 09:12:35 +0100

python-opsi (3.2.0.10-1) stable; urgency=low

  * System.py 0.9.9.7

 -- Jan Schneider <j.schneider@uib.de>  Wed,  6 Feb 2008 12:35:11 +0100

python-opsi (3.2.0.9-1) stable; urgency=low

  * System.py 0.9.9.6

 -- Jan Schneider <j.schneider@uib.de>  Wed,  6 Feb 2008 10:31:49 +0100

python-opsi (3.2.0.8-1) stable; urgency=low

  * System.py 0.9.9.5

 -- Jan Schneider <j.schneider@uib.de>  Fri, 25 Jan 2008 13:52:38 +0100

python-opsi (3.2.0.7-1) stable; urgency=low

  * Fixed bug when passing unicode strings in Logger.log

 -- Jan Schneider <j.schneider@uib.de>  Mon, 21 Jan 2008 14:53:00 +0100

python-opsi (3.2.0.6-1) stable; urgency=low

  * Fixed bug in backend LDAP method getProductIds_list

 -- Jan Schneider <j.schneider@uib.de>  Wed, 16 Jan 2008 17:20:09 +0100

python-opsi (3.2.0.5-1) stable; urgency=low

  * readPartitionTable adapted for cciss

 -- Jan Schneider <j.schneider@uib.de>  Tue, 15 Jan 2008 11:20:26 +0100

python-opsi (3.2.0.4-1) stable; urgency=low

  * getPcpatchRSAPrivateKey updated

 -- Jan Schneider <j.schneider@uib.de>  Tue, 18 Dec 2007 11:29:01 +0100

python-opsi (3.2.0.3-1) stable; urgency=low

  * added default parameter for getProductIds_list in LDAP.py

 -- Rupert Roeder <r.roeder@uib.de>  Mon,  3 Dec 2007 15:29:39 +0100

python-opsi (3.2.0.2-1) stable; urgency=low

  * handling of percent signs in file 3.1

 -- Jan Schneider <j.schneider@uib.de>  Thu,  8 Nov 2007 15:29:39 +0100

python-opsi (3.2.0.1-1) stable; urgency=low

  * Extended hwaudit

 -- Jan Schneider <j.schneider@uib.de>  Thu,  8 Nov 2007 15:29:39 +0100

python-opsi (3.2.0-1) stable; urgency=low

  * Changes in System.hardwareInventory()
  * Bugfix in System.execute()
  * New function Tools.objectToBeautifiedText()

 -- Jan Schneider <j.schneider@uib.de>  Fri,  2 Nov 2007 11:04:35 +0100

python-opsi (3.1.2.1-1) stable; urgency=low

  * File31: Implemented getSoftwareInformation_hash(), setSoftwareInformation(), deleteSoftwareInformation()

 -- Jan Schneider <j.schneider@uib.de>  Tue, 23 Oct 2007 12:56:04 +0200

python-opsi (3.1.2.0-1) stable; urgency=low

  * Added methods comment(), exit() to Logger
  * Fixed bug in Logger (exception if log-file not writable)

 -- Jan Schneider <j.schneider@uib.de>  Mon, 22 Oct 2007 16:09:26 +0200

python-opsi (3.1.1.0-1) stable; urgency=low

  * Added opsi hwaudit
  * SSH RSA authentication for pcpatch
  * Fixed bug on unpacking incremental packages
  * ProductPackageSource.pack() excludes .svn dirs by default

 -- Jan Schneider <j.schneider@uib.de>  Fri, 19 Oct 2007 13:35:55 +0200

python-opsi (3.1.0.1-1) stable; urgency=low

  * fixed bug in Tools.compareVersions()
  * changed permissions for method getClientIds_list in 50_interface.conf
  * fixed bugs in DHCPD.py: inheritance when creating clients, single ; as command
  * added methods getPcpatchRSAPrivateKey(), getHostRSAPublicKey()

 -- Jan Schneider <j.schneider@uib.de>  Tue, 11 Sep 2007 10:12:32 +0200

python-opsi (3.1.0-2) stable; urgency=low

  * added method getProducts_listOfHashes to 50_interface.conf

 -- Jan Schneider <j.schneider@uib.de>  Thu, 30 Aug 2007 15:37:46 +0200

python-opsi (3.1.0-1) stable; urgency=low

  * Opsi 3.1 stable release

 -- Jan Schneider <j.schneider@uib.de>  Tue, 28 Aug 2007 10:02:48 +0200

python-opsi (3.1rc1-8) unstable; urgency=low

  * 50_interface: Corrected hwinvent-backend
  * File-Backend: fixed createProduct()

 -- Jan Schneider <j.schneider@uib.de>  Thu,  2 Aug 2007 13:51:33 +0200

python-opsi (3.1rc1-7) unstable; urgency=low

  * File: keep client property values when reinstalling product with opsiinst

 -- Jan Schneider <j.schneider@uib.de>  Wed, 25 Jul 2007 13:31:37 +0200

python-opsi (3.1rc1-6) unstable; urgency=low

  * reverted hardware information handling
  * Fixed version information (all backends)

 -- Jan Schneider <j.schneider@uib.de>  Thu, 19 Jul 2007 11:50:27 +0200

python-opsi (3.1rc1-5) unstable; urgency=low

  * opsiaudit adjustments
  * Bugfixes

 -- Jan Schneider <j.schneider@uib.de>  Tue, 17 Jul 2007 13:19:45 +0200

python-opsi (3.1rc1-4) unstable; urgency=low

  * Fixed: DHCPD-Backend-configuration fixed-address type setting not working
  * Fixed: makeproductfile does not create Customized products
  * Fixed: LDAP-Backend wrong version information

 -- Jan Schneider <j.schneider@uib.de>  Thu, 12 Jul 2007 10:34:05 +0200

python-opsi (3.1rc1-3) unstable; urgency=low

  * added support for pxeConfigTemplates defined in netboot products

 -- Jan Schneider <j.schneider@uib.de>  Thu,  5 Jul 2007 12:16:37 +0200

python-opsi (3.1rc1-2) unstable; urgency=low

  * File31 getDepotId() recursion fix

 -- Jan Schneider <j.schneider@uib.de>  Wed,  4 Jul 2007 09:51:24 +0200

python-opsi (3.1rc1-1) unstable; urgency=low

  * opsi 3.1 release candidate 1
  * opsipxeconfd becomes default boot manager
  * getClientIds_list, getClients_listOfHashes: filter by productVersion + packageVersion
  * new method setProductState
  * FileBackend becomes LegacyFileBackend, new FileBackend

 -- Jan Schneider <j.schneider@uib.de>  Thu, 26 May 2007 15:17:00 +0200

python-opsi (0.9.6.0-1) unstable; urgency=low

  * getDomain() returns default domain if called without params
  * setPcpatchPassword / getPcpatchPassword for server
  * Bugfixes

 -- Jan Schneider <j.schneider@uib.de>  Fri, 11 May 2007 17:21:46 +0200

python-opsi (0.9.5.1-1) unstable; urgency=low

  * Added support for package-dependencies and incremental packages

 -- Jan Schneider <j.schneider@uib.de>  Mon, 07 May 2007 12:18:34 +0200

python-opsi (0.9.5.0-1) unstable; urgency=low

  * Added product state "installing"
  * Added backend OpsiPXEConfd

 -- Jan Schneider <j.schneider@uib.de>  Thu, 26 Apr 2007 11:24:56 +0200

python-opsi (0.9.4.4-1) unstable; urgency=low

  * support for product archives without compression

 -- Jan Schneider <j.schneider@uib.de>  Mon, 23 Apr 2007 09:54:28 +0200

python-opsi (0.9.4.3-1) unstable; urgency=low

  * BackendManager uses /etc/opsi/backendManager.d for config by default

 -- Jan Schneider <j.schneider@uib.de>  Thu, 19 Apr 2007 14:13:31 +0200

python-opsi (0.9.4.2-1) unstable; urgency=high

  * Corrected important errors when creating and extracting tar archives

 -- Jan Schneider <j.schneider@uib.de>  Thu, 19 Apr 2007 14:13:31 +0200

python-opsi (0.9.4.1-1) unstable; urgency=low

  * added backend method setPcpatchPassword

 -- Jan Schneider <j.schneider@uib.de>  Wed, 18 Apr 2007 16:41:21 +0200

python-opsi (0.9.4.0-1) unstable; urgency=low

  * fixed setGeneralConfig in LDAP backend

 -- Jan Schneider <j.schneider@uib.de>  Fri, 13 Apr 2007 16:07:51 +0200

python-opsi (0.9.3.9-1) unstable; urgency=low

  * fixes

 -- Jan Schneider <j.schneider@uib.de>  Thu, 12 Apr 2007 14:39:22 +0200

python-opsi (0.9.3.8-1) unstable; urgency=low

  * Product.py pack() fix

 -- Jan Schneider <j.schneider@uib.de>  Tue, 05 Apr 2007 15:06:12 +0200

python-opsi (0.9.3.7-1) unstable; urgency=low

  * several fixes, improvements
  * tar as default format for opsi packages

 -- Jan Schneider <j.schneider@uib.de>  Tue, 05 Apr 2007 13:02:23 +0200

python-opsi (0.9.3.6-1) unstable; urgency=low

  * several fixes, improvements

 -- Jan Schneider <j.schneider@uib.de>  Thu, 22 Mar 2007 12:16:01 +0200

python-opsi (0.9.3.5-1) unstable; urgency=low

  * Tools.py
      Fixed createArchive()

 -- Jan Schneider <j.schneider@uib.de>  Fri, 13 Mar 2007 17:16:26 +0200

python-opsi (0.9.3.4-1) unstable; urgency=low

  * Latest version of File.py
      Fixed ini writing (uninstall script) on createProduct()
  * Latest version of LDAP.py
  * Latest version of Univention.py

 -- Jan Schneider <j.schneider@uib.de>  Fri, 09 Mar 2007 16:15:02 +0200

python-opsi (0.9.3.3-1) unstable; urgency=low

  * Latest version of Product.py

 -- Jan Schneider <j.schneider@uib.de>  Thu, 08 Mar 2007 11:24:01 +0200

python-opsi (0.9.3.2-2) unstable; urgency=low

  * Added LDAP schema /etc/ldap/schema/opsi.schema

 -- Jan Schneider <j.schneider@uib.de>  Thu, 15 Feb 2007 14:25:44 +0200

python-opsi (0.9.3.2-1) unstable; urgency=high

  * Product.py (0.9.3.2)
       Bugfix

 -- Jan Schneider <j.schneider@uib.de>  Thu, 15 Feb 2007 14:18:01 +0200

python-opsi (0.9.3.1-1) unstable; urgency=low

  * System.py (0.9.3.1)
       Using -t cifs instead of -t smbfs to mount smb shares

 -- Jan Schneider <j.schneider@uib.de>  Thu, 15 Feb 2007 13:20:03 +0200

python-opsi (0.9.3-1) unstable; urgency=low

  * File.py (0.9.2)
       Improved logging of name resolution errors

 -- Jan Schneider <j.schneider@uib.de>  Wed, 14 Feb 2007 14:51:13 +0200

python-opsi (0.9.2-1) unstable; urgency=low

  * backendManager.conf
       permissions rw-rw---- pcpatch:opsiadmin
  * /usr/bin/opsi-admin
       permissions rwxrwx--- pcpatch:opsiadmin
  * Backend.py (0.9.2)
       added abstract DataBackend.createOpsiBase()
  * File.py (0.9.2)
       createClient() file mode for <pcname>.ini now 660
  * Product.py (0.9.2)
       added method ProductPackageFile.unpackSource,
       which creates package source from package file
  * Reinstmgr (0.9.2)
       no Exception raised by getBootimages_list if no bootimages present

 -- Jan Schneider <j.schneider@uib.de>  Wed, 14 Feb 2007 13:16:10 +0200

python-opsi (0.91-1) unstable; urgency=low

  * backendManager.conf: createClient() creates opsi-hostkey only if missing.
  * some fixes in File backend

 -- Jan Schneider <j.schneider@uib.de>  Tue, 13 Feb 2007 8:56:44 +0200


python-opsi (0.9-1) unstable; urgency=low

  * Initial Release.

 -- Jan Schneider <j.schneider@uib.de>  Thu, 18 Jan 2007 11:46:44 +0200<|MERGE_RESOLUTION|>--- conflicted
+++ resolved
@@ -1,10 +1,3 @@
-<<<<<<< HEAD
-python-opsi (4.1.1-1) UNRELEASED; urgency=medium
-
-  * Removed parts of an old message bus implementation.
-
- -- Niko Wenselowski <n.wenselowski@uib.de>  Mon, 12 Sep 2016 10:26:33 +0200
-=======
 python-opsi (4.0.7.20-1) stable; urgency=medium
 
   * Various internal refactorings.
@@ -12,7 +5,6 @@
     a basic Exception to make catching errors easier.
 
  -- Niko Wenselowski <n.wenselowski@uib.de>  Tue, 13 Sep 2016 09:39:56 +0200
->>>>>>> 60801f67
 
 python-opsi (4.0.7.19-1) testing; urgency=medium
 
