<<<<<<< HEAD
python-opsi (4.1.1-1) UNRELEASED; urgency=medium

  * OPSI.Logger, OPSI.Object, OPSI.System.Posix, OPSI.System.Windows,
    OPSI.Util now use __all__.
  * JSONRPCBackend: Avoid using "async" as name for a variable because
    this will become a keyword with Python 3.5.
  * ConfigurationData.initializeConfigs now creates entries for
    opsiclientd.event_user_login.active and
    opsiclientd.event_user_login.action_processor_command by default.
  * Removed parts of an old message bus implementation.
  * Replacing the deprecated module 'new' with 'types'.
  * SQLBackend: Filter creation is done through generators.
  * OPSI.Util.objectToBeautifiedText now uses the json module instead of
    a custom implementation.

 -- Niko Wenselowski <n.wenselowski@uib.de>  Fri, 16 Sep 2016 12:25:22 +0200
=======
python-opsi (4.0.7.23-1) UNRELEASED; urgency=medium

  * OPSI.System.Posix: added missing 'datetime' import.
  * OPSI.System.Posix: fix wrong reference in getBlockDeviceBusType

 -- Niko Wenselowski <n.wenselowski@uib.de>  Mon, 26 Sep 2016 13:18:20 +0200
>>>>>>> 812d1262

python-opsi (4.0.7.22-1) testing; urgency=medium

  * DepotserverBackend: function depot_installPackage now has parameter
    'forceProductId' to force a specific product id when installing a
     product. The installation will be made into the corresponding directory
     of the given product id.
  * OPSI.Util.File.Archive.getFileType now follows symlinks.

 -- Niko Wenselowski <n.wenselowski@uib.de>  Fri, 23 Sep 2016 14:15:56 +0200

python-opsi (4.0.7.21-1) stable; urgency=medium

  * New BackendMethod changeWANConfig
  * OPSI.System.Posix: added enx network device support
  * small fix in Repository-Handling

 -- Erol Ueluekmen <e.ueluekmen@uib.de>  Wed, 21 Sep 2016 01:22:59 +0200

python-opsi (4.0.7.20-1) stable; urgency=medium

  * Various internal refactorings.
  * OPSI.System.Posix.which now throws CommandNotFoundException instead of
    a basic Exception to make catching errors easier.

 -- Niko Wenselowski <n.wenselowski@uib.de>  Tue, 13 Sep 2016 09:39:56 +0200

python-opsi (4.0.7.19-1) testing; urgency=medium

  * OPSI.Util.Task.UpdateBackend.MySQL: temporary disable foreign key checks
    when altering the depotId / hostId.

 -- Niko Wenselowski <n.wenselowski@uib.de>  Tue, 06 Sep 2016 14:11:02 +0200

python-opsi (4.0.7.18-1) stable; urgency=medium

  * OPSI.System.Posix: added sleep function when using ms-sys to write partition
    boot record
  * Corrected some typos.
  * Make header verify_server_cert work with current Python 2.7.
  * OPSI.Util.Task.Samba.configureSamba: warn if oplocks are present in
    Samba configuration.
  * OPSI.System.Posix: Wait a few seconds before running ms-sys to avoid
    timing problems on systems with NVME storage.

 -- Niko Wenselowski <n.wenselowski@uib.de>  Wed, 24 Aug 2016 17:08:55 +0200

python-opsi (4.0.7.17-1) stable; urgency=medium

  * OPSI.Util: Refactored encryptWithPublicKeyFromX509CertificatePEMFile
    and decryptWithPrivateKeyFromPEMFile.

 -- Niko Wenselowski <n.wenselowski@uib.de>  Thu, 18 Aug 2016 10:10:53 +0200

python-opsi (4.0.7.16-1) testing; urgency=medium

  * OPSI.System.Posix: new function isOpenSUSELeap.
  * OPSI.Util.Task.Rights: Improved support for openSUSE Leap.

 -- Niko Wenselowski <n.wenselowski@uib.de>  Mon, 15 Aug 2016 16:53:24 +0200

python-opsi (4.0.7.15-1) stable; urgency=medium

  * corrected opsi-set-rights for openSUSE

 -- Mathias Radtke <m.radtke@uib.de>  Wed, 10 Aug 2016 13:44:48 +0200

python-opsi (4.0.7.14-1) stable; urgency=medium

  * OPSI.Util.Task.Rights: Corrected path for UCS.

 -- Niko Wenselowski <n.wenselowski@uib.de>  Fri, 05 Aug 2016 15:56:55 +0200

python-opsi (4.0.7.13-1) testing; urgency=medium

  * OPSI.Util.Task.Rights: Corrected path for SLES 11.

 -- Niko Wenselowski <n.wenselowski@uib.de>  Wed, 27 Jul 2016 17:11:57 +0200

python-opsi (4.0.7.12-1) stable; urgency=medium

  * Correct indentation in some places.
  * Use future-proof octal values.
  * Correct version in OPSI.Util.Task.Rights and OPSI.Backend.JSONRPC.

 -- Niko Wenselowski <n.wenselowski@uib.de>  Mon, 25 Jul 2016 14:39:25 +0200

python-opsi (4.0.7.11-1) testing; urgency=medium

  * OPSI.Util.Task.Rights: Better support for different SLES versions.

 -- Niko Wenselowski <n.wenselowski@uib.de>  Mon, 25 Jul 2016 13:13:55 +0200

python-opsi (4.0.7.10-1) testing; urgency=medium

  * OPSI.Util.Task.Rights: Do not fail if MySQL backend is configured but
    not yet set up.

 -- Niko Wenselowski <n.wenselowski@uib.de>  Fri, 22 Jul 2016 11:17:24 +0200

python-opsi (4.0.7.9-1) testing; urgency=medium

  * OPSI.System.Posix: new functions: isDebian, isOpenSuse, isUbuntu, isUCS.
  * OPSI.Util.Task.Rights: Refactored module.
  * OPSI.Util.Task.Rights: setRights will try to set rights on the webserver
    directory as installed by the package opsi-linux-support.
  * 40_admin_tasks.conf: Bugfix for setupWhereNotInstalled

 -- Niko Wenselowski <n.wenselowski@uib.de>  Thu, 21 Jul 2016 16:22:58 +0200

python-opsi (4.0.7.8-1) stable; urgency=low

  * OPSI.System.Windows:
    - getOpsiHotfixName supports now Windows 10
    - fixed Syncing Time function with service
  * Proxysupport for HTTP-Connections
  * Fix for setActionRequestWithDependencies
  * do not add obsolete config software-on-demand.show-details
  * ConfigDataBackend: internal refactoring in log_read and log_write

 -- Erol Ueluekmen <e.ueluekmen@uib.de>  Tue, 19 Jul 2016 15:36:42 +0200

python-opsi (4.0.7.7-1) stable; urgency=low

  * WindowsDrivers byAudit sku fallback fixed.

 -- Erol Ueluekmen <e.ueluekmen@uib.de>  Tue, 05 Jul 2016 15:29:36 +0200

python-opsi (4.0.7.6-1) stable; urgency=medium

  * Changed formatting in Logger to not expose parts of confidential strings
    under special circumstances.
  * OPSI.Util.Task.ConfigureBackend.MySQL: fixed error on hostname with dash

 -- Niko Wenselowski <n.wenselowski@uib.de>  Mon, 04 Jul 2016 17:49:17 +0200

python-opsi (4.0.7.5-1) testing; urgency=medium

  * JSONRPC backend has received small refactorings.
  * 10_opsi.conf: Refactored setProductActionRequestWithDependencies.
    With this change the 'force' parameter is deprecated and does not have
    any effect. It may be removed in future releases.

 -- Niko Wenselowski <n.wenselowski@uib.de>  Thu, 30 Jun 2016 15:39:29 +0200

python-opsi (4.0.7.4-1) testing; urgency=medium

  * OPSI.Util.Task.UpdateBackend.MySQL: Also correct license key column in
    table SOFTWARE_CONFIG.
  * ACL: Pre-compiling patterns
  * ACL: Changed log output for easier debugging.
  * Various small improvements in OPSI.Backend.BackendManager.
  * OPSI.Util.Task.Samba: Removed oplocks from share definition.
    This will only affect new share configurations.
  * OPSI.System.Posix: Improved detection for predictable network interfaces.
  * Configuration of MySQL backends warns if strict mode seems to be
    enabled.

 -- Niko Wenselowski <n.wenselowski@uib.de>  Fri, 24 Jun 2016 14:28:26 +0200

python-opsi (4.0.7.3-1) testing; urgency=medium

  * Repaired sort algorithm 1.

 -- Niko Wenselowski <n.wenselowski@uib.de>  Fri, 10 Jun 2016 13:36:41 +0200

python-opsi (4.0.7.2-1) testing; urgency=medium

  * OPSI.Util.Task.UpdateBackend.MySQL: making sure that columns for license
    keys are 1024 characters long.
  * HostControl: If resolveHostAddress is set to True we fall back to
    using the specified in case of a lookup failure.
  * Various small changes.

 -- Niko Wenselowski <n.wenselowski@uib.de>  Thu, 09 Jun 2016 15:34:59 +0200

python-opsi (4.0.7.1-1) testing; urgency=medium

  * forceObjectClass got a faster check to see if we are processing JSON.
  * OPSI.System.Posix: fixed typo: init -6 -> init 6.
  * OPSI.Backend.Backend: _testFilterAndAttributes is faster if attributes
    and filter are missing.
  * OPSI.Backend.Backend: _objectHashMatches now avoids temporary variable.
  * Improved iteration in many parts to be more efficient.
  * OPSI.Logger: Faster lookup for output color / level name.
  * Changed some log outputs to make use of the formatting during logging.
  * Updated hwaudit.conf: Now showing the number of physical and logical
    cores.
  * OPSI.Util.Task.ConfigureBackend.DHCP: only retrieve and show system
    information once.
  * 20_legacy.conf: Refactored setGeneralConfig.

 -- Niko Wenselowski <n.wenselowski@uib.de>  Fri, 20 May 2016 15:44:59 +0200

python-opsi (4.0.6.50-1) experimental; urgency=medium

  * OPSI.Logger.Logger now is able to do formatting in the style of
    str.format. To format a message use the appropriate placeholders and
    then supply args / kwargs as needed.
    Formatting will only be applied if the message will actually be logged.
  * Improved logging during HTTP Connection.

 -- Niko Wenselowski <n.wenselowski@uib.de>  Tue, 07 Jun 2016 10:47:44 +0200

python-opsi (4.0.6.49-1) stable; urgency=medium

  * OPSI.Util.Task.Samba: removed oplocks from opsi_depot share
  * OPSI.Util.Product: Added debug output to show when tasks end.

 -- Niko Wenselowski <n.wenselowski@uib.de>  Fri, 6 May 2016 07:32:28 +0200

python-opsi (4.0.6.48-1) stable; urgency=medium

  * OPSI.Types.forceOct avoids using a temporary variable.
  * OPSI.Util.Task.Rights.setRights: avoid processing the same path
    twice.
  * OPSI.Logger and OPSI.Service.JsonRpc now use the 'traceback' module
    to get the tracebacks.
  * OPSI.Backend.Replicator: Show the renaming of the server as a single
    step for better user feedback.

 -- Niko Wenselowski <n.wenselowski@uib.de>  Wed, 27 Apr 2016 12:35:39 +0200

python-opsi (4.0.6.47-1) stable; urgency=medium

  * Not using bare "except:" - at least catching Exception.
  * OPSI.Util.Task.Samba: notify the user that he may need to restart the Samba
    daemon.
  * Fix typo in error message if the filter was referencing an attribute not
    present at the used object type.
  * OPSI.Backend.Replicator: Check if the used backend can rename the server
    before trying to do so. If the check fails fall back to using an
    ExtendedBackend.
  * OPSI.Backend.SQL: Limit the length of inserted changelogs to be lower than
    65535 to avoid problems with the limited size of columns of type TEXT.

 -- Niko Wenselowski <n.wenselowski@uib.de>  Thu, 21 Apr 2016 13:18:16 +0200

python-opsi (4.0.6.46.1-1) stable; urgency=medium

  * Using the new-style base64 Python interface to avoid breaking with
    combinations of username and password that exceed 72 characters and
    lead to newlines in the base64-encoded authentication header.
    This is in response to CVE-2016-5699 / Python bug 22928 as these
    patched Python versions may lead to breaks on some systems.

 -- Niko Wenselowski <n.wenselowski@uib.de>  Wed, 22 Jun 2016 17:28:31 +0200

python-opsi (4.0.6.46-1) stable; urgency=medium

  * File backend: Correctly read/write the locked attribute on ProductOnDepot.

 -- Niko Wenselowski <n.wenselowski@uib.de>  Thu, 07 Apr 2016 11:07:15 +0200

python-opsi (4.0.6.45-1) experimental; urgency=medium

  * 40_admin_tasks.conf: added method setupWhereInstalled.
  * 40_admin_tasks.conf: added method getClientsWithOutdatedProduct.
  * 40_admin_tasks.conf: added method
    setActionRequestWhereOutdatedWithDependencies.
  * Updated French translation for hwaudit.
  * OPSI.System.Posix: bypassed startsector 0 in Xenial Sfdisk

 -- Niko Wenselowski <n.wenselowski@uib.de>  Mon, 07 Mar 2016 17:12:50 +0100

python-opsi (4.0.6.44-1) experimental; urgency=medium

  * .spec: Naming all known config files.
  * Small improvements around the creation of AuditHardwareOnHosts.
  * OPSI.Types.forceOpsiTimestamp has received improved handling of
    datetime.datetime objects.
  * OPSI.Types.forceTime can now handle datetime.datetime objects.
  * OPSI.Object.mandatoryConstructorArgs has been refactored.
  * Moved the methods "uninstallWhereInstalled",
    "updateWhereInstalled", "setupWhereNotInstalled" and
    "setActionRequestWhereOutdated" into the new backend extension
    "40_admin_tasks.conf".
  * Method "setActionRequestWhereOutdated" ignores products on client
    with installation-status 'unknown'.
  * Added polish translation. Thanks to Jerzy Włudarczylk!
  * OPSI.System.Posix: corrected typo in sfdisk call
  * OPSI.System.Posix: added more reboot calls in reboot() function
  * OPSI.System.Posix: refactored sfdisk compatability from 4.0.6.41-1
  * OPSI.System.Posix: added new function setLocalSystemTime.

 -- Niko Wenselowski <n.wenselowski@uib.de>  Thu, 03 Mar 2016 13:58:55 +0100

python-opsi (4.0.6.43-1) experimental; urgency=medium

  * Small bugfix in 10_wim.conf.
  * OPSI.Util.WIM got a new function getImageInformation.

 -- Niko Wenselowski <n.wenselowski@uib.de>  Tue, 23 Feb 2016 13:32:33 +0100

python-opsi (4.0.6.42-1) experimental; urgency=medium

  * 20_legacy.conf: Added new methods "uninstallWhereInstalled",
    "updateWhereInstalled", "setupWhereNotInstalled" and
    "setActionRequestWhereOutdated".
  * New module: OPSI.Util.WIM.
  * New file: 10_wim.conf with methods "updateWIMConfigFromPath" and
    "updateWIMConfig".
  * OPSI.Util.File.Opsi.PackageControlFile does not add empty line after
    changelog anymore.
  * Improved error messages during creation of an object from a dict if that
    dict does miss an argument required by the constructor.

 -- Niko Wenselowski <n.wenselowski@uib.de>  Mon, 22 Feb 2016 17:29:04 +0100

python-opsi (4.0.6.41-1) experimental; urgency=medium

  [ Mathias Radtke ]
  * OPSI.System.Posix.py: Added sfdisk (2.26) compatability on HP Smart-Array
  * OPSI.System.Posix.py: Added 'enp' device in getEthernetDevices()

  [ Niko Wenselowski ]
  * OPSI.Util.flattenSequence is now handles generators by consuming them.
  * OPSI.Util.formatFileSize now handles terrabyte sized data.
  * 20_legacy.conf: new function setActionRequestWhereOutdated.
  * Show what sort algorithm get's called.

 -- Niko Wenselowski <n.wenselowski@uib.de>  Fri, 12 Feb 2016 14:45:33 +0100

python-opsi (4.0.6.40-1) experimental; urgency=medium

  [ Mathias Radtke ]
  * OPSI.System.Posix.py: fixed bug in HP Smart Array Disk handling
  * OPSI.System.Posix.py: added simple sfdisk 2.26 (wily) compatability

  [ Niko Wenselowski ]
  * 70_wan.conf: Added docstring for changeWANConfig.
  * 70_wan.conf: The 'enabled' parameter now will be converted to bool internally.
  * Rights.py: added 'windows-image-detector.py' to known executables.
  * JSONRPC-Backend: Changed method to use when checking for deflate support.

 -- Niko Wenselowski <n.wenselowski@uib.de>  Mon, 18 Jan 2016 14:27:19 +0100

python-opsi (4.0.6.39-2) experimental; urgency=medium

  * gettext.python-opsi_en: copied from python-opsi.pot instead of linking because of placeholder Variables

 -- Mathias Radtke <m.radtke@uib.de>  Wed, 06 Jan 2016 08:05:00 +0100

python-opsi (4.0.6.39-1) experimental; urgency=medium

  [Mathias Radtke]
  * gettext: added faked english 'translation'

  [ Niko Wenselowski]
  * Replacing many try/finally-constructs with contextmanagers.
  * OPSI.Util.Repository: Removed wildcard imports.
  * OPSI.Util.Repository: some small refactorings.
  * OPSI.Backend.BackendManager now uses a default configuration if no
    keyword arguments are supplied to the constructor.
  * openSuse: do not alter the path of filename in dhcpd.conf.

 -- Niko Wenselowski <n.wenselowski@uib.de>  Tue, 05 Jan 2016 15:10:27 +0100

python-opsi (4.0.6.38-1) experimental; urgency=medium

  * Reverting changes to
    OPSI.SharedAlgorithm.generateProductOnClientSequence_algorithm1

 -- Niko Wenselowski <n.wenselowski@uib.de>  Tue, 15 Dec 2015 13:43:42 +0100

python-opsi (4.0.6.37-1) experimental; urgency=medium

  * OPSI.SharedAlgorithm.generateProductOnClientSequence_algorithm1
    should now return the products in the expected order.
  * OPSI.Util.HTTP: new function closeConnection.
  * OPSI.Util.HTTP: new context manager closingConnection.

 -- Niko Wenselowski <n.wenselowski@uib.de>  Tue, 08 Dec 2015 15:12:00 +0100

python-opsi (4.0.6.36-1) experimental; urgency=medium

  * OPSI.Util.HTTP: Added log statements for easier debugging.
  * OPSI.Util.HTTP: Refactorings in hybi10Encode & hybi10Decode
  * OPSI.Backend.JSONRPC: Better readable debug output with loglevel 8.
  * OPSI.Logger: do not fail if calling setLogFile with None.
  * OPSI.Backend.ExtendedBackend: calling backend_info without backend
    set will not fail anymore.

 -- Niko Wenselowski <n.wenselowski@uib.de>  Thu, 03 Dec 2015 10:10:43 +0100

python-opsi (4.0.6.35-1) experimental; urgency=medium

  * OPSI.Backend.JSONRPC: Enrich debug information for method creation.
  * OPSI.Types: if forceOct fails show at what number it failed.
  * OPSI.Types: small refactoring in forceBool.
  * HostControl.RpcThread: specify "application/json" as content-type.
  * New module: OPSI.Util.Task.ConfigureBackend.DHCPD
  * New functions in OPSI.System.Posix: isCentOS, isSLES & isRHEL
  * OPSI.Backend.Backend: Small refactorings and improved debug output.
  * OPSI.Backend.ManagerBackend: Small refactorings and improved debug output.
  * configureDHCPD now also patches the DHCPD backend config to use the
    right service restart command.
  * OPSI.Object.AuditHardware: improve __repr__
  * OPSI.Logger: always use the absolute path when setting a logfile.
  * OPSI.Object.Product: __repr__ now shows version of product and package
  * OPSI.Object.BaseObject now creates a __repr__ out of the attributes
    that make an object unique.

 -- Niko Wenselowski <n.wenselowski@uib.de>  Fri, 27 Nov 2015 10:47:19 +0100

python-opsi (4.0.6.34-1) experimental; urgency=medium

  * ConfigDataBackend: the argument 'maxSize' for log_read must be positive.
  * ConfigDataBackend: refactored the log_write method.

 -- Niko Wenselowski <n.wenselowski@uib.de>  Thu, 12 Nov 2015 15:16:28 +0100

python-opsi (4.0.6.33-1) experimental; urgency=medium

  * OPSI.Service.Session.Session gained a __repr__.
  * OPSI.Backend.BackendManager.BackendDispatcher gained a __repr__.
  * OPSI.Backend.HostControl.HostControlBackend gained a __repr__.
  * OPSI.Backend.HostControlSafe.HostControlSafeBackend gained a __repr__.
  * ConfigDataBackend: fixed an edge case where the amount of data written
    would exceed the limit.
  * opsihwaudit.conf: Re-introduce the missing SKU.

 -- Niko Wenselowski <n.wenselowski@uib.de>  Fri, 06 Nov 2015 10:37:12 +0100

python-opsi (4.0.6.32-1) experimental; urgency=medium

  * OPSI.SharedAlgorithm: less log output.
  * OPSI.Backend.JSONRPC: small refactorings in JSONRPC.
  * OPSI.Backend.BackendManager: Log if dispatching a method is done.
  * OPSI.Backend.SQL.timeQuery: log duration even in case of failure.

 -- Niko Wenselowski <n.wenselowski@uib.de>  Fri, 30 Oct 2015 12:28:12 +0100

python-opsi (4.0.6.31-1) experimental; urgency=medium

  * OPSI.Backend.JSONRPC: Added some debug output.
  * OPSI.Service.Session: Show what session is in use before deletion.
  * OPSI.Util.HTTP.HTTPConnectionPool.urlopen: Log errors instead of ignoring
  * OPSI.Util.HTTP.HTTPConnectionPool.urlopen: slightly increased the delay
    between retries to not bomb a busy server with even more requests.

 -- Niko Wenselowski <n.wenselowski@uib.de>  Thu, 29 Oct 2015 14:31:33 +0100

python-opsi (4.0.6.30-1) experimental; urgency=medium

  * OPSI.Service.Session: SessionHandler.sessionExpired does more frequently
    checks if session is still in use or timeout occurred.
  * 20_legacy.conf & 30_configed.conf: getDomain: Fix NameError caused by
    implicit import.
  * 10_opsi.conf & 30_configed.conf: getProductOrdering: Fix NameError caused
    by implicit import.

 -- Niko Wenselowski <n.wenselowski@uib.de>  Wed, 28 Oct 2015 12:05:45 +0100

python-opsi (4.0.6.29-1) experimental; urgency=medium

  * Implementing type checks via isinstance instead of using type.
  * Removed wildcard import in various modules in OPSI.Backend.
  * 20_legacy.conf: Removed librsyncPatchFile because it never worked.
  * OpsiConfFile.parse now raises ValueError if invalid sections are
    found or configuration happens outside sections.
  * objectToHtml now works more efficient with large results.
  * OPSI.Util.Task.Samba: Fix typo in share opsi_repository that lead
    to referencing the wrong path.
  * toJson now handles generators by consuming them.
    The output resembles that of a list.
  * objectToBeautifiedText, objectToBash and objectToHtml are now able
    to handle sets - they interpret it like a list.
  * OPSI.Service.Worker.WorkerOpsiJsonRpc: improved backwards compatible
    handling of queries without any specific encoding. This should make
    any call with a plain encoding work as expected.

 -- Niko Wenselowski <n.wenselowski@uib.de>  Tue, 27 Oct 2015 17:38:16 +0100

python-opsi (4.0.6.28-1) testing; urgency=medium

  * OPSI.SharedAlgorithm: OpsiProductOrderingErrors now show what products
    cause the problem.
  * OPSI.Util.Task.CleanupBackend: Reference correct key.

 -- Niko Wenselowski <n.wenselowski@uib.de>  Thu, 08 Oct 2015 14:37:45 +0200

python-opsi (4.0.6.27-1) experimental; urgency=medium

  * OPSI.Util.flattenSequence now can handle sets.
  * OPSI.Backend.ConfigDataBackend.host_deleteObjects does not fail if
    no license management module is present.
  * OPSI.Backend.MySQL.SQLBackend: softwareLicense_getObjects and
    licenseContract_getObjects now return an empty list instead of None.
  * addDynamicDepotDriveSelection now only adds the new value and does
    not change the default.
  * The config for 'clientconfig.depot.drive' now also has the drives 'a:'
    and 'b:' present if it is created anew.

 -- Niko Wenselowski <n.wenselowski@uib.de>  Wed, 07 Oct 2015 16:40:29 +0200

python-opsi (4.0.6.26-1) testing; urgency=medium

  * toJSON: correctly handle sets.

 -- Niko Wenselowski <n.wenselowski@uib.de>  Wed, 07 Oct 2015 10:15:13 +0200

python-opsi (4.0.6.25-1) stable; urgency=medium

  * added proper sles12 version check

 -- Mathias Radtke <m.radtke@uib.de>  Fri, 02 Oct 2015 11:47:21 +0200

python-opsi (4.0.6.24-1) experimental; urgency=medium

  * OPSI.Util.Task.Rights: set +x on known executables in /opt/pcbin/install
  * OPSI.Util.Task.Rights: disabled the removal of duplicate folders to avoid
    problems with wrong rights in the depot.

 -- Niko Wenselowski <n.wenselowski@uib.de>  Thu, 01 Oct 2015 17:27:07 +0200

python-opsi (4.0.6.23-2) testing; urgency=medium

  * Added Danish translation for hwaudit.

 -- Niko Wenselowski <n.wenselowski@uib.de>  Fri, 25 Sep 2015 15:23:11 +0200

python-opsi (4.0.6.23-1) experimental; urgency=medium

  * Copy the following methods to 30_configed.conf: getDomain,
    getOpsiHWAuditConf, getPossibleMethods_listOfHashes, getServerIds_list
  * OPSI.Backend.Backend: Reading the default maximum logfile size from
    /etc/opsi/opsiconfd.conf.

 -- Niko Wenselowski <n.wenselowski@uib.de>  Wed, 16 Sep 2015 11:59:33 +0200

python-opsi (4.0.6.22-1) experimental; urgency=medium

  * log_read: Removed append-feature for rotated logs.

 -- Niko Wenselowski <n.wenselowski@uib.de>  Tue, 15 Sep 2015 14:23:46 +0200

python-opsi (4.0.6.21-1) experimental; urgency=medium

  * ExtendedConfigBackend: repr now works also with subclasses.
  * ConfigDataBackend: log_write does correctly limit the logsize.

 -- Niko Wenselowski <n.wenselowski@uib.de>  Tue, 15 Sep 2015 12:38:36 +0200

python-opsi (4.0.6.20-1) experimental; urgency=medium

  * OPSI.Service.Worker: header parsing errors are now logged
    with loglevel 8.
  * Re-introduce 30_configed.conf

 -- Niko Wenselowski <n.wenselowski@uib.de>  Wed, 09 Sep 2015 09:15:14 +0200

python-opsi (4.0.6.19-2) experimental; urgency=medium

  * Translations updated and translations for es, it & ru added.

 -- Niko Wenselowski <n.wenselowski@uib.de>  Thu, 03 Sep 2015 11:04:01 +0200

python-opsi (4.0.6.19-1) experimental; urgency=medium

  * OPSI.Backend.JSONRPC: refuse to enable deflate if we are talking to an
    old version of the service to avoid problems.

 -- Niko Wenselowski <n.wenselowski@uib.de>  Thu, 03 Sep 2015 10:30:30 +0200

python-opsi (4.0.6.18-1) experimental; urgency=medium

  * OPSI.Backend.BackendManager: showing the used ACL only on log level debug
    or higher.
  * OPSI.SharedAlgorithm: small refactorings regarding iteration of lists
  * OPSI.Backend.JSONRPC: more reliable fix for working with deflate against
    older webservice versions. This works by disabling deflate to ensure
    proper encoding / decoding.
  * OPSI.Backend.JSONRPC: type check via isinstance instead of type.

 -- Niko Wenselowski <n.wenselowski@uib.de>  Wed, 02 Sep 2015 16:34:26 +0200

python-opsi (4.0.6.17-1) experimental; urgency=medium

  * removed cpatureStderr=False fom execute of 'lsb-release -i' command

 -- Mathias Radtke <m.radtke@uib.de>  Wed, 02 Sep 2015 11:54:51 +0200

python-opsi (4.0.6.16-1) experimental; urgency=medium

  * OPSI.Backend.BackendManager: redirected lsb_release stderr and stdout output to /dev/null

 -- Mathias Radtke <m.radtke@uib.de>  Wed, 02 Sep 2015 09:33:16 +0200

python-opsi (4.0.6.15-1) experimental; urgency=medium

  * OPSI.Util.Task.Samba: add newline when adding repository.
  * RPM: Made the license machine-parseable.
  * OPSI.Util.WindowsDrivers: do not fail if Vendor or Model are None.
  * Create user / groups without explicit uid / gid.

 -- Niko Wenselowski <n.wenselowski@uib.de>  Tue, 25 Aug 2015 11:02:44 +0200

python-opsi (4.0.6.14-1) experimental; urgency=medium

  [ Mathias Radtke ]
  * OPSI.System.Posix: removed unneded captureStderr flag

  [ Anna Sucher ]
  * OPSI.Util.Task.Rights: added opsi-deploy-client-agent-default to
    files that are made executable

  [ Niko Wenselowski ]
  * JSONRPCBackend: Better handling of JSON-RPC-response from an old service.

 -- Niko Wenselowski <n.wenselowski@uib.de>  Tue, 11 Aug 2015 15:27:10 +0200

python-opsi (4.0.6.13-1) experimental; urgency=medium

  * Provide OPSI.System.Posix.shutdown.
  * Added function OPSI.Util.chunk.
  * OPSI.Util.Task.CleanupBackend: added chunking on mass-operations.
  * OPSI.Util.Task.CleanupBackend: Improving speed of operations.
  * OPSI.Backend.Replicator: Speed up membership test for productsOnDepot.
  * OPSI.System.Posix.execute now accepts list, set or tuple for ignoreExitCode
  * Debian: Remove dependency on python-support.
  * OPSI.System.Posix: removed unneded captureStderr flags from sfdisk calls

 -- Niko Wenselowski <n.wenselowski@uib.de>  Mon, 10 Aug 2015 15:22:38 +0200

python-opsi (4.0.6.12-1) experimental; urgency=medium

  [ Niko Wenselowski ]
  * Improving Python 3 compatibility.
  * hwaudit: Added translations for COMPUTER_SYSTEM.sku
  * tests: rename the domain of test objects from uib.local to test.invalid
  * OPSI.Service.Worker.WorkerOpsiJsonRpc: The header handling introduced
    with 4.0.6.8-1 must now be explicitely enabled by creating the file:
    /etc/opsi/opsi.header.fix.enable
    This makes sure that components get the same behaviour as before unless
    an change is done by an administrator.
  * 10_opsi.conf: Reintroduce setRights from the now remove 30_configed.conf
  * OPSI.Util.HTTP: the functions to decode/encode gzip/deflate now work
    better with unicode input and always return unicode.
  * OPSI.Service.Worker.WorkerOpsi: properly decode requests that have their
    content-encoding header set to "deflate".
  * log_read now also reads rotated logs.
  * OPSI.Util.Task.Rights: chown now correctly sets uid/gid on links.

  [ Mathias Radtke ]
  * new module OPSI Util task Samba
  * wrote tests for new module

 -- Niko Wenselowski <n.wenselowski@uib.de>  Wed, 29 Jul 2015 16:04:38 +0200

python-opsi (4.0.6.11-4) experimental; urgency=medium

  * Packaging fixes for Debian 8.

 -- Niko Wenselowski <n.wenselowski@uib.de>  Mon, 29 Jun 2015 16:23:22 +0200

python-opsi (4.0.6.11-3) experimental; urgency=medium

  * RPM: do not link removed file.

 -- Niko Wenselowski <n.wenselowski@uib.de>  Mon, 29 Jun 2015 16:11:06 +0200

python-opsi (4.0.6.11-2) experimental; urgency=medium

  * Removing remaining occurances of 30_configed.conf.

 -- Niko Wenselowski <n.wenselowski@uib.de>  Mon, 29 Jun 2015 16:06:51 +0200

python-opsi (4.0.6.11-1) experimental; urgency=medium

  * Debian: Moving lintian-overrides into debian/source
  * 20_legacy.conf: Small refactoring of getClients_listOfHashes
  * 20_legacy.conf: Refactored getLicenseStatistics_hash
  * OPSI.Types: better error message if forceObjectClass fails because of an
    argument that is missing for the constructor
  * OPSI.Types: better error message if forceObjectClass fails because of an
    invalid type
  * 20_legacy.conf: some small bugfixes.
  * OPSI.Object: repr for ConfigState now includes values.
  * Moving getProductOrdering from 30_configed.conf to 10_opsi.conf.
  * Removing 30_configed.conf.
  * Removing the link from etc/opsi/backendManager/extend.d/20_legacy.conf to
    etc/opsi/backendManager/extend.d/configed/20_legacy.conf.

 -- Niko Wenselowski <n.wenselowski@uib.de>  Mon, 29 Jun 2015 15:58:47 +0200

python-opsi (4.0.6.10-3) experimental; urgency=medium

  * Debian: Setting the package format to 1.0
  * RPM: creating folder for systemd templates before installation

 -- Niko Wenselowski <n.wenselowski@uib.de>  Tue, 16 Jun 2015 12:27:05 +0200

python-opsi (4.0.6.10-2) experimental; urgency=medium

  * RPM: supply %prep and %debug_package
  * Remove references to opsi-distutils

 -- Niko Wenselowski <n.wenselowski@uib.de>  Tue, 16 Jun 2015 10:57:43 +0200

python-opsi (4.0.6.10-1) experimental; urgency=medium

  * Added __repr__ for Backend and JSONRPCBackend.
  * OPSI.Backend.Replicator: Inserting objects should be a little faster.
  * OPSI.Backend: Only do a lookup for returnObjectsOnUpdateAndCreate once
    per method execution.
  * objectToBash, objectToHtml and objectToBeautifiedText now also correctly
    format subclasses of the lists / dicts.
  * 20_legacy.conf: Speed up _getProductStates_hash
  * FileBackend: Do not double the mapping list of LocalbootProduct and NetbootProduct.
  * FileBackend: allow products having ProductPropertyStates that are the same as the id of a product.
  * Some small refactorings to OPSI.Backend.SQL and OPSI.Backend.MySQL.
  * Supply new folder /etc/opsi/systemdTemplates

 -- Niko Wenselowski <n.wenselowski@uib.de>  Tue, 16 Jun 2015 10:45:21 +0200

python-opsi (4.0.6.9-1) experimental; urgency=medium

  * OPSI.Util.Task.Rights: reuse an existing depot URL if we found one before.

 -- Niko Wenselowski <n.wenselowski@uib.de>  Wed, 10 Jun 2015 10:20:56 +0200

python-opsi (4.0.6.8-1) experimental; urgency=low

  * 20_legacy.conf: createLicenseContract now returns the complete
    license contract id instead of just the first character.
  * OPSI.Util.File: Avoid bloating dhcpd.conf with '%s'
  * OPSI.Util.Task.Rights: added 'service_setup.sh' to KNOWN_EXECUTABLES
  * OPSI.Util.Task.Rights: Fix setting rights on KNOWN_EXECUTABLES in
    the depot folder.
  * Refactored worker for the interface page.
  * OPSI.Backend.File: Convert errors to unicode before logging them.
  * 40_groupActions.conf: create method to rename groups: updateGroupname
  * __repr__ now gives even better results.
  * 20_legacy.conf: new method setHostInventoryNumber
  * 20_legacy.conf: refactored getAndAssignSoftwareLicenseKey
  * debian/format: removed
  * OPSI.Types: checking for classes is now implemented via isinstance and
    therefore also subclasses will be accepted.
  * OPSI.Util.Task.Certificate: Fix certificate creation on Debian 8.
  * OPSI.Util.HTTP: Workarround for Python versions that implement PEP0476
  * OPSI.Service.Worker.WorkerOpsiJsonRpc: now correctly stating the HTTP
    header field "content-type" if the content is compressed via deflate or
    gzip. To stay backwards compatible we return in the old style if the
    header field "Accept" of the request starts with "gzip-application".
  * OPSI.Util.HTTP: new functions deflateEncode, deflateDecode, gzipEncode
    and gzipDecode
  * OPSI.Backend.JSONRPC: various refactorings
  * OPSI.Backend.JSONRPC.JSONRPCBackend: correctly handle responses that are
    compressed via deflate or gzip. To stay backwards compatible it deflates
    the data if the HTTP header field "content-type" starts with "gzip".
  * The users opsiconfd / pcpatch are now added to the file admin group
    based on the groupname and not on the gid. This avoids adding these users
    to the wrong group if a group with gid 992 already exists.
  * RPM: if a group with gid 992 is already existing add the file admin group
    without giving a specific gid.

 -- Niko Wenselowski <n.wenselowski@uib.de>  Tue, 09 Jun 2015 16:34:33 +0200

python-opsi (4.0.6.7-2) experimental; urgency=low

  * RHEL / CentOS 7: No indent to avoid confusing rpm.

 -- Niko Wenselowski <n.wenselowski@uib.de>  Fri, 10 Apr 2015 14:23:46 +0200

python-opsi (4.0.6.7-1) experimental; urgency=low

  * Fix encoding problems in new __repr__.

 -- Niko Wenselowski <n.wenselowski@uib.de>  Fri, 10 Apr 2015 13:40:21 +0200

python-opsi (4.0.6.6-1) experimental; urgency=low

  * OPSI.Util.Task.Rights: better ignoring of subfolders.
  * OPSI.Logger: some small refactorings.
  * OPSI.Util.Task.Sudoers: Do not duplicate existing entries.
  * OPSI.Logger.logWarnings: only log to the opsi-Logger.
  * CentOS / RHEL 7: depend on net-tools for ifconfig.
  * Added OPSI.System.Posix.getActiveConsoleSessionId

 -- Niko Wenselowski <n.wenselowski@uib.de>  Fri, 10 Apr 2015 10:31:29 +0200

python-opsi (4.0.6.5-1) experimental; urgency=low

  * Fix problem when working mit DHCP files.

 -- Niko Wenselowski <n.wenselowski@uib.de>  Tue, 31 Mar 2015 11:38:41 +0200

python-opsi (4.0.6.4-1) experimental; urgency=low

  * OPSI.System.Posix.execute now accepts keyword arguments 'shell' and
    'waitForEnding' to have the same keyword arguments as on Windows.

 -- Niko Wenselowski <n.wenselowski@uib.de>  Mon, 30 Mar 2015 15:38:39 +0200

python-opsi (4.0.6.3-1) experimental; urgency=low

  * OPSI.Util.Task.Rights: avoid duplicate path processing.
  * OPSI.Backend.MySQL.ConnectionPool: lower log-level for messages.
  * OPSI.Util.Task.Rights.setRights: show what path is given.
  * Fix various problems in OPSI.Backend.Replicator.
  * OPSI.Util.Task.Sudoers: Retrieve path to 'service' from the OS.
  * OPSI.Util.Task.Sudoers: Add single entry if missing.
  * Small changes in OPSI.Util.File.
  * Less wildcard imports.
  * Refactoring in OPSI.Util.Task.Rights
  * OPSI.Util.Task.Rights will fail without raising an error if chown
    is not possible.
  * OPSI.Backend.BackendManager: refactored reading groups of user to be
    faster for large environments.
  * Many objects now have proper representations.
  * OPSI.Util.Task.ConfigureBackend.ConfigurationData: Adding WAN
    configuration defaults if they are missing.
  * New extension 70_wan.conf for easy disabling/enabling of WAN configuration
  * 70_dynamic_depot.conf: getDepotSelectionAlgorithmByNetworkAddress
    makes use of OPSI.Util.ipAddressInNetwork instead of copying code.
  * OPSI.Util.Task.Rights: chown will only supply an uid if euid is 0 to
    avoid failures.

 -- Niko Wenselowski <n.wenselowski@uib.de>  Mon, 30 Mar 2015 11:44:00 +0200

python-opsi (4.0.6.2-1) experimental; urgency=low

  * OPSI.Backend.MySQL: If connecting to DB fails during creation of the
    connection pool we wait 5 seconds before retrying to connect.
  * OPSI.Logger: Easier and faster check if syslog is present.
  * OPSI.Backend.Replicator: small refactorings.
  * OPSI.Backend.BackendManager: _dispatchMethod creats no more temp. list.
  * OPSI.Util.Task.Certificate: do not set the same serial number for
    every certificate.

 -- Niko Wenselowski <n.wenselowski@uib.de>  Mon, 09 Mar 2015 10:56:28 +0100

python-opsi (4.0.6.1-1) experimental; urgency=low

  * OPSI.Util.Repository: correctly set number of retries for dynamic bandwith
  * setup.py: Exclude test folders.
  * objectToBeautifiedText: indent with only four spaces
  * OPSI/Object.py overhauled module
  * Added OPSI.System.Posix.runCommandInSession to have access to this
    function not only when running Windows.
  * OPSI.Backend.File: Various refactorings, not only to avoid unnecessary
    creation of temporary objects.
  * Backends: speed up option parsing during initalisation.
  * Make excessive use of List Comprehensions for faster processing.
  * OPSI.Backend.HostControl: Using the timeout-parameter available on
    httplib.HTTP(S)Connection in RpcThread and ConnectionThread
  * Improve speed of configState_getClientToDepotserver
  * OPSI.Backend.SQL: Refactored working with the hardware audit
  * Speed up OPSI.Backend.Backend.log_read
  * The size limit of log_write can now be controlled through
    opsiconfd.conf and the value of "max log size" in the section "global".
  * New module: OPSI.Util.Task.Rights
  * OPSI.System.Windows: function "mount" accepts "dynamic" as mountpoint to
    enable the automatic search for a free mountpoint on the system.
    Thanks to Markus Kötter for the initial patch!
  * OPSI.Util.Task.ConfigureBackend.ConfigurationData: add the possibility
    to enable the dynamic mountpoint selection.
  * OPSI.Backend.SQL: the columns referencing hostId are now of the same size
  * New module OPSI.Util.Task.UpdateBackend.MySQL
  * OPSI.Util.Task.UpdateBackend.MySQL: Fix too small hostId columns
  * OPSI.Backend.SQL: replacing duplicate code
  * Removed LDAP schema files and backend configuration.
  * OPSI.Backend.SQL: Functions getData and getRawData only allow SELECT
  * Making method backend_getSharedAlgorithm nonfunctional.
  * OPSI.SharedAlgorithm: No more working with code-as-text and evaluation
    of the text to get objects to work with. Now there are only the objects.
  * WindowsDrivers: Fallback if directories ends with "." or with whitespace.
  * OPSI.Types.forceList is now able to handle sets and generators
  * New function OPSI.System.Posix.getDHCPDRestartCommand
  * OPSI.SharedAlgorithm: Raising an error when a circular dependecy is
    detected between products.
  * OPSI.System.Posix.getNetworkDeviceConfig is now able to parse output
    from newer ifconfig versions like on CentOS 7.
  * OPSI.Backend.SQLite refactored query creation.

 -- Niko Wenselowski <n.wenselowski@uib.de>  Thu, 05 Feb 2015 09:46:50 +0100

python-opsi (4.0.5.17-1) testing; urgency=medium

  * Small bugfix in ConfigureBackend Task.

 -- Erol Ueluekmen <e.ueluekmen@uib.de>  Wed, 25 Feb 2015 14:33:25 +0100

python-opsi (4.0.5.16-1) stable; urgency=low

  * JSONRPCBackend: Fix build long authorization headers.

 -- Erol Ueluekmen <e.ueluekmen@uib.de>  Thu, 19 Feb 2015 13:23:19 +0100

python-opsi (4.0.5.15-1) stable; urgency=low

  * Patching sudoers: allow using service when no TTY present

 -- Niko Wenselowski <n.wenselowski@uib.de>  Wed, 22 Oct 2014 14:30:24 +0200

python-opsi (4.0.5.14-1) experimental; urgency=low

  * 10_opsi.conf: New methods getHardwareAuditDataCount and
    getSoftwareAuditDataCount
  * DHCPD backend: Fix logging problem caused by string / unicode mixup.
  * OPSI.System.Posix.getServiceNames: Prefer "systemctl" over "service"
    to have a solution that flawlessly works on CentOS 7.
  * OPSI.System.Posix.locateDHCPDInit: Added search via getServiceNames

 -- Niko Wenselowski <n.wenselowski@uib.de>  Wed, 22 Oct 2014 12:23:35 +0200

python-opsi (4.0.5.13-1) experimental; urgency=low

  * OPSI.System.Posix.Distribution: stripping the distribution attribute.

 -- Niko Wenselowski <n.wenselowski@uib.de>  Tue, 14 Oct 2014 15:34:21 +0200

python-opsi (4.0.5.12-1) experimental; urgency=low

  * More work on OPSI.System.Posix.getSambaServiceName

 -- Niko Wenselowski <n.wenselowski@uib.de>  Wed, 08 Oct 2014 14:50:17 +0200

python-opsi (4.0.5.11-2) experimental; urgency=low

  * Dropping python-simplejson as dependency because it is Pythons stdlib as
    json since Python 2.6

 -- Niko Wenselowski <n.wenselowski@uib.de>  Wed, 08 Oct 2014 11:43:34 +0200

python-opsi (4.0.5.11-1) experimental; urgency=low

  * MySQL-backend: lower log-level for messages regarding transactions
  * Posix: added Methods getServiceNames and getSambaServiceName

 -- Niko Wenselowski <n.wenselowski@uib.de>  Mon, 06 Oct 2014 15:58:24 +0200

python-opsi (4.0.5.10-1) stable; urgency=low

  * DHCPD.py: small fix in restarting dhcp-service

 -- Erol Ueluekmen <e.ueluekmen@uib.de>  Wed, 01 Oct 2014 16:54:50 +0200

python-opsi (4.0.5.9-1) stable; urgency=low

  * opsi-setup: changed restarting services over service calls
    instead of using init-scripts directly.

 -- Erol Ueluekmen <e.ueluekmen@uib.de>  Wed, 01 Oct 2014 16:14:13 +0200

python-opsi (4.0.5.8-2) testing; urgency=low

  * python-crypto requirement modified for sles to python-pycrypto

 -- Erol Ueluekmen <e.ueluekmen@uib.de>  Mon, 29 Sep 2014 10:13:17 +0200

python-opsi (4.0.5.8-1) testing; urgency=low

  * FileBackend raises Exception if getRawData method is called.

 -- Erol Ueluekmen <e.ueluekmen@uib.de>  Tue, 23 Sep 2014 15:16:56 +0200

python-opsi (4.0.5.7-1) experimental; urgency=low

  * Preferring ldaptor over OPSI.ldaptor

 -- Niko Wenselowski <n.wenselowski@uib.de>  Wed, 10 Sep 2014 13:36:47 +0200

python-opsi (4.0.5.6-2) experimental; urgency=low

  * rpm-based packages: require python-pyasn1

 -- Niko Wenselowski <n.wenselowski@uib.de>  Tue, 09 Sep 2014 16:55:20 +0200

python-opsi (4.0.5.6-1) experimental; urgency=low

  * Fix for certificate creation on SLES11SP3

 -- Niko Wenselowski <n.wenselowski@uib.de>  Mon, 25 Aug 2014 15:26:42 +0200

python-opsi (4.0.5.5-1) testing; urgency=medium

  * setProductActionRequestWithDependencies: added optional force
    parameter, to set dependend products even if they are installed

 -- Erol Ueluekmen <e.ueluekmen@uib.de>  Sat, 23 Aug 2014 02:37:20 +0200

python-opsi (4.0.5.4-3) testing; urgency=low

  * Also build on Ubuntu 10.04

 -- Niko Wenselowski <n.wenselowski@uib.de>  Fri, 22 Aug 2014 17:28:08 +0200

python-opsi (4.0.5.4-2) experimental; urgency=low

  * 40_groupActions.conf: _getClientsOnDepotByHostGroup get correct clients.
  * Debian: call dh --with python2

 -- Niko Wenselowski <n.wenselowski@uib.de>  Fri, 22 Aug 2014 17:18:16 +0200

python-opsi (4.0.5.3-2) experimental; urgency=low

  * SLES: Require libmagic1 for working python-magic

 -- Niko Wenselowski <n.wenselowski@uib.de>  Tue, 19 Aug 2014 12:55:00 +0200

python-opsi (4.0.5.3-1) experimental; urgency=low

  * Fix termination of KillableThread on newer Pythons

 -- Niko Wenselowski <n.wenselowski@uib.de>  Mon, 11 Aug 2014 14:09:02 +0200

python-opsi (4.0.5.2-7) experimental; urgency=low

  * RHEL / CentOS: Depending on MySQL-python instead python-mysql
  * openSUSE / SLES: Fix depending on wrong version number for python-newt

 -- Niko Wenselowski <n.wenselowski@uib.de>  Wed, 06 Aug 2014 12:10:08 +0200

python-opsi (4.0.5.2-5) experimental; urgency=low

  * Dependencies for RHEL / CentOS 6 fixed and cleaned up .spec.

 -- Niko Wenselowski <n.wenselowski@uib.de>  Wed, 06 Aug 2014 11:20:25 +0200

python-opsi (4.0.5.2-4) experimental; urgency=low

  * Re-Enabling dependency on python-ldaptor.

 -- Niko Wenselowski <n.wenselowski@uib.de>  Mon, 04 Aug 2014 16:39:12 +0200

python-opsi (4.0.5.2-2) experimental; urgency=low

  * Possible to build with python-support again.

 -- Niko Wenselowski <n.wenselowski@uib.de>  Mon, 04 Aug 2014 14:35:00 +0200

python-opsi (4.0.5.2-1) experimental; urgency=low

  * fix in write method for backendConfigFiles

 -- Erol Ueluekmen <e.ueluekmen@uib.de>  Sun, 03 Aug 2014 03:26:28 +0200

python-opsi (4.0.5.1-2) experimental; urgency=low

  * Using dh_python2

 -- Niko Wenselowski <n.wenselowski@uib.de>  Wed, 30 Jul 2014 17:38:00 +0200

python-opsi (4.0.5.1-1) experimental; urgency=low

  * New module: OPSI.Util.Task.Sudoers
  * 70_dynamic_depot.conf: Latency algorythm does even work if pinging
    a depot results in a timeout.
  * OpsiBackupArchive: Avoid hanging in an endless loop when running
    backupMySQLBackend and stderr gets spammed with the same message
  * DHCPD Backend: Trying to read the address of an client from the
    DHCPD configuration file if it can't be resolved via DNS.
  * Certificate Creation: Using 2048 bit instead of 1024
  * small fix in getOpsiHostKey method
  * configed: direct access for mysql-backend users
  * forceUrl method don't convert value to lower
  * OpsiBackupArchive: get path to mysqldump via which
  * Speeding up backend_getInterface, getArgAndCallString, objectToHtml,
    objectToBeautifiedText
  * New module: OPSI.Util.Task.ConfigureBackend.ConfigurationData
  * Added possibility to disable pigz in opsi.conf
  * SQL-Backends: Improved speed of query creation
  * Do not fail on removing installed products if the directory
    contains filenames with unicode characters
  * OPSI.System.Posix: Fixing reread partiontable problem with new bootimage
  * OPSI.System.Windows: Added setLocalSystemTime and getServiceTime in backend
  * Driverintegration: Fallback for byAudit to check if mainboard integration is possible.
  * OPSI.System.Posix: initializing bytesPerSector attribute in Harddisk class
    constructor
  * OPSI.Util.Repository: workarround timing problem after reconnect network
    adapter

 -- Erol Ueluekmen <e.ueluekmen@uib.de>  Thu, 28 Jul 2014 23:51:00 +0200

python-opsi (4.0.4.5-1) stable; urgency=low

  * set of small fixes.

 -- Erol Ueluekmen <e.ueluekmen@uib.de>  Fri, 07 Feb 2014 02:10:23 +0100

python-opsi (4.0.4.4-1) testing; urgency=low

  * added geo_override patch for older bios (opsi-linux-bootimage)
  * removed debug outputs from repository.py
  * SQL backend: tables PRODUCT_PROPERTY and BOOT_CONFIGURATION now use type
    TEXT for column 'description'
  * Harddisks have a new attribute 'rotational'.
  * MySQL backend: table 'HOST': using DEFAULT value for column 'created' to
    avoid using the values given by MySQL. These values did result in a
    unwanted misbehaviour where clients always updated their 'created'
    attribute to the time of the last update.
  * Removed workarounds for Python versions prior to 2.6
  * New depot selection alogrith: Select the depot with lowest latency that
    either is or belongs to the master depot the client is attached to.
  * New module: OPSI.Util.Task.CleanupBackend
  * Suppressing DeprecationWarning from ldaptor.
  * Bugfix in HTTPRepository.
  * Workarround for Windows 8.1 detection.

 -- Erol Ueluekmen <e.ueluekmen@uib.de>  Wed, 29 Jan 2014 01:22:18 +0100

python-opsi (4.0.4.3-1) testing; urgency=low

  * Small bugfix for objectToBeautifiedText Method.

 -- Erol Ueluekmen <e.ueluekmen@uib.>  Fri, 20 Dec 2013 18:11:37 +0100

python-opsi (4.0.4.2-1) testing; urgency=low

  * objectToBeautifiedText optimization.

 -- Erol Ueluekmen <e.ueluekmen@uib.de>  Wed, 11 Dec 2013 11:02:06 +0100

python-opsi (4.0.4.1-1) testing; urgency=low

  * Minimum required Python version is now 2.6
  * New backend method for configed: setRights
  * Tar archives: make use of pigz for parallel gzip compression if available.
    Requires pigz version >2.2.3
  * File backend: Added options to configure user/group the files belong to.
  * Bugfix: Added missing import to prevent "opsi-setup --renew-opsiconfd-cert"
    from crashing
  * Bugfix: Do not fail when reading distribution information from an UCS
    system.
  * Bugfix in posix.py for precise
  * Remove loading geo_override kernel patch
  * Fixing mountoptions handling for cifs-mount
  * Added Transaction control for sql-backends for prevent of duplicate entries in productProperty-Defaultvalues. (fixes #456)
  * New module: OPSI.Util.Task.Certificate

 -- Erol Ueluekmen <e.ueluekmen@uib.de>  Tue, 12 Sep 2013 11:41:33 +0200

python-opsi (4.0.3.3-1) experimental; urgency=low

  * Fixes for wheezy and raring support
  * System.Windows: Added handling mshotfix for win8 and win2012
  * Moved method formatFileSize from OPSI.web2.dirlist to OPSI.Util
  * Added 40_groupActions.conf in opsi-webservice-extender
  * Modified debian postinst script (user opsiconfd will be created if not exists)

 -- Erol Ueluekmen <e.ueluekmen@uib.de>  Tue, 03 Jun 2013 11:41:33 +0200

python-opsi (4.0.3.2-1) experimental; urgency=low

  * Don't load geo_override module on 64bit bootimage.

 -- Erol Ueluekmen <e.ueluekmen@uib.de>  Mon, 29 Apr 2013 16:13:16 +0200

python-opsi (4.0.3.1-1) testing; urgency=low

  * dhcp-backend: ddns-rev-domainname added to list where the values are written in double quotas
  * System: opsi-setup --init-current-config gives an warning instead of error, when vendor not found for network device
  * Posix:
    - saveImage returns the result from partclone if run was successfull.
    - readPartitionTable: Try to find out the right filesystem with blkid tool.
    - createPartition: allows linux as filesystem-type and produces partition with id 83
  * WindowsDriver: byAudit: Translating model and vendor from hwinvent: characters <>?":|\/* will be translated to _
  * python-opsi locale: danish added
  * compareVersion: fixed handling with versions from custom packages.
  * global.conf: fixed hostname entries
  * fixed resource directory listing for custom packages /repository
  * fix for ubuntu 12.10

 -- Erol Ueluekmen <e.ueluekmen@uib.de>  Tue, 05 Feb 2013 17:40:23 +0100

python-opsi (4.0.2.6-1) testing; urgency=low

  * Posix: getBlockDeviceControllerInfo():
    - if no devices attached on a AHCI-Controller (maybe a lshw or a kernel bug)
      try to find AHCI-Controller, if found try return the first found AHCI Controller
      for textmode-driverintegration (only for nt5)
  * Posix: modifications for newer ms-sys version
  * rpm-spec-file: noreplace option for dispatch.conf.default in files-section

 -- Erol Ueluekmen <e.ueluekmen@uib.de>  Mon, 07 Nov 2012 17:34:13 +0100

python-opsi (4.0.2.5-1) testing; urgency=low

  * fix in hwinvent procedure, don't crash if lshw don't work properly
  * fix for resizeNTFSPartition if blockAlignmnet is used (ntfs-restore-image)

 -- Erol Ueluekmen <e.ueluekmen@uib.de>  Fri, 02 Nov 2012 15:00:34 +0200

python-opsi (4.0.2.4-1) stable; urgency=low

  * fixes method setProductActionRequestWithDependencies after host_createOpsiClient
  * added default dhcp string and text options that the values will be set in double-quotes (fixes#403)
  * added method userIsReadOnlyUser()
  * WindowsDriverIntegration: do not break when no devices found in txtsetup.oem (corrupted txtsetup.oem)

 -- Erol Ueluekmen <e.ueluekmen@uib.de>  Thu, 27 Sep 2012 10:35:17 +0200

python-opsi (4.0.2.3-1) testing; urgency=low

  * Workarround for bootimage: wait if blockfile to partition not exists.
  * Automated additional-driver - byAudit - integration support.
  * hostControl-Fix for host_reachable method.
  * added opsiFileAdminhandling, added new opsi.conf File.
  * dellexpresscode for hwinvent implemented
  * licensekey length increased to 1024
  * use opsi-auth pam module if exists

 -- Erol Ueluekmen <e.ueluekmen@uib.de>  Tue, 17 Jul 2012 13:33:13 +0200

python-opsi (4.0.2.2-1) testing; urgency=low

  * Workarround for python 2.7 in jsonrpc-backend: compressed data will send as bytearray
  * fix for isc-dhcp-server for oneiric and precise
  * Workarround for bootimage: wait if blockfile to partition not exists.

 -- Erol Ueluekmen <e.ueluekmen@uib.de>  Mon, 11 Jun 2012 13:42:58 +0200

python-opsi (4.0.2.1-1) stable; urgency=low

  * Featurepack-Release 4.0.2

 -- Erol Ueluekmen <e.ueluekmen@uib.de>  Wed, 30 May 2012 11:20:56 +0200

python-opsi (4.0.1.40-1) testing; urgency=low

  * Fix getArchitecture for Windows-Systems (opsiclientd)
  * Workarround for WinAPI Bug: LSAGetLogonSessionData in NT5 x64

 -- Erol Ueluekmen <e.ueluekmen@uib.de>  Tue, 08 May 2012 15:27:08 +0200

python-opsi (4.0.1.39-1) testing; urgency=low

  * opsi-makeproductfile: switch to tar format if source files take
      then 2GB of diskusage, to prevent a override of cpio sizelimit.
  * 20_legacy.conf: method getProductDependencies_listOfHashes fix.
  * fix loosing membership in productGroups when upgrading opsi-packages
  * setProductActionRequestWithDepedencies:
      Raising exeption if required packages are not available.
  * fix setVersion for auditSoftware and auditSoftwareOnClient
      software Version 0 will be produce '0' and not ''

 -- Erol Ueluekmen <e.ueluekmen@uib.de>  Tue, 17 Apr 2012 16:51:08 +0200

python-opsi (4.0.1.38-1) testing; urgency=low

  * HostControl-Backend: added hostControl_execute
  * 10_opsi.conf: added setProductActionRequestWithDependencies
  * Object.py: OpsiDepotserver new default: isMasterDepot=True

 -- Erol Ueluekmen <e.ueluekmen@uib.de>  Wed, 15 Feb 2012 13:42:37 +0100

python-opsi (4.0.1.37-1) stable; urgency=low

  * fix hybi10Decode

 -- Jan Schneider <j.schneider@uib.de>  Tue, 17 Jan 2012 13:40:01 +0100

python-opsi (4.0.1.36-1) stable; urgency=low

  * MessageBus improvements
  * fix deleteProduct method

 -- Jan Schneider <j.schneider@uib.de>  Tue, 22 Nov 2011 13:05:41 +0100

python-opsi (4.0.1.35-1) stable; urgency=low

  * Add funtions hybi10Decode, hybi10Encode to Util/HTTP

 -- Jan Schneider <j.schneider@uib.de>  Tue, 15 Nov 2011 15:08:07 +0100

python-opsi (4.0.1.34-1) stable; urgency=low

  * Posix.py: blockAlignment in createPartition

 -- Erol Ueluekmen <e.ueluekmen@uib.de>  Mon, 14 Nov 2011 10:27:23 +0100

python-opsi (4.0.1.33-1) stable; urgency=low

  * OPSI/Util: Add function getGlobalConf
  * OPSI/Types: Add BootConfiguration

 -- Jan Schneider <j.schneider@uib.de>  Tue, 11 Oct 2011 09:36:12 +0200

python-opsi (4.0.1.32-1) stable; urgency=low

  * Add module OPSI/Util/MessageBus
  * OPSI/Backend/BackendManager: implement MessageBusNotifier
  * OPSI/Backend/HostControl: Don't reboot or shutdown all opsiClients if wrong hostId is given
  * OPSI/Util/WindowsDriver: Fix for duplicatesearch in WindowsDriver
  * OPSI/Backend/JSONRPCBackend: raise socket.error on connect
  * opsihwaudit.conf: HDAUDIO_DEVICE wmi

 -- Jan Schneider <j.schneider@uib.de>  Tue, 27 Sep 2011 14:29:14 +0200

python-opsi (4.0.1.31-1) stable; urgency=low

  * OPSI/Backend/Backend:
     - log_read/log_write: add type userlogin
     - log_write: maximum logfile size
  * OPSI/Objects:
     - remove forceUnicodeLower for all licensekeys

 -- Jan Schneider <j.schneider@uib.de>  Tue, 13 Sep 2011 14:40:13 +0200

python-opsi (4.0.1.30-1) stable; urgency=low

  * DHCP-parser: Fix recursive searching blocks.

 -- Erol Ueluekmen <e.ueluekmen@uib.de>  Tue, 13 Sep 2011 10:11:15 +0200

python-opsi (4.0.1.29-1) stable; urgency=low

  * OPSI/Util/WindowsDriver
     - Fix intregateWindowsDrivers
  * OPSI/UI
     - Fix encoding

 -- Erol Ueluekmen <e.ueluekmen@uib.de>  Fri, 02 Sep 2011 17:11:13 +0200

python-opsi (4.0.1.28-1) stable; urgency=low

  * french localization

 -- Jan Schneider <j.schneider@uib.de>  Wed, 31 Aug 2011 16:57:40 +0200

python-opsi (4.0.1.27-1) stable; urgency=low

  * OPSI/UI
     - Fix getSelection for many entries / scrolling

 -- Jan Schneider <j.schneider@uib.de>  Mon, 29 Aug 2011 14:38:29 +0200

python-opsi (4.0.1.26-1) stable; urgency=low

  * OPSI/Util/WindowsDriver:
     - Fix integrateWindowsDrivers
  * OPSI/Util/File:
     - Modify loglevels in inf-file-parsing

 -- Jan Schneider <j.schneider@uib.de>  Thu, 25 Aug 2011 15:42:13 +0200

python-opsi (4.0.1.25-1) stable; urgency=low

  * OPSI/Object:
     - BoolConfig: remove duplicates from default values

 -- Jan Schneider <j.schneider@uib.de>  Tue, 23 Aug 2011 12:15:29 +0200

python-opsi (4.0.1.24-1) stable; urgency=low

  * tests/helper/fixture
    - fix for python 2.4

 -- Jan Schneider <j.schneider@uib.de>  Mon, 15 Aug 2011 15:12:05 +0200

python-opsi (4.0.1.23-1) stable; urgency=low

  * OPSI/Object
    - Host: force list of hardware addresses to single value (needed for univention)

 -- Jan Schneider <j.schneider@uib.de>  Mon, 15 Aug 2011 14:15:33 +0200

python-opsi (4.0.1.22-1) stable; urgency=low

  * OPSI/Util/File/Opsi/__init__:
    - Fix startswith for python 2.4

 -- Jan Schneider <j.schneider@uib.de>  Thu, 04 Aug 2011 09:58:22 +0200

python-opsi (4.0.1.21-1) experimental; urgency=low

  * Build against dhcp3 in lucid

 -- Christian Kampka <c.kampka@uib.de>  Mon, 01 Aug 2011 12:27:34 +0200

python-opsi (4.0.1.20-1) stable; urgency=low

  * OPSI/Backend/JSONRPC
    - forceUnicode Exception

 -- Jan Schneider <j.schneider@uib.de>  Thu, 21 Jul 2011 17:36:54 +0200

python-opsi (4.0.1.19-1) stable; urgency=low

  * OPSI/Util/WindowsDrivers
    - add integrated drivers to integratedDrivers list in loop

 -- Jan Schneider <j.schneider@uib.de>  Wed, 20 Jul 2011 14:48:27 +0200

python-opsi (4.0.1.18-1) stable; urgency=low

  * OPSI/Backend/SQL
    - fix _getHardwareIds

 -- Jan Schneider <j.schneider@uib.de>  Wed, 20 Jul 2011 11:42:10 +0200

python-opsi (4.0.1.17-1) stable; urgency=low

  * Correct replacement of escaped asterisk in search filter
  * Added new hostControl method opsiclientdRpc

 -- Jan Schneider <j.schneider@uib.de>  Tue, 19 Jul 2011 14:46:35 +0200

python-opsi (4.0.1.16-1) stable; urgency=low

  * Version bump

 -- Christian Kampka <c.kampka@uib.de>  Wed, 13 Jul 2011 14:20:15 +0200

python-opsi (4.0.1.15-2) stable; urgency=low

  * OPSI/Utils
    - fixed import bug

 -- Christian Kampka <c.kampka@uib.de>  Wed, 13 Jul 2011 11:54:22 +0200

python-opsi (4.0.1.15-1) stable; urgency=low

  * OPSI/Util
    - method to determain a fixed fqdn
  * OPIS/Util/HTTP
    - make sure socket is not None

 -- Christian Kampka <c.kampka@uib.de>  Tue, 12 Jul 2011 12:49:24 +0200

python-opsi (4.0.1.14-1) stable; urgency=low

  * SQL: methods for character escaping

 -- Jan Schneider <j.schneider@uib.de>  Wed, 29 Jun 2011 14:47:47 +0200

python-opsi (4.0.1.13-1) stable; urgency=low

  * Service/Session
    - sessionExpired(): return true if expired / false if closed by client
  * Util/HTTP:
    - disable server verification for localhost
  * Backend/HostControl:
    - new method hostControl_getActiveSessions

 -- Jan Schneider <j.schneider@uib.de>  Fri, 17 Jun 2011 14:21:03 +0200

python-opsi (4.0.1.12-1) stable; urgency=low

  * Util/File/Opsi
    - copy permission bits and mtime on filecopy

 -- Christian Kampka <c.kampka@uib.de>  Wed, 15 Jun 2011 11:00:27 +0200

python-opsi (4.0.1.11-2) stable; urgency=low

  * Util/Task/Backup:
    - supress waring when restoring configuration

 -- Christian Kampka <c.kampka@uib.de>  Tue, 14 Jun 2011 15:57:24 +0200

python-opsi (4.0.1.11-1) stable; urgency=low

  * Util/Task/Backup:
    - Override backup file if it already exists
    - Fixed spelling in help text

 -- Christian Kampka <c.kampka@uib.de>  Tue, 14 Jun 2011 13:41:56 +0200

python-opsi (4.0.1.10-1.1) stable; urgency=low

  * Util/Task/Backup, Util/File/Opsi
    - Several usability improvements

 -- Christian Kampka <c.kampka@uib.de>  Fri, 10 Jun 2011 14:14:46 +0200

python-opsi (4.0.1.9-1) stable; urgency=low

  * System/Posix:
     - Added Harddisk.setDosCompatibility()
     - reread partition table after deleting partition table
  * Util/Repository:
     - Fix HTTPRepository.copy
  * Util/HTTP, Util/Repository, Backend/JSONRPC
     - SSL verify by ca certs file

 -- Jan Schneider <j.schneider@uib.de>  Tue, 07 Jun 2011 10:45:49 +0200

python-opsi (4.0.1.8-1) stable; urgency=low

  * HostControl backend: Fix error message

 -- Jan Schneider <j.schneider@uib.de>  Tue, 31 May 2011 12:41:44 +0200

python-opsi (4.0.1.7-1) stable; urgency=low

  * Fixes additional driver integration with directories as symbolic links
  * Improved logging in generateProductOnClientSequence_algorithm1
  * Fixes Driverintegration: Fix loading duplicate driver, if integrated in additional

 -- Jan Schneider <j.schneider@uib.de>  Mon, 30 May 2011 14:21:08 +0200

python-opsi (4.0.1.6-1) stable; urgency=low

  * fixes for OpsiBackup

 -- Erol Ueluekmen <e.ueluekmen@uib.de>  Wed, 18 May 2011 15:42:33 +0200

python-opsi (4.0.1.5-1) stable; urgency=low

  * OpsiBackupFile: Fix symlink restore

 -- Jan Schneider <j.schneider@uib.de>  Wed, 11 May 2011 17:40:42 +0200

python-opsi (4.0.1.4-1) stable; urgency=low

  * IniFile: Add newline at end of section
  * BackenAccessControl _pamAuthenticateUser: pam winbind forceUnicode names

 -- Jan Schneider <j.schneider@uib.de>  Wed, 04 May 2011 14:46:17 +0200

python-opsi (4.0.1.3-1) stable; urgency=low

  * File-Backend: Fix host_insert for depots

 -- Jan Schneider <j.schneider@uib.de>  Mon, 02 May 2011 14:55:27 +0200

python-opsi (4.0.1.2-1) stable; urgency=low

  * Posix: fix calculation of disk size

 -- Jan Schneider <j.schneider@uib.de>  Tue, 19 Apr 2011 10:41:19 +0200

python-opsi (4.0.1.1-1) stable; urgency=low

  * Product: do not set owner of links
  * Util: new function ipAddressInNetwork
  * DHCPD: use ipAddressInNetwork
  * 70_dynamic_depot.conf: fix log
  * BackendAccessControl: forced groups

 -- Jan Schneider <j.schneider@uib.de>  Fri, 15 Apr 2011 12:19:02 +0200

python-opsi (4.0.1-22) stable; urgency=low

  * Correct json html output

 -- Jan Schneider <j.schneider@uib.de>  Thu, 14 Apr 2011 10:33:35 +0200

python-opsi (4.0.1-21) stable; urgency=low

  * Fix product sequence

 -- Jan Schneider <j.schneider@uib.de>  Wed, 13 Apr 2011 18:58:41 +0200

python-opsi (4.0.1-20) stable; urgency=low

  * fixed import for python 2.4 environments

 -- Christain Kampka <c.kampka@uib.de>  Tue, 05 Apr 2011 12:23:32 +0200

python-opsi (4.0.1-19) stable; urgency=low

  * Fixes

 -- Jan Schneider <j.schneider@uib.de>  Fri, 01 Apr 2011 15:10:37 +0200

python-opsi (4.0.1-18) testing; urgency=low

  * move server verification into HTTP module

 -- Jan Schneider <j.schneider@uib.de>  Tue, 29 Mar 2011 16:13:03 +0200

python-opsi (4.0.1-17) testing; urgency=low

  * LDAP: Fix productPropertyState_updateObject

 -- Jan Schneider <j.schneider@uib.de>  Sat, 26 Mar 2011 13:26:47 +0100

python-opsi (4.0.1-16) testing; urgency=low

  * PackageControlFile: fix generation of productproperty with empty values
  * DepotserverBackend: cleanup product property states on package installation

 -- Jan Schneider <j.schneider@uib.de>  Wed, 23 Mar 2011 18:46:19 +0100

python-opsi (4.0.1-15) testing; urgency=low

  * Posix.py: get dhcp config from dhclient

 -- Jan Schneider <j.schneider@uib.de>  Tue, 22 Mar 2011 14:08:04 +0100

python-opsi (4.0.1-14) testing; urgency=low

  * Rework KillableThread
  * HostControlBackend: wait 5 seconds before killing threads

 -- Jan Schneider <j.schneider@uib.de>  Thu, 17 Mar 2011 16:47:07 +0100

python-opsi (4.0.1-13) testing; urgency=low

  * Fix _transfer in Repository

 -- Jan Schneider <j.schneider@uib.de>  Wed, 16 Mar 2011 14:15:25 +0100

python-opsi (4.0.1-12) testing; urgency=low

  * Fix SQL

 -- Jan Schneider <j.schneider@uib.de>  Wed, 16 Mar 2011 10:52:41 +0100

python-opsi (4.0.1-11) testing; urgency=low

  * SQL: Fix config_updateObject/productProperty_updateObject

 -- Jan Schneider <j.schneider@uib.de>  Tue, 15 Mar 2011 11:14:58 +0100

python-opsi (4.0.1-10) testing; urgency=low

  * Add OPSI.Util.Ping

 -- Jan Schneider <j.schneider@uib.de>  Mon, 14 Mar 2011 14:40:10 +0100

python-opsi (4.0.1-8) testing; urgency=low

  * Add dependency to m2crypto

 -- Jan Schneider <j.schneider@uib.de>  Tue, 08 Mar 2011 22:25:46 +0100

python-opsi (4.0.1-7) testing; urgency=low

  * Fix group type filter in file backend

 -- Jan Schneider <j.schneider@uib.de>  Thu, 24 Feb 2011 19:23:29 +0100

python-opsi (4.0.1-6) testing; urgency=low

  * HostControl_reachable

 -- Jan Schneider <j.schneider@uib.de>  Thu, 24 Feb 2011 11:56:22 +0100

python-opsi (4.0.1-5) testing; urgency=low

  * HostControl: support for directed broadcasts

 -- Jan Schneider <j.schneider@uib.de>  Wed, 23 Feb 2011 16:34:00 +0100

python-opsi (4.0.1-3) testing; urgency=low

  * HostControl: resolve if ip address not known

 -- Jan Schneider <j.schneider@uib.de>  Wed, 23 Feb 2011 12:35:25 +0100

python-opsi (4.0.1-2) testing; urgency=low

  * testing release

 -- Jan Schneider <j.schneider@uib.de>  Wed, 23 Feb 2011 11:15:04 +0100

python-opsi (4.0.0.99-2) testing; urgency=low

  * Add config file for HostControlBackend

 -- Jan Schneider <j.schneider@uib.de>  Wed, 16 Feb 2011 16:57:01 +0100

python-opsi (4.0.0.99-1) testing; urgency=low

  * Add new serivce lib
  * Close socket in HTTP

 -- Jan Schneider <j.schneider@uib.de>  Wed, 02 Feb 2011 12:32:59 +0100

python-opsi (4.0.0.20-1) stable; urgency=low

  * Fix AccessControlBackend
  * Add OPSI/Service
  * Fix getNetworkDeviceConfig Posix.py

 -- Jan Schneider <j.schneider@uib.de>  Tue, 11 Jan 2011 11:03:28 +0100

python-opsi (4.0.0.19-1) stable; urgency=low

  * Added ProductGroup Handling
  * add ConfigDataBackend methods <objectclass>_getHashes

 -- Erol Ueluekmen <e.ueluekmen@uib.de>  Wed, 08 Dec 2010 00:29:18 +0100

python-opsi (4.0.0.18-1) stable; urgency=low

  * Util: objectToHtml() Escape &
  * Backend/Backend: reimplemented configState_getClientToDepotserver

 -- Jan Schneider <j.schneider@uib.de>  Thu, 02 Dec 2010 15:29:10 +0100

python-opsi (4.0.0.17-1) stable; urgency=low

  * Util/File: ZsyncFile

 -- Jan Schneider <j.schneider@uib.de>  Wed, 01 Dec 2010 14:30:18 +0100

python-opsi (4.0.0.16-1) testing; urgency=low

  * Fix LDAP.py: Don't delete HostObject on ucs-Servers, if deleteCommand is not set.

 -- Erol Ueluekmen <e.ueluekmen@uib.de>  Tue, 30 Nov 2010 13:33:26 +0000

python-opsi (4.0.0.15-2) stable; urgency=low

  * new package version for build service

 -- Jan Schneider <j.schneider@uib.de>  Mon, 29 Nov 2010 18:08:50 +0100

python-opsi (4.0.0.15-1) stable; urgency=low

  * Move method getDepotSelectionAlgorithm into new config file 70_dynamic_depot.conf
  * Backend/Backend: Fix _objectHashMatches for version numbers
  * System/Posix: Fix getBlockDeviceContollerInfo for device/vendor ids with len < 4

 -- Jan Schneider <j.schneider@uib.de>  Mon, 29 Nov 2010 17:04:37 +0100

python-opsi (4.0.0.14-1) stable; urgency=low

  * Util/Repository: fix upload

 -- Jan Schneider <j.schneider@uib.de>  Thu, 25 Nov 2010 15:09:27 +0100

python-opsi (4.0.0.13-1) stable; urgency=low

  * Backend/JSONRPC: fix username/password kwargs

 -- Jan Schneider <j.schneider@uib.de>  Wed, 24 Nov 2010 09:09:57 +0100

python-opsi (4.0.0.12-1) stable; urgency=low

  * Util/HTTP
     - change default to not reuse HTTP connection in pool
     - fix urlsplit
  * Util/Repository: retry upload
  * Backend/Backend: fix key error in _productOnClient_processWithFunction

 -- Jan Schneider <j.schneider@uib.de>  Tue, 23 Nov 2010 12:16:39 +0100

python-opsi (4.0.0.11-1) stable; urgency=low

  * Backend/LDAP: fix execution of external commands
  * Backend/DHCPD: fix deletion of hosts

 -- Jan Schneider <j.schneider@uib.de>  Fri, 19 Nov 2010 11:39:45 +0100

python-opsi (4.0.0.10-1) stable; urgency=low

  * Product sort algorithm1: move product up in sequence if requirement type is "after"
  * Backend/LDAP: fix handling on attributes param in get methods
  * Backend/DHCPD: fix depot handling

 -- Jan Schneider <j.schneider@uib.de>  Wed, 17 Nov 2010 16:58:59 +0100

python-opsi (4.0.0.9-1) stable; urgency=low

  * Util/File: try/except setting locale
  * BAckend/Backend: fix backend_searchIdents for ProductOnClient, ProductPropertyState, ConfigState objects

 -- Jan Schneider <j.schneider@uib.de>  Fri, 22 Oct 2010 12:17:57 +0200

python-opsi (4.0.0.8-1) stable; urgency=low

  * Added SQLite backend
  * New JSONRPCBackend
  * Use ConnectionPool in Util/WebDAVRepository
  * Added Util/HTTP
  * Fix package extraction order in Util/Product

 -- Jan Schneider <j.schneider@uib.de>  Wed, 20 Oct 2010 17:03:55 +0200

python-opsi (4.0.0.7-1) stable; urgency=low

  * Util/Repository: remove functools import, Repository.disconnect()
                     call mount from System, nt compatibility
  * Util/Message: fix fireAlways
  * System/Windows: new funftions: getArchitecture, getFreeDrive, reimplemented mount for cifs/smb

 -- Jan Schneider <j.schneider@uib.de>  Tue, 12 Oct 2010 16:26:43 +0200

python-opsi (4.0.0.6-1) stable; urgency=low

  * Util/File/Opsi: Fix parsing of true/false of product property defaults in control file (again)

 -- Jan Schneider <j.schneider@uib.de>  Mon, 11 Oct 2010 21:24:38 +0200

python-opsi (4.0.0.5-1) stable; urgency=low

  * Util/File/Opsi: Fix parsing of true/false of product property defaults in control file
  * Backend/LDAP: Fix reading objects with attribute value []

 -- Jan Schneider <j.schneider@uib.de>  Mon, 11 Oct 2010 18:02:52 +0200

python-opsi (4.0.0.4-1) stable; urgency=low

  * 30_configed.conf: add method getConfigs
  * Backend/File: Fix auditHardware/auditHardwareOnHost insert/update/delete

 -- Jan Schneider <j.schneider@uib.de>  Mon, 11 Oct 2010 14:20:23 +0200

python-opsi (4.0.0.3-1) stable; urgency=low

  * Types,Logger: forceUnicode try except __unicode__
  * System/Posix: get fs from partclone
  * Backend/File: fix double escape
  * opsihwaudit.conf: : USB_DEVICE: interfaceClass, interfaceSubClass resized to 500, interfaceProtocol resized to 200

 -- Jan Schneider <j.schneider@uib.de>  Thu, 07 Oct 2010 10:47:48 +0200

python-opsi (4.0.0.2-1) stable; urgency=low

  * UI: drawRootText: encode to ascii because snack does not support unicode here

 -- Jan Schneider <j.schneider@uib.de>  Tue, 05 Oct 2010 17:25:59 +0200

python-opsi (4.0.0.1-1) stable; urgency=low

  * Added hwaudit locale fr_FR
  * System/Posix: use partclone for images
  * Util/File: set "<value>" for DHCPDConf_Option *-domain
  * opsihwaudit.conf: USB_DEVICE: interfaceClass, interfaceSubClass resized to 200

 -- Jan Schneider <j.schneider@uib.de>  Mon, 04 Oct 2010 09:48:46 +0200

python-opsi (4.0.0.0-1) stable; urgency=low

  * opsi 4.0 stable release

 -- Jan Schneider <j.schneider@uib.de>  Mon, 27 Sep 2010 14:11:39 +0200

python-opsi (3.99.0.6-1) testing; urgency=low

  * Object __repr__ now returning __str__

 -- Jan Schneider <j.schneider@uib.de>  Mon, 27 Sep 2010 10:34:59 +0200

python-opsi (3.99.0.5-1) testing; urgency=low

  * Fix getDepotIds_list in legacy extension
  * Fix SQL expression for numbers

 -- Jan Schneider <j.schneider@uib.de>  Fri, 24 Sep 2010 14:35:08 +0200

python-opsi (3.99.0.4-1) testing; urgency=low

  * Fix dependcy recurion in _productOnClient_processWithFunction
  * Prevent unnecessary update of dhcpd configuration

 -- Jan Schneider <j.schneider@uib.de>  Fri, 17 Sep 2010 14:15:01 +0200

python-opsi (3.99.0.3-1) testing; urgency=low

  * Fix table creation in MySQL-Backend

 -- Jan Schneider <j.schneider@uib.de>  Fri, 17 Sep 2010 12:04:11 +0200

python-opsi (3.99.0.2-1) testing; urgency=low

  * rc2

 -- Jan Schneider <j.schneider@uib.de>  Thu, 16 Sep 2010 10:04:21 +0200

python-opsi (3.99.0.1-1) testing; urgency=low

  * rc 1

 -- Jan Schneider <j.schneider@uib.de>  Wed, 01 Sep 2010 15:45:41 +0200

python-opsi (3.99.0.0-1) testing; urgency=low

  * local package
  * opsi 4.0

 -- Jan Schneider <j.schneider@uib.de>  Tue, 18 May 2010 15:38:15 +0200

python-opsi (3.4.99.1-1) testing; urgency=low

  * testing release

 -- Jan Schneider <j.schneider@uib.de>  Tue, 06 Apr 2010 12:19:37 +0200

python-opsi (3.4.99.0-1) experimental; urgency=low

  * starting 3.5 development

 -- Jan Schneider <j.schneider@uib.de>  Fri, 06 Nov 2009 15:33:48 +0100

python-opsi (3.4.0.4-1) stable; urgency=low

  * implemented setIpAddress() in DHCPD, File31

 -- Jan Schneider <j.schneider@uib.de>  Wed, 04 Nov 2009 12:41:51 +0100

python-opsi (3.4.0.3-1) stable; urgency=low

  * Posix 1.3.1
     - fixed getNetworkDeviceConfig

 -- Jan Schneider <j.schneider@uib.de>  Wed, 28 Oct 2009 17:51:07 +0100

python-opsi (3.4.0.2-1) stable; urgency=low

  * Posix 1.3
     - new method getEthernetDevices
     - new method getNetworkDeviceConfig
     - rewritten method getDHCPResult

 -- Jan Schneider <j.schneider@uib.de>  Fri, 11 Sep 2009 19:03:50 +0200

python-opsi (3.4.0.1-1) stable; urgency=low

  * Changed lshw class for DISK_PARITION in hwaudit.conf
  * Posix 1.2.6

 -- Jan Schneider <j.schneider@uib.de>  Mon, 07 Sep 2009 10:12:19 +0200

python-opsi (3.4.0.0-s1) stable; urgency=low

  * New version number

 -- Jan Schneider <j.schneider@uib.de>  Thu, 27 Aug 2009 14:23:40 +0200

python-opsi (3.4.0.0-rc6) unstable; urgency=low

  * MySQL 0.3.3.4: fixed encoding error
  * Fixed db conversion in init-opsi-mysql-db.py

 -- Jan Schneider <j.schneider@uib.de>  Wed, 26 Aug 2009 10:19:37 +0200

python-opsi (3.4.0.0-rc5) unstable; urgency=low

  * Posix.py 1.2.4

 -- Jan Schneider <j.schneider@uib.de>  Wed, 29 Jul 2009 16:39:46 +0200

python-opsi (3.4.0.0-rc4) unstable; urgency=low

  * LDAP.py 1.0.9

 -- Jan Schneider <j.schneider@uib.de>  Tue, 28 Jul 2009 11:07:28 +0200

python-opsi (3.4.0.0-rc3) unstable; urgency=low

  * Bugfix in File31
  * LDAP 1.0.7

 -- Jan Schneider <j.schneider@uib.de>  Fri, 26 Jun 2009 16:00:29 +0200

python-opsi (3.4.0.0-rc2) unstable; urgency=low

  * Tools.py 1.0.1: replaced popen by subprocess
  * BackendManager 1.0.6: installPackage() encode defaultValue to utf-8
  * Bugfix in LDAP.py and File31

 -- Jan Schneider <j.schneider@uib.de>  Tue, 16 Jun 2009 12:40:10 +0200

python-opsi (3.4.0.0-rc1) unstable; urgency=low

  * Introducing license management
  * JSONRPC backend: non-blocking connect
  * Introducing modules file /etc/opsi/modules
  * Added /usr/share/opsi/opsi-fire-event.py
  * opsi-admin 1.0

 -- Jan Schneider <j.schneider@uib.de>  Tue, 02 Jun 2009 12:49:22 +0200

python-opsi (3.3.1.5-1) stable; urgency=low

  * Fixed getSelections on lenny in module UI (snack)

 -- Jan Schneider <j.schneider@uib.de>  Mon, 06 Apr 2009 15:30:13 +0200

python-opsi (3.3.1.4-1) stable; urgency=low

  * Tools.py 0.9.9.6
      - fixed text mode driver integration
  * BackendManager.py 1.0
      - introducing method getOpsiInformation_hash

 -- Jan Schneider <j.schneider@uib.de>  Wed, 04 Mar 2009 12:32:32 +0100

python-opsi (3.3.1.3-1) stable; urgency=low

  * Product.py 1.1.2
  * BackendManager.py 0.9.9.5
  * LDAP.py 0.9.1.12
  * Tools.py 0.9.9.4
  * Util.py 0.2.1

 -- Jan Schneider <j.schneider@uib.de>  Tue, 24 Feb 2009 14:02:42 +0100

python-opsi (3.3.1.2-1) stable; urgency=low

  * Posix.py 1.1.12
     - createPartition: lowest possible start sector now 0
  * Util.py 0.2
  * BackendManager.py 0.9.9.3
     - possibility to pass forced backend instance to constructor
  * Cache.py 0.1 (starting a new data backend)
  * Backend.py 0.9.9
  * Product.py 1.1.1
     - introducing file-info-file
  * Tools.py 0.9.9.2
     - includeDir, includeFile parms for findFile

 -- Jan Schneider <j.schneider@uib.de>  Tue, 17 Feb 2009 10:28:12 +0100

python-opsi (3.3.1.1-1) stable; urgency=low

  * Product.py 1.0.1
  * Util.py 0.2
  * BackendManager.py 0.9.9.2

 -- Jan Schneider <schneider@pcbon14.uib.local>  Wed, 11 Feb 2009 16:18:17 +0100

python-opsi (3.3.1.0-5) stable; urgency=low

  * File31.py 0.2.7.22
  * Windows.py 0.1.5

 -- Jan Schneider <j.schneider@uib.de>  Wed, 04 Feb 2009 14:51:24 +0100

python-opsi (3.3.1.0-4) stable; urgency=low

  * Bugfixes in:
      - Windows.py
      - LDAP.py
      - BackendManager.py

 -- Jan Schneider <j.schneider@uib.de>  Wed, 04 Feb 2009 14:50:08 +0100

python-opsi (3.3.1.0-3) stable; urgency=low

  * BackendManager.py 0.9.9
      new methods adjustProductActionRequests, adjustProductStates
  * File.py 0.9.7.9
      pathnams.ini fixes
  * new version of config file 50_interface.conf

 -- Jan Schneider <j.schneider@uib.de>  Mon, 26 Jan 2009 11:54:04 +0100

python-opsi (3.3.1.0-2) stable; urgency=low

  * Fix

 -- Jan Schneider <j.schneider@uib.de>  Wed, 14 Jan 2009 17:57:18 +0100

python-opsi (3.3.1.0-1) stable; urgency=low

  * changed signature of methods getClientIds_list, getClients_listOfHashes
      depotid=None => depotIds=[]
  * added creation timestamp to host hash

 -- Jan Schneider <j.schneider@uib.de>  Tue, 13 Jan 2009 12:42:41 +0100

python-opsi (3.3.0.32-1) stable; urgency=low

  * Posix 1.1.11
      hardwareInventory(): added alsa hdaudio information
  * opsihwaudit.conf: added class HDAUDIO_DEVICE

 -- Jan Schneider <j.schneider@uib.de>  Tue, 06 Jan 2009 11:49:47 +0100

python-opsi (3.3.0.31-1) stable; urgency=low

  * MySQL.py 0.2.4.4

 -- Jan Schneider <j.schneider@uib.de>  Wed, 17 Dec 2008 16:23:51 +0100

python-opsi (3.3.0.30-1) stable; urgency=low

  * Fixed bug in File31.py method getSoftwareInformation_hash
  * File.py 0.9.7.5

 -- Jan Schneider <j.schneider@uib.de>  Tue, 16 Dec 2008 17:44:35 +0100

python-opsi (3.3.0.29-1) stable; urgency=low

  * Fixed bug in Product.py (Product instance has no attribute 'windowsSoftwareId')

 -- Jan Schneider <j.schneider@uib.de>  Fri, 21 Nov 2008 23:06:59 +0100

python-opsi (3.3.0.28-1) stable; urgency=low

  * Added maxSize param to readLog()

 -- Jan Schneider <j.schneider@uib.de>  Wed, 19 Nov 2008 15:45:47 +0100

python-opsi (3.3.0.27-1) stable; urgency=low

  * new versions of opsi-standalone.schema, opsi.schema
  * new version of 50_interface.conf
  * Windows.py 0.1.1
  * Util.py 0.1.2.1
  * Product.py 0.9.9
  * Backend/LDAP.py 0.9.1.6
  * Backend/BackendManager.py 0.9.7.2
  * Backend/File31.py 0.2.7.14
  * Backend/File.py 0.9.7.4

 -- Jan Schneider <j.schneider@uib.de>  Wed, 19 Nov 2008 13:50:22 +0100

python-opsi (3.3.0.26-1) stable; urgency=low

  * Product.py 0.9.8.9
  * Backend/MySQL.py 0.2.4.3
  * System/Posix.py 1.1.9
  * new version of opsihwaudit.conf
  * register-depot.py 1.1.1

 -- Jan Schneider <j.schneider@uib.de>  Tue, 28 Oct 2008 14:43:01 +0100

python-opsi (3.3.0.25-1) stable; urgency=low

  * Added Twisted.Web2.dav
  * Posix.py 1.1.8
  * JSONRPC.py 0.9.5.8

 -- Jan Schneider <j.schneider@uib.de>  Wed, 08 Oct 2008 15:53:05 +0200

python-opsi (3.3.0.24-1) stable; urgency=low

  * Using librsync from duplicity

 -- Jan Schneider <j.schneider@uib.de>  Mon, 25 Aug 2008 13:59:57 +0200

python-opsi (3.3.0.23-1) stable; urgency=low

  * Util.py 0.1
  * File31.py 0.2.7.13
  * LDAP.py 0.9.1.4
  * System.py removed
  * System/Posix.py 1.1.5
  * System/Windows.py 0.0.1

 -- Jan Schneider <j.schneider@uib.de>  Mon, 11 Aug 2008 11:50:51 +0200

python-opsi (3.3.0.22-1) stable; urgency=low

  * librsync included

 -- Jan Schneider <j.schneider@uib.de>  Wed, 09 Jul 2008 17:12:04 +0200

python-opsi (3.3.0.21-1) stable; urgency=low

  * File31.py 0.2.7.11
     fixed bug in getDefaultNetbootProductId

 -- Jan Schneider <j.schneider@uib.de>  Wed, 09 Jul 2008 17:07:02 +0200

python-opsi (3.3.0.20-1) stable; urgency=low

  * File31.py 0.2.7.10
  * LDAP.py 0.9.1.2

 -- Jan Schneider <j.schneider@uib.de>  Mon, 07 Jul 2008 14:11:40 +0200

python-opsi (3.3.0.19-1) stable; urgency=low

  * LDAP.py 0.9.1.1
  * Univention.py 0.5
  * File31.py 0.2.7.9

 -- Jan Schneider <j.schneider@uib.de>  Thu, 03 Jul 2008 13:46:13 +0200

python-opsi (3.3.0.18-1) stable; urgency=low

  * File.py 0.9.7.3
  * LDAP.py 0.9.0.3
  * Product.py 0.9.8.8

 -- Jan Schneider <j.schneider@uib.de>  Thu, 26 Jun 2008 09:36:36 +0200

python-opsi (3.3.0.17-1) stable; urgency=low

  * LDAP Backend rewritten

 -- Jan Schneider <j.schneider@uib.de>  Mon, 23 Jun 2008 17:16:03 +0200

python-opsi (3.3.0.16-1) stable; urgency=low

  * WakeOnLAN 0.9.2
      Magic Packet changed

 -- Jan Schneider <j.schneider@uib.de>  Tue, 17 Jun 2008 14:08:30 +0200

python-opsi (3.3.0.15-1) stable; urgency=low

  * System.py 1.1.0
      LD_PRELOAD now set temporary while running subprocesses
      new methods getBlockDeviceBusType(), Harddisk.getBusType()

 -- Jan Schneider <j.schneider@uib.de>  Thu, 12 Jun 2008 17:35:19 +0200

python-opsi (3.3.0.14-1) stable; urgency=low

  * System.py 1.0.1
  * interface method getDepot_hash returns depot's ip

 -- Jan Schneider <j.schneider@uib.de>  Thu, 05 Jun 2008 16:16:46 +0200

python-opsi (3.3.0.13-1) stable; urgency=low

  * System.py 1.0.0.8

 -- Jan Schneider <j.schneider@uib.de>  Thu, 29 May 2008 14:40:20 +0200

python-opsi (3.3.0.12-1) stable; urgency=low

  * System.py 1.0.0.7
  * File31.py 0.2.7.7

 -- Jan Schneider <j.schneider@uib.de>  Thu, 29 May 2008 13:40:01 +0200

python-opsi (3.3.0.11-1) stable; urgency=low

  * changed logging

 -- Jan Schneider <j.schneider@uib.de>  Wed, 28 May 2008 14:33:22 +0200

python-opsi (3.3.0.10-1) stable; urgency=low

  * added BackendManager method getDiskSpaceUsage

 -- Jan Schneider <j.schneider@uib.de>  Tue, 20 May 2008 09:48:22 +0200

python-opsi (3.3.0.9-1) stable; urgency=low

  * parameter tempDir added to method installPackage in BackendManager

 -- Jan Schneider <j.schneider@uib.de>  Thu, 15 May 2008 14:11:03 +0200

python-opsi (3.3.0.8-1) stable; urgency=low

  * added interface method setMacAddress()
  * repository bandwidth added

 -- Jan Schneider <j.schneider@uib.de>  Tue, 13 May 2008 13:39:56 +0200

python-opsi (3.3.0.7-1) stable; urgency=low

  * setMacAddresses() implemented in DHCPD-Backend
  * added methods readLog(), writeLog()
  * Fixed bug in System.py

 -- Jan Schneider <j.schneider@uib.de>  Mon,  5 May 2008 13:26:45 +0200

python-opsi (3.3.0.6-1) stable; urgency=low

  * Fixed several bugs

 -- Jan Schneider <j.schneider@uib.de>  Fri,  2 May 2008 14:05:46 +0200

python-opsi (3.3.0.5-1) stable; urgency=low

  * Fixed bug in Logger linkLogFile()

 -- Jan Schneider <j.schneider@uib.de>  Thu, 24 Apr 2008 17:08:12 +0200

python-opsi (3.3.0.4-1) stable; urgency=low

  * MySQL lacy connect

 -- Jan Schneider <j.schneider@uib.de>  Wed, 23 Apr 2008 16:25:33 +0200

python-opsi (3.3.0.3-1) stable; urgency=low

  * Fixed unpack of SERVER_DATA

 -- Jan Schneider <j.schneider@uib.de>  Tue, 22 Apr 2008 18:00:03 +0200

python-opsi (3.3.0.2-1) stable; urgency=low

  * MySQL Backend 0.2.3

 -- Jan Schneider <j.schneider@uib.de>  Mon, 21 Apr 2008 16:11:48 +0200

python-opsi (3.3.0.1-1) stable; urgency=high

  * Fixed postinst bug in BackendManager
  * Added method getMD5Sum()

 -- Jan Schneider <j.schneider@uib.de>  Thu, 17 Apr 2008 16:16:55 +0200

python-opsi (3.3.0.0-1) stable; urgency=low

  * Multidepot support
  * Major changes in product/package handling
  * OpsiPXEConfd backend can forward requests to other depots
  * MySQL Backend for hardware audit and software audit
  * Removed Reinstmgr Backend
  * Logger can handle special configuration for class instances

 -- Jan Schneider <j.schneider@uib.de>  Tue, 15 Apr 2008 13:42:27 +0200

python-opsi (3.2.0.16-1) stable; urgency=low

  * JSONRPC - fixed bug in retry request

 -- Jan Schneider <j.schneider@uib.de>  Mon, 31 Mar 2008 10:44:44 +0200

python-opsi (3.2.0.15-1) stable; urgency=low

  * Added backend methods userIsHost() and userIsAdmin()
  * Univention.py fixed some warnings

 -- Jan Schneider <j.schneider@uib.de>  Mon, 10 Mar 2008 13:03:15 +0100

python-opsi (3.2.0.14-1) stable; urgency=low

  * System.py 0.9.9.9
     - hardwareInventory() replacing invalid tokens from lshw output

 -- Jan Schneider <j.schneider@uib.de>  Wed, 27 Feb 2008 12:43:13 +0100

python-opsi (3.2.0.13-1) stable; urgency=low

  * Product.py 0.9.8.0
     - fixes
     - faster unpacking
     - custom only packages
  * System.py: fixed bug in shred()

 -- Jan Schneider <j.schneider@uib.de>  Mon, 18 Feb 2008 11:17:57 +0100

python-opsi (3.2.0.12-1) stable; urgency=low

  * File31.py 0.2.6.1: fixed bug in getProductProperties_hash

 -- Jan Schneider <j.schneider@uib.de>  Sun, 10 Feb 2008 21:04:21 +0100

python-opsi (3.2.0.11-1) stable; urgency=low

  * Product.py 0.9.7.0: productProperty values with space characters
  * Added interface method setProductProperty

 -- Jan Schneider <j.schneider@uib.de>  Fri,  8 Feb 2008 09:12:35 +0100

python-opsi (3.2.0.10-1) stable; urgency=low

  * System.py 0.9.9.7

 -- Jan Schneider <j.schneider@uib.de>  Wed,  6 Feb 2008 12:35:11 +0100

python-opsi (3.2.0.9-1) stable; urgency=low

  * System.py 0.9.9.6

 -- Jan Schneider <j.schneider@uib.de>  Wed,  6 Feb 2008 10:31:49 +0100

python-opsi (3.2.0.8-1) stable; urgency=low

  * System.py 0.9.9.5

 -- Jan Schneider <j.schneider@uib.de>  Fri, 25 Jan 2008 13:52:38 +0100

python-opsi (3.2.0.7-1) stable; urgency=low

  * Fixed bug when passing unicode strings in Logger.log

 -- Jan Schneider <j.schneider@uib.de>  Mon, 21 Jan 2008 14:53:00 +0100

python-opsi (3.2.0.6-1) stable; urgency=low

  * Fixed bug in backend LDAP method getProductIds_list

 -- Jan Schneider <j.schneider@uib.de>  Wed, 16 Jan 2008 17:20:09 +0100

python-opsi (3.2.0.5-1) stable; urgency=low

  * readPartitionTable adapted for cciss

 -- Jan Schneider <j.schneider@uib.de>  Tue, 15 Jan 2008 11:20:26 +0100

python-opsi (3.2.0.4-1) stable; urgency=low

  * getPcpatchRSAPrivateKey updated

 -- Jan Schneider <j.schneider@uib.de>  Tue, 18 Dec 2007 11:29:01 +0100

python-opsi (3.2.0.3-1) stable; urgency=low

  * added default parameter for getProductIds_list in LDAP.py

 -- Rupert Roeder <r.roeder@uib.de>  Mon,  3 Dec 2007 15:29:39 +0100

python-opsi (3.2.0.2-1) stable; urgency=low

  * handling of percent signs in file 3.1

 -- Jan Schneider <j.schneider@uib.de>  Thu,  8 Nov 2007 15:29:39 +0100

python-opsi (3.2.0.1-1) stable; urgency=low

  * Extended hwaudit

 -- Jan Schneider <j.schneider@uib.de>  Thu,  8 Nov 2007 15:29:39 +0100

python-opsi (3.2.0-1) stable; urgency=low

  * Changes in System.hardwareInventory()
  * Bugfix in System.execute()
  * New function Tools.objectToBeautifiedText()

 -- Jan Schneider <j.schneider@uib.de>  Fri,  2 Nov 2007 11:04:35 +0100

python-opsi (3.1.2.1-1) stable; urgency=low

  * File31: Implemented getSoftwareInformation_hash(), setSoftwareInformation(), deleteSoftwareInformation()

 -- Jan Schneider <j.schneider@uib.de>  Tue, 23 Oct 2007 12:56:04 +0200

python-opsi (3.1.2.0-1) stable; urgency=low

  * Added methods comment(), exit() to Logger
  * Fixed bug in Logger (exception if log-file not writable)

 -- Jan Schneider <j.schneider@uib.de>  Mon, 22 Oct 2007 16:09:26 +0200

python-opsi (3.1.1.0-1) stable; urgency=low

  * Added opsi hwaudit
  * SSH RSA authentication for pcpatch
  * Fixed bug on unpacking incremental packages
  * ProductPackageSource.pack() excludes .svn dirs by default

 -- Jan Schneider <j.schneider@uib.de>  Fri, 19 Oct 2007 13:35:55 +0200

python-opsi (3.1.0.1-1) stable; urgency=low

  * fixed bug in Tools.compareVersions()
  * changed permissions for method getClientIds_list in 50_interface.conf
  * fixed bugs in DHCPD.py: inheritance when creating clients, single ; as command
  * added methods getPcpatchRSAPrivateKey(), getHostRSAPublicKey()

 -- Jan Schneider <j.schneider@uib.de>  Tue, 11 Sep 2007 10:12:32 +0200

python-opsi (3.1.0-2) stable; urgency=low

  * added method getProducts_listOfHashes to 50_interface.conf

 -- Jan Schneider <j.schneider@uib.de>  Thu, 30 Aug 2007 15:37:46 +0200

python-opsi (3.1.0-1) stable; urgency=low

  * Opsi 3.1 stable release

 -- Jan Schneider <j.schneider@uib.de>  Tue, 28 Aug 2007 10:02:48 +0200

python-opsi (3.1rc1-8) unstable; urgency=low

  * 50_interface: Corrected hwinvent-backend
  * File-Backend: fixed createProduct()

 -- Jan Schneider <j.schneider@uib.de>  Thu,  2 Aug 2007 13:51:33 +0200

python-opsi (3.1rc1-7) unstable; urgency=low

  * File: keep client property values when reinstalling product with opsiinst

 -- Jan Schneider <j.schneider@uib.de>  Wed, 25 Jul 2007 13:31:37 +0200

python-opsi (3.1rc1-6) unstable; urgency=low

  * reverted hardware information handling
  * Fixed version information (all backends)

 -- Jan Schneider <j.schneider@uib.de>  Thu, 19 Jul 2007 11:50:27 +0200

python-opsi (3.1rc1-5) unstable; urgency=low

  * opsiaudit adjustments
  * Bugfixes

 -- Jan Schneider <j.schneider@uib.de>  Tue, 17 Jul 2007 13:19:45 +0200

python-opsi (3.1rc1-4) unstable; urgency=low

  * Fixed: DHCPD-Backend-configuration fixed-address type setting not working
  * Fixed: makeproductfile does not create Customized products
  * Fixed: LDAP-Backend wrong version information

 -- Jan Schneider <j.schneider@uib.de>  Thu, 12 Jul 2007 10:34:05 +0200

python-opsi (3.1rc1-3) unstable; urgency=low

  * added support for pxeConfigTemplates defined in netboot products

 -- Jan Schneider <j.schneider@uib.de>  Thu,  5 Jul 2007 12:16:37 +0200

python-opsi (3.1rc1-2) unstable; urgency=low

  * File31 getDepotId() recursion fix

 -- Jan Schneider <j.schneider@uib.de>  Wed,  4 Jul 2007 09:51:24 +0200

python-opsi (3.1rc1-1) unstable; urgency=low

  * opsi 3.1 release candidate 1
  * opsipxeconfd becomes default boot manager
  * getClientIds_list, getClients_listOfHashes: filter by productVersion + packageVersion
  * new method setProductState
  * FileBackend becomes LegacyFileBackend, new FileBackend

 -- Jan Schneider <j.schneider@uib.de>  Thu, 26 May 2007 15:17:00 +0200

python-opsi (0.9.6.0-1) unstable; urgency=low

  * getDomain() returns default domain if called without params
  * setPcpatchPassword / getPcpatchPassword for server
  * Bugfixes

 -- Jan Schneider <j.schneider@uib.de>  Fri, 11 May 2007 17:21:46 +0200

python-opsi (0.9.5.1-1) unstable; urgency=low

  * Added support for package-dependencies and incremental packages

 -- Jan Schneider <j.schneider@uib.de>  Mon, 07 May 2007 12:18:34 +0200

python-opsi (0.9.5.0-1) unstable; urgency=low

  * Added product state "installing"
  * Added backend OpsiPXEConfd

 -- Jan Schneider <j.schneider@uib.de>  Thu, 26 Apr 2007 11:24:56 +0200

python-opsi (0.9.4.4-1) unstable; urgency=low

  * support for product archives without compression

 -- Jan Schneider <j.schneider@uib.de>  Mon, 23 Apr 2007 09:54:28 +0200

python-opsi (0.9.4.3-1) unstable; urgency=low

  * BackendManager uses /etc/opsi/backendManager.d for config by default

 -- Jan Schneider <j.schneider@uib.de>  Thu, 19 Apr 2007 14:13:31 +0200

python-opsi (0.9.4.2-1) unstable; urgency=high

  * Corrected important errors when creating and extracting tar archives

 -- Jan Schneider <j.schneider@uib.de>  Thu, 19 Apr 2007 14:13:31 +0200

python-opsi (0.9.4.1-1) unstable; urgency=low

  * added backend method setPcpatchPassword

 -- Jan Schneider <j.schneider@uib.de>  Wed, 18 Apr 2007 16:41:21 +0200

python-opsi (0.9.4.0-1) unstable; urgency=low

  * fixed setGeneralConfig in LDAP backend

 -- Jan Schneider <j.schneider@uib.de>  Fri, 13 Apr 2007 16:07:51 +0200

python-opsi (0.9.3.9-1) unstable; urgency=low

  * fixes

 -- Jan Schneider <j.schneider@uib.de>  Thu, 12 Apr 2007 14:39:22 +0200

python-opsi (0.9.3.8-1) unstable; urgency=low

  * Product.py pack() fix

 -- Jan Schneider <j.schneider@uib.de>  Tue, 05 Apr 2007 15:06:12 +0200

python-opsi (0.9.3.7-1) unstable; urgency=low

  * several fixes, improvements
  * tar as default format for opsi packages

 -- Jan Schneider <j.schneider@uib.de>  Tue, 05 Apr 2007 13:02:23 +0200

python-opsi (0.9.3.6-1) unstable; urgency=low

  * several fixes, improvements

 -- Jan Schneider <j.schneider@uib.de>  Thu, 22 Mar 2007 12:16:01 +0200

python-opsi (0.9.3.5-1) unstable; urgency=low

  * Tools.py
      Fixed createArchive()

 -- Jan Schneider <j.schneider@uib.de>  Fri, 13 Mar 2007 17:16:26 +0200

python-opsi (0.9.3.4-1) unstable; urgency=low

  * Latest version of File.py
      Fixed ini writing (uninstall script) on createProduct()
  * Latest version of LDAP.py
  * Latest version of Univention.py

 -- Jan Schneider <j.schneider@uib.de>  Fri, 09 Mar 2007 16:15:02 +0200

python-opsi (0.9.3.3-1) unstable; urgency=low

  * Latest version of Product.py

 -- Jan Schneider <j.schneider@uib.de>  Thu, 08 Mar 2007 11:24:01 +0200

python-opsi (0.9.3.2-2) unstable; urgency=low

  * Added LDAP schema /etc/ldap/schema/opsi.schema

 -- Jan Schneider <j.schneider@uib.de>  Thu, 15 Feb 2007 14:25:44 +0200

python-opsi (0.9.3.2-1) unstable; urgency=high

  * Product.py (0.9.3.2)
       Bugfix

 -- Jan Schneider <j.schneider@uib.de>  Thu, 15 Feb 2007 14:18:01 +0200

python-opsi (0.9.3.1-1) unstable; urgency=low

  * System.py (0.9.3.1)
       Using -t cifs instead of -t smbfs to mount smb shares

 -- Jan Schneider <j.schneider@uib.de>  Thu, 15 Feb 2007 13:20:03 +0200

python-opsi (0.9.3-1) unstable; urgency=low

  * File.py (0.9.2)
       Improved logging of name resolution errors

 -- Jan Schneider <j.schneider@uib.de>  Wed, 14 Feb 2007 14:51:13 +0200

python-opsi (0.9.2-1) unstable; urgency=low

  * backendManager.conf
       permissions rw-rw---- pcpatch:opsiadmin
  * /usr/bin/opsi-admin
       permissions rwxrwx--- pcpatch:opsiadmin
  * Backend.py (0.9.2)
       added abstract DataBackend.createOpsiBase()
  * File.py (0.9.2)
       createClient() file mode for <pcname>.ini now 660
  * Product.py (0.9.2)
       added method ProductPackageFile.unpackSource,
       which creates package source from package file
  * Reinstmgr (0.9.2)
       no Exception raised by getBootimages_list if no bootimages present

 -- Jan Schneider <j.schneider@uib.de>  Wed, 14 Feb 2007 13:16:10 +0200

python-opsi (0.91-1) unstable; urgency=low

  * backendManager.conf: createClient() creates opsi-hostkey only if missing.
  * some fixes in File backend

 -- Jan Schneider <j.schneider@uib.de>  Tue, 13 Feb 2007 8:56:44 +0200


python-opsi (0.9-1) unstable; urgency=low

  * Initial Release.

 -- Jan Schneider <j.schneider@uib.de>  Thu, 18 Jan 2007 11:46:44 +0200<|MERGE_RESOLUTION|>--- conflicted
+++ resolved
@@ -1,4 +1,3 @@
-<<<<<<< HEAD
 python-opsi (4.1.1-1) UNRELEASED; urgency=medium
 
   * OPSI.Logger, OPSI.Object, OPSI.System.Posix, OPSI.System.Windows,
@@ -15,14 +14,13 @@
     a custom implementation.
 
  -- Niko Wenselowski <n.wenselowski@uib.de>  Fri, 16 Sep 2016 12:25:22 +0200
-=======
-python-opsi (4.0.7.23-1) UNRELEASED; urgency=medium
+
+python-opsi (4.0.7.23-1) stable; urgency=medium
 
   * OPSI.System.Posix: added missing 'datetime' import.
   * OPSI.System.Posix: fix wrong reference in getBlockDeviceBusType
 
  -- Niko Wenselowski <n.wenselowski@uib.de>  Mon, 26 Sep 2016 13:18:20 +0200
->>>>>>> 812d1262
 
 python-opsi (4.0.7.22-1) testing; urgency=medium
 
