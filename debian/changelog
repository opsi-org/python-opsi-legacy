<<<<<<< HEAD
python-opsi (4.1.1.33-1) UNRELEASED; urgency=medium

  * Changed loglevel for execution of a package script (preinst / postinst).
  * Small internal refactorings.

 -- Niko Wenselowski <n.wenselowski@uib.de>  Thu, 12 Apr 2018 13:28:51 +0200

python-opsi (4.1.1.32-1) stable; urgency=medium

  * BackendManager logs easier to spot warning if loading the configuration
    for HostControlBackend or HostControlSafeBackend fails.

 -- Niko Wenselowski <n.wenselowski@uib.de>  Mon, 09 Apr 2018 10:03:28 +0200

python-opsi (4.1.1.31-1) testing; urgency=medium

  * Creating /var/lib/opsi/server_commands_custom.conf if missing and
    setting the appropriate access rights during postinst.

 -- Niko Wenselowski <n.wenselowski@uib.de>  Wed, 21 Mar 2018 15:22:50 +0100

python-opsi (4.1.1.30-1) testing; urgency=medium

  * Based on python-opsi 4.0.7.58.

 -- Niko Wenselowski <n.wenselowski@uib.de>  Tue, 20 Mar 2018 16:07:34 +0100

python-opsi (4.1.1.29-1) stable; urgency=medium

  * OPSI.Util.Task.Certificate: use os.urandom instead of OpenSSL.rand
    because OpenSSL.rand has been removed in current versions.

 -- Niko Wenselowski <n.wenselowski@uib.de>  Fri, 09 Mar 2018 15:40:23 +0100

python-opsi (4.1.1.28-1) stable; urgency=medium

  * Based on python-opsi 4.0.7.57-1.

 -- Niko Wenselowski <n.wenselowski@uib.de>  Fri, 23 Feb 2018 13:26:52 +0100

python-opsi (4.1.1.27-1) stable; urgency=medium

  * 45_deprecated.conf: Added methods createOpsiBase, createServer,
    deleteClient, deleteDepot, deleteGroup, deleteProductDependency,
    deleteServer, setHostLastSeen. These methods are deprecated.

 -- Niko Wenselowski <n.wenselowski@uib.de>  Thu, 22 Feb 2018 13:48:10 +0100

python-opsi (4.1.1.26-1) stable; urgency=medium

  * Based on python-opsi 4.0.7.56-1.

 -- Niko Wenselowski <n.wenselowski@uib.de>  Tue, 20 Feb 2018 14:13:35 +0100

python-opsi (4.1.1.25-1) stable; urgency=medium

  * Move targetfile to the name of link if dispatch.conf and acl.conf
    are symbolic links
  * dispatch.conf.default renamed to dispatch.conf.example
  * acl.conf.default renamed to acl.conf.example
  * RPM & debian: Added preinst

 -- Erol Ueluekmen <e.ueluekmen@uib.de>  Thu, 08 Feb 2018 00:39:05 +0100

python-opsi (4.1.1.24-1) stable; urgency=medium

  * dispatch.conf.default: Removed dhcpd from backends because this is
    an optional backend.

 -- Niko Wenselowski <n.wenselowski@uib.de>  Mon, 05 Feb 2018 12:59:08 +0100

python-opsi (4.1.1.23-1) stable; urgency=medium

  * OPSI.Backend.OpsiPXEConfd: The error marker is now a constant.

 -- Niko Wenselowski <n.wenselowski@uib.de>  Thu, 01 Feb 2018 16:19:32 +0100

python-opsi (4.1.1.22-1) testing; urgency=medium

  * Based on python-opsi 4.0.7.53-1.

 -- Niko Wenselowski <n.wenselowski@uib.de>  Thu, 04 Jan 2018 15:37:42 +0100

python-opsi (4.1.1.21-1) stable; urgency=medium

  * Fix problem when updating hardware audit data.

 -- Niko Wenselowski <n.wenselowski@uib.de>  Mon, 27 Nov 2017 18:02:31 +0100

python-opsi (4.1.1.20-2) stable; urgency=medium

  * Creating empty directory /etc/opsi/modules.d/

 -- Niko Wenselowski <n.wenselowski@uib.de>  Wed, 22 Nov 2017 13:04:26 +0100

python-opsi (4.1.1.20-1) stable; urgency=medium

  * Moved function getGlobalConfig from OPSI.Util to OPSI.Util.Config.
  * Calling OPSI.Util.getfqdn without explicit parameter as this resembles
    the default behaviour.

 -- Niko Wenselowski <n.wenselowski@uib.de>  Mon, 06 Nov 2017 15:02:03 +0100

python-opsi (4.1.1.19-1) stable; urgency=medium

  * spec: added python-setuptools workaround for sles12 + Leap

 -- Mathias Radtke <m.radtke@uib.de>  Fri, 13 Oct 2017 13:53:02 +0200

python-opsi (4.1.1.18-1) stable; urgency=medium

  * 45_deprecated.conf: Removed methods isLegacyOpsi, isOpsi35 and isOpsi4
    since there is no need for them.

 -- Niko Wenselowski <n.wenselowski@uib.de>  Wed, 27 Sep 2017 16:20:25 +0200

python-opsi (4.1.1.17-1) stable; urgency=medium

  * Added logging to host_renameOpsiClient.
  * host_renameOpsiDepotserver will now also change the workbenchRemoteUrl.
  * Added logging to host_renameOpsiDepotserver.
  * Internal refactorings in host_renameOpsiDepotserver.
  * OPSI.Backend.ConfigDataBackend: Added new method
    backend_getSystemConfiguration.

 -- Niko Wenselowski <n.wenselowski@uib.de>  Wed, 30 Aug 2017 13:05:56 +0200

python-opsi (4.1.1.16-1) stable; urgency=medium

  * OPSI.System.Posix: Added CommandNotFoundException to __all__.

 -- Niko Wenselowski <n.wenselowski@uib.de>  Mon, 31 Jul 2017 11:44:27 +0200

python-opsi (4.1.1.15-1) testing; urgency=medium

  * Improved rpm packaging.
  * Refactored OPSI.Util.compareVersions.
  * Refactored OPSI.Util.File.Opsi.HostKeyFile for faster writing.
  * OPSI.Util.File.Opsi.HostKeyFile: Do not crash when reading file with
    invalid format.

 -- Niko Wenselowski <n.wenselowski@uib.de>  Fri, 28 Jul 2017 15:20:43 +0200

python-opsi (4.1.1.14-3) testing; urgency=medium

  * Listing 45_deprecated.conf for rollout.
  * Debian: Removed leftovers from the pre-systemd-era.
  * postinst: Another change at removing /etc/opsi/version to make SLES
    happy.

 -- Niko Wenselowski <n.wenselowski@uib.de>  Thu, 13 Jul 2017 16:03:00 +0200

python-opsi (4.1.1.14-2) testing; urgency=medium

  * RPM: Removed leftovers from the pre-systemd-era.
  * postinst: Making sure that a failed attempt at removing /etc/opsi/version
    does not crash the postinst.

 -- Niko Wenselowski <n.wenselowski@uib.de>  Thu, 13 Jul 2017 15:47:25 +0200

python-opsi (4.1.1.14-1) testing; urgency=medium

  * OPSI.Util.File.Opsi.PackageContentFile.generate has been refactored to
    be easier to maintain.
  * OPSI.Backend.Backend: backend_info will log informations about a
    possibly missing modules file as info instead of warning.
  * postinst: only remove /etc/opsi/version if this file exists
  * Debian packaging: Remove leftover from python-support.

 -- Niko Wenselowski <n.wenselowski@uib.de>  Thu, 13 Jul 2017 15:17:49 +0200

python-opsi (4.1.1.13-1) testing; urgency=medium

  * OpsiBackup: Fix a bug where an attempt may be made to compare
    uncomparable types.

 -- Niko Wenselowski <n.wenselowski@uib.de>  Mon, 10 Jul 2017 17:57:43 +0200

python-opsi (4.1.1.12-1) testing; urgency=medium

  * OpsiBackup: Fix bug where differences between the archive and the current
    system are detected but there are none.

 -- Niko Wenselowski <n.wenselowski@uib.de>  Mon, 10 Jul 2017 13:53:23 +0200

python-opsi (4.1.1.11-2) testing; urgency=medium

  * dispatch.conf.default now uses a default setup that makes use of file
    for all data except for audit data which is stored in MySQL.

 -- Niko Wenselowski <n.wenselowski@uib.de>  Tue, 04 Jul 2017 16:15:53 +0200

python-opsi (4.1.1.11-1) testing; urgency=medium

  * OPSI.Util.Task.UpdateBackend.ConfigurationData.getServerAddress is
    now a public function.

 -- Niko Wenselowski <n.wenselowski@uib.de>  Fri, 30 Jun 2017 16:06:00 +0200

python-opsi (4.1.1.10-1) testing; urgency=medium

  * acl.conf.default: restricted the access to user_getCredentials and
    user_setCredentials.
  * New extension: 45_deprecated.conf. Methods in that extension will issue a
    warning when called. Calls to these functions should be replaced in the used clients as these functions will be removed in the future.
    Currently containing the functions isLegacyOpsi, isOpsi35 and isOpsi4.
  * Make it possible to configure the location of the workbench on
    OpsiDepotserver.
  * New module OPSI.Util.Task.InitializeBackend for backend setup.
  * New module OPSI.Util.Task.UpdateBackend.ConfigurationData for updating
    the configuration data in an existing backend.
  * New module OPSI.Config.
  * initializeBackends will set up new servers with remote URLs using IP
    except for UCS where FQDN is used by default.

 -- Niko Wenselowski <n.wenselowski@uib.de>  Fri, 30 Jun 2017 12:01:29 +0200

python-opsi (4.1.1.9-1) testing; urgency=medium

  * Remove obsolete reference to /etc/opsi/version when restoring a backup.
  * dhcpd.conf: Make the current Debian/Ubuntu dhcp settings the default.

 -- Niko Wenselowski <n.wenselowski@uib.de>  Tue, 27 Jun 2017 15:02:52 +0200

python-opsi (4.1.1.8-1) testing; urgency=medium

  * Fix a bug in OPSI.Util.objectToBash leading to an AttributeError.
  * Fix a bug in OPSI.Util.objectToBash where the reference to an result
    was incomplete.

 -- Niko Wenselowski <n.wenselowski@uib.de>  Thu, 22 Jun 2017 16:06:21 +0200

python-opsi (4.1.1.7-1) testing; urgency=medium

  * Exceptions have been moved from OPSI.Types to OPSI.Exceptions.
  * Remove leftover for Scientific Linux support.
  * Re-classified log-messages regarding the (un)installation of packages.
  * Post-installation /etc/opsi/version will be removed.
  * SQL backend: speed up retrieval of ProductProperty objects.
  * Various refactorings regarding (de)serialization.

 -- Niko Wenselowski <n.wenselowski@uib.de>  Wed, 21 Jun 2017 15:48:26 +0200

python-opsi (4.1.1.6-1) testing; urgency=medium

  * 20_legacy.conf: Various refactorings to make it easier to maintain.
  * 20_legacy.conf: Removed method deleteGroup. Use group_delete instead.
  * 20_legacy.conf: Removed method createServer.
  * 20_legacy.conf: Removed method deleteClient. Use host_delete instead.
  * 20_legacy.conf: Removed method deleteDepot. Use host_delete instead.
  * 20_legacy.conf: Removed method setHostLastSeen.
  * 20_legacy.conf: Removed method deleteProductDependency.
  * 20_legacy.conf: Removed method deleteOpsiBase.
  * 20_legacy.conf: Removed method createOpsiBase.
  * 30_kiosk.conf: Relying on dict comprehensions.
  * Debian packaging: Remove workarounds for Debian 7 and Ubuntu 12.04.
  * Method backend_info will now use the version from OPSI.__version__.
  * Certificates created with OPSI.Util.Task.createCertificate will use
    sha512 instead of sha1.
  * acl.conf.default: Limit access to getData / getRawData to administrative
    users.
  * Remove support for RHEL / CentOS 6.
  * Remove modules for obsolete opsiconfd supervisor.
  * New module OPSI.Util.Task.UpdateBackend.File.
  * OPSI.Util.Task.UpdateBackend: Added check for the used schema version
    of the backend.
  * Removed usage of the file /etc/opsi/version. It is safer to read the
    version from OPSI.__version__.

 -- Niko Wenselowski <n.wenselowski@uib.de>  Tue, 30 May 2017 13:58:35 +0200

python-opsi (4.1.1.5-1) testing; urgency=medium

  * OPSI.Util.objectToBash: refactored function.
  * ConfigDataBackend: log_read and log_write now accept logType 'winpe'.
  * Removed deprecated method backend_getSharedAlgorithm.
  * OPSI.Util.getfqdn: small internal refactoring.
  * OPSI.Service.Session: SessionHandler.getSessions now always returns
    a dict.
  * Refactored configState_getClientToDepotserver to work faster.
  * Improved speed of OPSI.Object.decodeIdent if the hash contains no
    key 'ident'.
  * 10_opsi.conf: Dropped the deprecated 'force' parameter from
    setProductActionRequestWithDependencies.
  * Instead of a plain Exception we now raise more specific exceptions in
    many places.
  * OPSI.Util.File.Opsi.PackageControlFile now supports product properties
    with empty lists as default or possible values. Regenerating a control
    file will not drop that empty lists anymore.
  * The ports used for Wake-on-LAN in the HostControl(Safe) backend can now
    be configured on a per-broadcast-addresse-basis in hostcontrol.conf.
  * Refactorings in OPSI.Util.Message.

 -- Niko Wenselowski <n.wenselowski@uib.de>  Wed, 10 May 2017 14:32:20 +0200

python-opsi (4.1.1.4-1) testing; urgency=medium

  * OPSI.Backend.MySQL: Providing known error codes as constants.
  * OPSI.Backend.MySQL: Refactored MySQL.connect.
  * OPSI.Backend.JSONRPC.JSONRPCBackend: Removed check for working deflate
    that was required because of possibly invalid HTTP headers in old
    OPSI versions.
  * OPSI.System.Posix: no direct import of posix module.

 -- Niko Wenselowski <n.wenselowski@uib.de>  Mon, 24 Apr 2017 14:11:55 +0200

python-opsi (4.1.1.3-1) testing; urgency=medium

  * Small refactorings in SQL backend.
  * Cleaned up OPSI.Util.Repository.
  * 20_legacy.conf: Various cleanups and adaption of code style.
  * The user pcpatch is created with /bin/false as default shell.
  * Builds for debian-based systems do not depend on python-support anymore.
  * acl.conf.default and dispatch.conf.default will be copied instead of
    linked.
  * Implemented __all__ with tuples.
  * JSONRPCBackend: removed methods isLegacyOpsi, isOpsi35 and isOpsi4.
    If you need to know the version of the connected backend call the
    method 'backend_info' instead.
  * Internal refactorings.

 -- Niko Wenselowski <n.wenselowski@uib.de>  Fri, 17 Mar 2017 16:10:09 +0100

python-opsi (4.1.1.2-1) experimental; urgency=medium

  * OPSI.Backend.Backend got new context manager temporaryBackendOptions.
  * Removed various obsolete modules.
  * OPSI.Util.Task.Rights: removed opsi-deploy-client-agent-default and
    opsi-deploy-client-agent-old from the list of known executables.
  * PackageControlFile: no more support for opsi3 compatible packages.
  * Removed support for incremental packages.
  * Minimum required Python version is now 2.7.
  * 70_dynamic_depot.conf: Removed unused getBytes.
  * Removed 30_configed.conf.
  * 20_legacy.conf: Removed various methods only returning a
    NotImplementedError: setNetworkConfigValue, deleteNetworkConfig,
    setPXEBootConfiguration, unsetPXEBootConfiguration,
    softwareInformationToProductInstallationStatus,
    filterHostsByHardwareInformation, generateOpsiHostKey,
    createServerProduct, getServerProductIds_list,
    getUninstalledProductIds_list, getDefaultNetBootProductId,
    deleteProductProperty, deleteProductProperties
  * 20_legacy.conf: getHostId now raises a ValueError if no hostname
    is given.
  * 20_legacy.conf: getOpsiHostKey now raises a ValueError if no hostId
    is given.
  * Remove unused BootConfiguration objects and SQL tables. If the table
    'BOOT_CONFIGURATION' exists updateMySQLBackend will drop that table.
  * BackendDispatchConfigFile.parse will now return a list of tuples.

 -- Niko Wenselowski <n.wenselowski@uib.de>  Fri, 27 Jan 2017 15:42:15 +0100

python-opsi (4.1.1.1-1) experimental; urgency=medium

  * OPSI.Logger, OPSI.Object, OPSI.System.Posix, OPSI.System.Windows,
    OPSI.Util and the modules in OPSI.Backend now provide __all__.
  * JSONRPCBackend: Avoid using "async" as name for a variable because
    this will become a keyword with Python 3.5.
  * ConfigurationData.initializeConfigs now creates entries for
    opsiclientd.event_user_login.active and
    opsiclientd.event_user_login.action_processor_command by default.
  * Removed parts of an old message bus implementation.
  * Replacing the deprecated module 'new' with 'types'.
  * SQLBackend: Filter creation is done through generators.
  * OPSI.Util.objectToBeautifiedText now uses the json module instead of
    a custom implementation.
  * Removed unsupported backends: Cache, Multiplex, LDAP.
  * ThreadPool: removed functions __createWorker & __deleteWorker.
  * Removed unused function OPSI.Util.flattenSequence.
  * OPSI.Backend.Backend implemented the protocol for being used as a
    context manager.
  * setup.py will patch the first version found in debian/changelog
    into OPSI/__init__.py to always show the current version.

 -- Niko Wenselowski <n.wenselowski@uib.de>  Tue, 04 Oct 2016 16:15:11 +0200
=======
python-opsi (4.0.7.61-1) testing; urgency=medium

  * OpsiPXEConfd backend: Reliably close socket.
  * OpsiPXEConfd backend: small refactorings.

 -- Niko Wenselowski <n.wenselowski@uib.de>  Thu, 12 Apr 2018 14:15:17 +0200
>>>>>>> 36e92e64

python-opsi (4.0.7.60-1) experimental; urgency=medium

  * JSONRPCBackend: Do not block when retrieving connections.

 -- Niko Wenselowski <n.wenselowski@uib.de>  Thu, 12 Apr 2018 12:12:15 +0200

python-opsi (4.0.7.59-1) testing; urgency=medium

  * 10_wim.conf: updateWIMConfig checks for install.wim and install.esd.

 -- Niko Wenselowski <n.wenselowski@uib.de>  Wed, 21 Mar 2018 15:16:25 +0100

python-opsi (4.0.7.58-1) testing; urgency=medium

  * 20_legacy.conf: setProductProperty does not make a string out of lists
    anymore.
  * 20_legacy.conf: setProductProperty does not have the side-effect of
    changing out-of-scope properties anymore.
  * 20_legacy.conf: Refactored setProductProperties.
    This will now raise BackendMissingDataError in case non-existing
    product or property should be changed.
    This will raise an ValueError if an attempt is made to set multiple
    values on a non-multivalue ProductProperty.

 -- Niko Wenselowski <n.wenselowski@uib.de>  Tue, 20 Mar 2018 15:10:37 +0100

python-opsi (4.0.7.57-1) testing; urgency=medium

  * OPSI.Backend.MySQL: In case the MySQL server goes away during the
    execution of a query the retry will not deadlock.

 -- Niko Wenselowski <n.wenselowski@uib.de>  Fri, 23 Feb 2018 12:58:25 +0100

python-opsi (4.0.7.56-1) testing; urgency=medium

  * OPSI.Backend.MySQL: Creation of connection pool will wait for the lock
    in a non-blocking fashion.

 -- Niko Wenselowski <n.wenselowski@uib.de>  Tue, 20 Feb 2018 13:34:45 +0100

python-opsi (4.0.7.55-1) stable; urgency=medium

  * OPSI.Backend.Backend: configState_insertObject and configState_updateObject
    do not fail anymore when called with a dict as parameter.

 -- Niko Wenselowski <n.wenselowski@uib.de>  Fri, 02 Feb 2018 14:32:28 +0100

python-opsi (4.0.7.54-1) stable; urgency=medium

  * OPSI.Backend.MySQL: Avoid possible deadlock situation.

 -- Niko Wenselowski <n.wenselowski@uib.de>  Thu, 01 Feb 2018 15:27:03 +0100

python-opsi (4.0.7.53-1) testing; urgency=medium

  * OPSI.Backend.MySQL: Fix a bug in the handling of the connection pool
    that would lead to opening too many connections to the mysql server.
  * OPSI.Backend.MySQL: Correctly defining a special version of
    productProperty_updateObject.

 -- Niko Wenselowski <n.wenselowski@uib.de>  Thu, 04 Jan 2018 15:05:09 +0100

python-opsi (4.0.7.52-1) stable; urgency=medium

  * OPSI.Util.Task.Samba: _writeConfig does not reload Samba. This is
    now a separate function _reloadSamba.
  * 30_kiosk.conf: Fix bug in getKioskProductInfosForClient where product
    missing on depot will result in a KeyError.
    This limits the available products to those present on the depot of
    the client.

 -- Niko Wenselowski <n.wenselowski@uib.de>  Fri, 15 Dec 2017 10:13:19 +0100

python-opsi (4.0.7.51-1) stable; urgency=medium

  * Fixed typo in documentation.
  * Updated documentation of log_read / log_write.
  * Refactored reading of the used algorithm to make sure algorithm1 is used
    whenever an invalid value is encountered.

 -- Niko Wenselowski <n.wenselowski@uib.de>  Mon, 11 Dec 2017 16:47:58 +0100

python-opsi (4.0.7.50-1) experimental; urgency=medium

  * Corrected failing Samba tests

 -- Mathias Radtke <m.radtke@uib.de>  Fri, 22 Sep 2017 12:22:40 +0200

python-opsi (4.0.7.49-1) experimental; urgency=medium

  * fixed OpenSUSE Leap opsi_workbench share directory
  * Catching missing server_commands_custom.conf error

 -- Mathias Radtke <m.radtke@uib.de>  Fri, 22 Sep 2017 10:54:06 +0200

python-opsi (4.0.7.48-1) stable; urgency=medium

  * System.Windows.getActiveSessionIds fix for nt6
  * hostControl: Implementation for modified opsiclientd controlserver port over configState

 -- Erol Ueluekmen <e.ueluekmen@uib.de>  Mon, 21 Aug 2017 16:07:09 +0200

python-opsi (4.0.7.47-1) stable; urgency=medium

  * Changed OPSI.Util.File.Opsi.parseFilename to be able to handle files
    not ending in .opsi.

 -- Niko Wenselowski <n.wenselowski@uib.de>  Fri, 18 Aug 2017 17:06:35 +0200

python-opsi (4.0.7.46-1) stable; urgency=medium

  * Added function OPSI.Util.File.Opsi.parseFilename.
  * OPSI.Util.Repository.FileRepository: Fix bug where instead of appending
    a file it was newly written.
  * OPSI.Backend.BackendManager.BackendAccessControl: Added logmessages
    to make it easier to follow PAM authentication.

 -- Niko Wenselowski <n.wenselowski@uib.de>  Thu, 17 Aug 2017 12:28:47 +0200

python-opsi (4.0.7.45-3) stable; urgency=medium

  * openSuse 42.3: We depend on python-setuptools because python-cryptography
    requires it during runtime but the package from the openSuse repos
    misses that requirement.
    See https://bugzilla.opensuse.org/show_bug.cgi?id=1052927

 -- Niko Wenselowski <n.wenselowski@uib.de>  Wed, 09 Aug 2017 10:35:06 +0200

python-opsi (4.0.7.45-2) stable; urgency=medium

  * Updated Spanish and Russian translation.
  * Added Dutch translation.
  * Updated Russian hwaudit translation.
  * Added Dutch hwaudit translation.

 -- Niko Wenselowski <n.wenselowski@uib.de>  Mon, 07 Aug 2017 14:17:14 +0200

python-opsi (4.0.7.45-1) stable; urgency=medium

  * 10_opsi.conf: setProductActionRequestWithDependencies will relay a call
    with actionRequest = 'none' to setProductActionRequest.
  * OPSI.Backend.Backend.ConfigDataBackend: improved log truncation when
    processing unicode characters that use more than one byte.

 -- Niko Wenselowski <n.wenselowski@uib.de>  Thu, 27 Jul 2017 14:02:39 +0200

python-opsi (4.0.7.44-1) experimental; urgency=medium

  * OPSI.Util.Task.Certificate: replaced gendh with dhparam
  * OPSI.Util.Task.Rights: Default access rights for workbench set to 664.

 -- Mathias Radtke <m.radtke@uib.de>  Tue, 25 Jul 2017 14:28:31 +0200

python-opsi (4.0.7.43-2) stable; urgency=medium

  * Debian packaging: Depending on net-tools for ifconfig.

 -- Niko Wenselowski <n.wenselowski@uib.de>  Tue, 25 Jul 2017 09:19:10 +0200

python-opsi (4.0.7.43-1) stable; urgency=medium

  * opsihwaudit.conf: Memory clock speed is now handled as a bigint.

 -- Niko Wenselowski <n.wenselowski@uib.de>  Mon, 17 Jul 2017 17:35:54 +0200

python-opsi (4.0.7.42-1) stable; urgency=medium

  * Fixed a bug in the package content file generation where a link that
    linked to a destination outside of the client data directory did not
    have the hash of the link destination included.

 -- Niko Wenselowski <n.wenselowski@uib.de>  Wed, 12 Jul 2017 10:55:49 +0200

python-opsi (4.0.7.41-1) stable; urgency=medium

  * 30_kiosk.conf: Improved speed of getKioskProductInfosForClient.

 -- Niko Wenselowski <n.wenselowski@uib.de>  Wed, 24 May 2017 16:02:20 +0200

python-opsi (4.0.7.40-1) stable; urgency=medium

  * 30_kiosk.conf: getKioskProductInfosForClient does only return a product
    once even if they are in multiple groups.

 -- Niko Wenselowski <n.wenselowski@uib.de>  Wed, 03 May 2017 14:18:09 +0200

python-opsi (4.0.7.39-1) stable; urgency=medium

  * Added 30_kiosk.conf for the new kiosk client.
  * 30_sshcommands.conf: Internal refactoring.
  * 30_sshcommands.conf: Removed getSSHCommand.
    Use SSHCommand_getObject instead.
  * 30_sshcommands.conf: Removed getSSHCommands.
    Use SSHCommand_getObjects instead.
  * 30_sshcommands.conf: Removed createSSHCommands.
    Use SSHCommand_createObjects instead.
  * 30_sshcommands.conf: Removed createSSHCommand.
    Use SSHCommand_createObject instead.
  * 30_sshcommands.conf: Removed updateSSHCommand.
    Use SSHCommand_updateObject instead.
  * 30_sshcommands.conf: Removed updateSSHCommands.
    Use SSHCommand_updateObjects instead.
  * 30_sshcommands.conf: Removed deleteSSHCommands.
    Use SSHCommand_deleteObjects instead.
  * 30_sshcommands.conf: Removed deleteSSHCommand.
    Use SSHCommand_deleteObject instead.
  * 40_admin_tasks.conf: Updated docstring of getClientsWithOutdatedProduct.

 -- Niko Wenselowski <n.wenselowski@uib.de>  Mon, 24 Apr 2017 17:46:09 +0200

python-opsi (4.0.7.38-4) stable; urgency=medium

  * Drop creating the custom ssh command file in the postinst.

 -- Niko Wenselowski <n.wenselowski@uib.de>  Thu, 20 Apr 2017 19:29:11 +0200

python-opsi (4.0.7.38-3) stable; urgency=medium

  * Do not deploy empty file for custom ssh command config but instead
    create that file in the postinst if not existing.

 -- Niko Wenselowski <n.wenselowski@uib.de>  Thu, 20 Apr 2017 17:09:02 +0200

python-opsi (4.0.7.38-2) stable; urgency=medium

  * Reverted the prevention of creating users on UCS.
  * SSH extension: emptied file with default commands for safety reasons.

 -- Niko Wenselowski <n.wenselowski@uib.de>  Thu, 20 Apr 2017 12:52:51 +0200

python-opsi (4.0.7.38-1) stable; urgency=medium

  * 10_opsi.conf: Do not pass invalid parameter in deleteProductDependency.
  * Added SSH extension.
  * OPSI.Logger: Show no message if unlinking a non-existing file fails.
  * OPSI.Util.File.Opsi.PackageControlFile: if no version for package or
    product are given assume defaults.

 -- Niko Wenselowski <n.wenselowski@uib.de>  Thu, 30 Mar 2017 10:47:13 +0200

python-opsi (4.0.7.37-1) stable; urgency=medium

  * 20_legacy.conf: Removed methods getPcpatchRSAPrivateKey and
    setPcpatchPassword. Please use the opsi-admin task setPcpatchPassword
    for setting the password instead.

 -- Niko Wenselowski <n.wenselowski@uib.de>  Thu, 02 Mar 2017 11:23:49 +0100

python-opsi (4.0.7.36-1) stable; urgency=medium

  * OPSI.Util: the methods for blowfish encryption / decryption now raise
    a BlowfishError if things fail.

 -- Niko Wenselowski <n.wenselowski@uib.de>  Thu, 16 Feb 2017 15:11:25 +0100

python-opsi (4.0.7.35-1) stable; urgency=medium

  * 10_opsi.conf: setProductActionRequestWithDependencies fix.

 -- Erol Ueluekmen <e.ueluekmen@uib.de>  Fri, 10 Feb 2017 16:01:16 +0100

python-opsi (4.0.7.34-3) experimental; urgency=medium

  * Negate check for UCS to make it work as intended.

 -- Niko Wenselowski <n.wenselowski@uib.de>  Thu, 02 Feb 2017 14:11:32 +0100

python-opsi (4.0.7.34-2) experimental; urgency=medium

  * Do not add users on UCS.

 -- Niko Wenselowski <n.wenselowski@uib.de>  Wed, 01 Feb 2017 16:12:25 +0100

python-opsi (4.0.7.34-1) stable; urgency=medium

  * 40_admin_tasks.conf: New method setupWhereFailed.
  * 40_admin_tasks.conf: setupWhereFailed and setupWhereInstalled do not
    alter the actionResult anymore.

 -- Niko Wenselowski <n.wenselowski@uib.de>  Fri, 27 Jan 2017 10:30:16 +0100

python-opsi (4.0.7.33-1) experimental; urgency=medium

  * OPSI.Service.SSLContext: new parameter acceptedCiphers to limit the
    ciphers a context accepts.

 -- Niko Wenselowski <n.wenselowski@uib.de>  Wed, 11 Jan 2017 15:05:07 +0100

python-opsi (4.0.7.32-1) experimental; urgency=medium

  * DepotserverBackend: the function depot_installPackage has a new parameter
    suppressPackageContentFileGeneration that can be used to avoid the
    generation of package content file during installation.
  * OPSI.Util: Backported md5sum from opsi 4.1.

 -- Niko Wenselowski <n.wenselowski@uib.de>  Mon, 02 Jan 2017 17:14:58 +0100

python-opsi (4.0.7.31-1) stable; urgency=medium

  [ Mathias Radtke ]
  * OPSI.System.Posix: Reboot scheduled after 1 minute of reboot() call

  [ Niko Wenselowski ]
  * OPSI.Util.Task.UpdateBackend.MySQL: Disable foreign key checks when
    changing length of productId column.

 -- Niko Wenselowski <n.wenselowski@uib.de>  Mon, 02 Jan 2017 10:52:42 +0100

python-opsi (4.0.7.30-1) stable; urgency=medium

  * OPSI.Util.Task.Samba.isSamba4: fix possible reference to unitialised
    variable.

 -- Niko Wenselowski <n.wenselowski@uib.de>  Thu, 15 Dec 2016 12:27:59 +0100

python-opsi (4.0.7.29-1) testing; urgency=medium

  * OPSI.Util.Task.ConfigureBackend.MySQL: allow creation of users containing
    a minus in their name.

 -- Niko Wenselowski <n.wenselowski@uib.de>  Fri, 09 Dec 2016 17:28:45 +0100

python-opsi (4.0.7.28-5) stable; urgency=medium

  * Updated acl.conf to restrict backend deletion to administrators.

 -- Niko Wenselowski <n.wenselowski@uib.de>  Fri, 13 Jan 2017 09:48:38 +0100

python-opsi (4.0.7.28-4) stable; urgency=medium

  * Updated acl.conf to restrict access to hostControl(Safe)-methods.

 -- Niko Wenselowski <n.wenselowski@uib.de>  Thu, 12 Jan 2017 11:21:53 +0100

python-opsi (4.0.7.28-3) stable; urgency=medium

  * Updated translations for hwaudit.

 -- Niko Wenselowski <n.wenselowski@uib.de>  Thu, 08 Dec 2016 15:17:30 +0100

python-opsi (4.0.7.28-2) stable; urgency=medium

  * Updated translations.

 -- Niko Wenselowski <n.wenselowski@uib.de>  Thu, 08 Dec 2016 14:11:42 +0100

python-opsi (4.0.7.28-1) stable; urgency=medium

  * OPSI.Backend.Backend.Backend.backend_setOptions now logs whenever a value
    is skipped because of the type differs from the expected one.
  * OPSI.Backend.JSONRPC.JSONRPCBackend: corrected indentation.

 -- Niko Wenselowski <n.wenselowski@uib.de>  Tue, 22 Nov 2016 14:12:48 +0100

python-opsi (4.0.7.27-1) experimental; urgency=medium

  * Improved __repr__ of Group, ProductProperty, ProductPropertyState and
    their subclasses.
  * OpsiBackupArchive does not fail anymore if an added file does not exist.

 -- Niko Wenselowski <n.wenselowski@uib.de>  Tue, 25 Oct 2016 11:29:56 +0200

python-opsi (4.0.7.26-1) experimental; urgency=medium

  * SQLite backend: Fix syntax error that may occur during an ALTER TABLE
    if more than one column should be altered.

 -- Niko Wenselowski <n.wenselowski@uib.de>  Mon, 10 Oct 2016 17:54:42 +0200

python-opsi (4.0.7.25-1) testing; urgency=medium

  * DepotserverBackend: Fix problem with package installation.

 -- Niko Wenselowski <n.wenselowski@uib.de>  Thu, 29 Sep 2016 18:16:54 +0200

python-opsi (4.0.7.24-1) stable; urgency=medium

  * ConfigurationData: On UCS we preferably read the domain from UCR.
    If this fails we resort to the Samba config file.

 -- Niko Wenselowski <n.wenselowski@uib.de>  Tue, 27 Sep 2016 12:37:43 +0200

python-opsi (4.0.7.23-2) stable; urgency=medium

  * Correct entry in changelog.

 -- Niko Wenselowski <n.wenselowski@uib.de>  Mon, 26 Sep 2016 15:29:35 +0200

python-opsi (4.0.7.23-1) stable; urgency=medium

  * OPSI.System.Posix: added missing 'datetime' import.
  * OPSI.System.Posix: fix wrong reference in getBlockDeviceBusType

 -- Niko Wenselowski <n.wenselowski@uib.de>  Mon, 26 Sep 2016 13:18:20 +0200

python-opsi (4.0.7.22-1) testing; urgency=medium

  * DepotserverBackend: function depot_installPackage now has parameter
    'forceProductId' to force a specific product id when installing a
     product. The installation will be made into the corresponding directory
     of the given product id.
  * OPSI.Util.File.Archive.getFileType now follows symlinks.

 -- Niko Wenselowski <n.wenselowski@uib.de>  Fri, 23 Sep 2016 14:15:56 +0200

python-opsi (4.0.7.21-1) stable; urgency=medium

  * New BackendMethod changeWANConfig
  * OPSI.System.Posix: added enx network device support
  * small fix in Repository-Handling

 -- Erol Ueluekmen <e.ueluekmen@uib.de>  Wed, 21 Sep 2016 01:22:59 +0200

python-opsi (4.0.7.20-1) stable; urgency=medium

  * Various internal refactorings.
  * OPSI.System.Posix.which now throws CommandNotFoundException instead of
    a basic Exception to make catching errors easier.

 -- Niko Wenselowski <n.wenselowski@uib.de>  Tue, 13 Sep 2016 09:39:56 +0200

python-opsi (4.0.7.19-1) testing; urgency=medium

  * OPSI.Util.Task.UpdateBackend.MySQL: temporary disable foreign key checks
    when altering the depotId / hostId.

 -- Niko Wenselowski <n.wenselowski@uib.de>  Tue, 06 Sep 2016 14:11:02 +0200

python-opsi (4.0.7.18-1) stable; urgency=medium

  * OPSI.System.Posix: added sleep function when using ms-sys to write partition
    boot record
  * Corrected some typos.
  * Make header verify_server_cert work with current Python 2.7.
  * OPSI.Util.Task.Samba.configureSamba: warn if oplocks are present in
    Samba configuration.
  * OPSI.System.Posix: Wait a few seconds before running ms-sys to avoid
    timing problems on systems with NVME storage.

 -- Niko Wenselowski <n.wenselowski@uib.de>  Wed, 24 Aug 2016 17:08:55 +0200

python-opsi (4.0.7.17-1) stable; urgency=medium

  * OPSI.Util: Refactored encryptWithPublicKeyFromX509CertificatePEMFile
    and decryptWithPrivateKeyFromPEMFile.

 -- Niko Wenselowski <n.wenselowski@uib.de>  Thu, 18 Aug 2016 10:10:53 +0200

python-opsi (4.0.7.16-1) testing; urgency=medium

  * OPSI.System.Posix: new function isOpenSUSELeap.
  * OPSI.Util.Task.Rights: Improved support for openSUSE Leap.

 -- Niko Wenselowski <n.wenselowski@uib.de>  Mon, 15 Aug 2016 16:53:24 +0200

python-opsi (4.0.7.15-1) stable; urgency=medium

  * corrected opsi-set-rights for openSUSE

 -- Mathias Radtke <m.radtke@uib.de>  Wed, 10 Aug 2016 13:44:48 +0200

python-opsi (4.0.7.14-1) stable; urgency=medium

  * OPSI.Util.Task.Rights: Corrected path for UCS.

 -- Niko Wenselowski <n.wenselowski@uib.de>  Fri, 05 Aug 2016 15:56:55 +0200

python-opsi (4.0.7.13-1) testing; urgency=medium

  * OPSI.Util.Task.Rights: Corrected path for SLES 11.

 -- Niko Wenselowski <n.wenselowski@uib.de>  Wed, 27 Jul 2016 17:11:57 +0200

python-opsi (4.0.7.12-1) stable; urgency=medium

  * Correct indentation in some places.
  * Use future-proof octal values.
  * Correct version in OPSI.Util.Task.Rights and OPSI.Backend.JSONRPC.

 -- Niko Wenselowski <n.wenselowski@uib.de>  Mon, 25 Jul 2016 14:39:25 +0200

python-opsi (4.0.7.11-1) testing; urgency=medium

  * OPSI.Util.Task.Rights: Better support for different SLES versions.

 -- Niko Wenselowski <n.wenselowski@uib.de>  Mon, 25 Jul 2016 13:13:55 +0200

python-opsi (4.0.7.10-1) testing; urgency=medium

  * OPSI.Util.Task.Rights: Do not fail if MySQL backend is configured but
    not yet set up.

 -- Niko Wenselowski <n.wenselowski@uib.de>  Fri, 22 Jul 2016 11:17:24 +0200

python-opsi (4.0.7.9-1) testing; urgency=medium

  * OPSI.System.Posix: new functions: isDebian, isOpenSuse, isUbuntu, isUCS.
  * OPSI.Util.Task.Rights: Refactored module.
  * OPSI.Util.Task.Rights: setRights will try to set rights on the webserver
    directory as installed by the package opsi-linux-support.
  * 40_admin_tasks.conf: Bugfix for setupWhereNotInstalled

 -- Niko Wenselowski <n.wenselowski@uib.de>  Thu, 21 Jul 2016 16:22:58 +0200

python-opsi (4.0.7.8-1) stable; urgency=low

  * OPSI.System.Windows:
    - getOpsiHotfixName supports now Windows 10
    - fixed Syncing Time function with service
  * Proxysupport for HTTP-Connections
  * Fix for setActionRequestWithDependencies
  * do not add obsolete config software-on-demand.show-details
  * ConfigDataBackend: internal refactoring in log_read and log_write

 -- Erol Ueluekmen <e.ueluekmen@uib.de>  Tue, 19 Jul 2016 15:36:42 +0200

python-opsi (4.0.7.7-1) stable; urgency=low

  * WindowsDrivers byAudit sku fallback fixed.

 -- Erol Ueluekmen <e.ueluekmen@uib.de>  Tue, 05 Jul 2016 15:29:36 +0200

python-opsi (4.0.7.6-1) stable; urgency=medium

  * Changed formatting in Logger to not expose parts of confidential strings
    under special circumstances.
  * OPSI.Util.Task.ConfigureBackend.MySQL: fixed error on hostname with dash

 -- Niko Wenselowski <n.wenselowski@uib.de>  Mon, 04 Jul 2016 17:49:17 +0200

python-opsi (4.0.7.5-1) testing; urgency=medium

  * JSONRPC backend has received small refactorings.
  * 10_opsi.conf: Refactored setProductActionRequestWithDependencies.
    With this change the 'force' parameter is deprecated and does not have
    any effect. It may be removed in future releases.

 -- Niko Wenselowski <n.wenselowski@uib.de>  Thu, 30 Jun 2016 15:39:29 +0200

python-opsi (4.0.7.4-1) testing; urgency=medium

  * OPSI.Util.Task.UpdateBackend.MySQL: Also correct license key column in
    table SOFTWARE_CONFIG.
  * ACL: Pre-compiling patterns
  * ACL: Changed log output for easier debugging.
  * Various small improvements in OPSI.Backend.BackendManager.
  * OPSI.Util.Task.Samba: Removed oplocks from share definition.
    This will only affect new share configurations.
  * OPSI.System.Posix: Improved detection for predictable network interfaces.
  * Configuration of MySQL backends warns if strict mode seems to be
    enabled.

 -- Niko Wenselowski <n.wenselowski@uib.de>  Fri, 24 Jun 2016 14:28:26 +0200

python-opsi (4.0.7.3-1) testing; urgency=medium

  * Repaired sort algorithm 1.

 -- Niko Wenselowski <n.wenselowski@uib.de>  Fri, 10 Jun 2016 13:36:41 +0200

python-opsi (4.0.7.2-1) testing; urgency=medium

  * OPSI.Util.Task.UpdateBackend.MySQL: making sure that columns for license
    keys are 1024 characters long.
  * HostControl: If resolveHostAddress is set to True we fall back to
    using the specified in case of a lookup failure.
  * Various small changes.

 -- Niko Wenselowski <n.wenselowski@uib.de>  Thu, 09 Jun 2016 15:34:59 +0200

python-opsi (4.0.7.1-1) testing; urgency=medium

  * forceObjectClass got a faster check to see if we are processing JSON.
  * OPSI.System.Posix: fixed typo: init -6 -> init 6.
  * OPSI.Backend.Backend: _testFilterAndAttributes is faster if attributes
    and filter are missing.
  * OPSI.Backend.Backend: _objectHashMatches now avoids temporary variable.
  * Improved iteration in many parts to be more efficient.
  * OPSI.Logger: Faster lookup for output color / level name.
  * Changed some log outputs to make use of the formatting during logging.
  * Updated hwaudit.conf: Now showing the number of physical and logical
    cores.
  * OPSI.Util.Task.ConfigureBackend.DHCP: only retrieve and show system
    information once.
  * 20_legacy.conf: Refactored setGeneralConfig.

 -- Niko Wenselowski <n.wenselowski@uib.de>  Fri, 20 May 2016 15:44:59 +0200

python-opsi (4.0.6.50-1) experimental; urgency=medium

  * OPSI.Logger.Logger now is able to do formatting in the style of
    str.format. To format a message use the appropriate placeholders and
    then supply args / kwargs as needed.
    Formatting will only be applied if the message will actually be logged.
  * Improved logging during HTTP Connection.

 -- Niko Wenselowski <n.wenselowski@uib.de>  Tue, 07 Jun 2016 10:47:44 +0200

python-opsi (4.0.6.49-1) stable; urgency=medium

  * OPSI.Util.Task.Samba: removed oplocks from opsi_depot share
  * OPSI.Util.Product: Added debug output to show when tasks end.

 -- Niko Wenselowski <n.wenselowski@uib.de>  Fri, 6 May 2016 07:32:28 +0200

python-opsi (4.0.6.48-1) stable; urgency=medium

  * OPSI.Types.forceOct avoids using a temporary variable.
  * OPSI.Util.Task.Rights.setRights: avoid processing the same path
    twice.
  * OPSI.Logger and OPSI.Service.JsonRpc now use the 'traceback' module
    to get the tracebacks.
  * OPSI.Backend.Replicator: Show the renaming of the server as a single
    step for better user feedback.

 -- Niko Wenselowski <n.wenselowski@uib.de>  Wed, 27 Apr 2016 12:35:39 +0200

python-opsi (4.0.6.47-1) stable; urgency=medium

  * Not using bare "except:" - at least catching Exception.
  * OPSI.Util.Task.Samba: notify the user that he may need to restart the Samba
    daemon.
  * Fix typo in error message if the filter was referencing an attribute not
    present at the used object type.
  * OPSI.Backend.Replicator: Check if the used backend can rename the server
    before trying to do so. If the check fails fall back to using an
    ExtendedBackend.
  * OPSI.Backend.SQL: Limit the length of inserted changelogs to be lower than
    65535 to avoid problems with the limited size of columns of type TEXT.

 -- Niko Wenselowski <n.wenselowski@uib.de>  Thu, 21 Apr 2016 13:18:16 +0200

python-opsi (4.0.6.46.1-1) stable; urgency=medium

  * Using the new-style base64 Python interface to avoid breaking with
    combinations of username and password that exceed 72 characters and
    lead to newlines in the base64-encoded authentication header.
    This is in response to CVE-2016-5699 / Python bug 22928 as these
    patched Python versions may lead to breaks on some systems.

 -- Niko Wenselowski <n.wenselowski@uib.de>  Wed, 22 Jun 2016 17:28:31 +0200

python-opsi (4.0.6.46-1) stable; urgency=medium

  * File backend: Correctly read/write the locked attribute on ProductOnDepot.

 -- Niko Wenselowski <n.wenselowski@uib.de>  Thu, 07 Apr 2016 11:07:15 +0200

python-opsi (4.0.6.45-1) experimental; urgency=medium

  * 40_admin_tasks.conf: added method setupWhereInstalled.
  * 40_admin_tasks.conf: added method getClientsWithOutdatedProduct.
  * 40_admin_tasks.conf: added method
    setActionRequestWhereOutdatedWithDependencies.
  * Updated French translation for hwaudit.
  * OPSI.System.Posix: bypassed startsector 0 in Xenial Sfdisk

 -- Niko Wenselowski <n.wenselowski@uib.de>  Mon, 07 Mar 2016 17:12:50 +0100

python-opsi (4.0.6.44-1) experimental; urgency=medium

  * .spec: Naming all known config files.
  * Small improvements around the creation of AuditHardwareOnHosts.
  * OPSI.Types.forceOpsiTimestamp has received improved handling of
    datetime.datetime objects.
  * OPSI.Types.forceTime can now handle datetime.datetime objects.
  * OPSI.Object.mandatoryConstructorArgs has been refactored.
  * Moved the methods "uninstallWhereInstalled",
    "updateWhereInstalled", "setupWhereNotInstalled" and
    "setActionRequestWhereOutdated" into the new backend extension
    "40_admin_tasks.conf".
  * Method "setActionRequestWhereOutdated" ignores products on client
    with installation-status 'unknown'.
  * Added polish translation. Thanks to Jerzy Włudarczylk!
  * OPSI.System.Posix: corrected typo in sfdisk call
  * OPSI.System.Posix: added more reboot calls in reboot() function
  * OPSI.System.Posix: refactored sfdisk compatability from 4.0.6.41-1
  * OPSI.System.Posix: added new function setLocalSystemTime.

 -- Niko Wenselowski <n.wenselowski@uib.de>  Thu, 03 Mar 2016 13:58:55 +0100

python-opsi (4.0.6.43-1) experimental; urgency=medium

  * Small bugfix in 10_wim.conf.
  * OPSI.Util.WIM got a new function getImageInformation.

 -- Niko Wenselowski <n.wenselowski@uib.de>  Tue, 23 Feb 2016 13:32:33 +0100

python-opsi (4.0.6.42-1) experimental; urgency=medium

  * 20_legacy.conf: Added new methods "uninstallWhereInstalled",
    "updateWhereInstalled", "setupWhereNotInstalled" and
    "setActionRequestWhereOutdated".
  * New module: OPSI.Util.WIM.
  * New file: 10_wim.conf with methods "updateWIMConfigFromPath" and
    "updateWIMConfig".
  * OPSI.Util.File.Opsi.PackageControlFile does not add empty line after
    changelog anymore.
  * Improved error messages during creation of an object from a dict if that
    dict does miss an argument required by the constructor.

 -- Niko Wenselowski <n.wenselowski@uib.de>  Mon, 22 Feb 2016 17:29:04 +0100

python-opsi (4.0.6.41-1) experimental; urgency=medium

  [ Mathias Radtke ]
  * OPSI.System.Posix.py: Added sfdisk (2.26) compatability on HP Smart-Array
  * OPSI.System.Posix.py: Added 'enp' device in getEthernetDevices()

  [ Niko Wenselowski ]
  * OPSI.Util.flattenSequence is now handles generators by consuming them.
  * OPSI.Util.formatFileSize now handles terrabyte sized data.
  * 20_legacy.conf: new function setActionRequestWhereOutdated.
  * Show what sort algorithm get's called.

 -- Niko Wenselowski <n.wenselowski@uib.de>  Fri, 12 Feb 2016 14:45:33 +0100

python-opsi (4.0.6.40-1) experimental; urgency=medium

  [ Mathias Radtke ]
  * OPSI.System.Posix.py: fixed bug in HP Smart Array Disk handling
  * OPSI.System.Posix.py: added simple sfdisk 2.26 (wily) compatability

  [ Niko Wenselowski ]
  * 70_wan.conf: Added docstring for changeWANConfig.
  * 70_wan.conf: The 'enabled' parameter now will be converted to bool internally.
  * Rights.py: added 'windows-image-detector.py' to known executables.
  * JSONRPC-Backend: Changed method to use when checking for deflate support.

 -- Niko Wenselowski <n.wenselowski@uib.de>  Mon, 18 Jan 2016 14:27:19 +0100

python-opsi (4.0.6.39-2) experimental; urgency=medium

  * gettext.python-opsi_en: copied from python-opsi.pot instead of linking because of placeholder Variables

 -- Mathias Radtke <m.radtke@uib.de>  Wed, 06 Jan 2016 08:05:00 +0100

python-opsi (4.0.6.39-1) experimental; urgency=medium

  [Mathias Radtke]
  * gettext: added faked english 'translation'

  [ Niko Wenselowski]
  * Replacing many try/finally-constructs with contextmanagers.
  * OPSI.Util.Repository: Removed wildcard imports.
  * OPSI.Util.Repository: some small refactorings.
  * OPSI.Backend.BackendManager now uses a default configuration if no
    keyword arguments are supplied to the constructor.
  * openSuse: do not alter the path of filename in dhcpd.conf.

 -- Niko Wenselowski <n.wenselowski@uib.de>  Tue, 05 Jan 2016 15:10:27 +0100

python-opsi (4.0.6.38-1) experimental; urgency=medium

  * Reverting changes to
    OPSI.SharedAlgorithm.generateProductOnClientSequence_algorithm1

 -- Niko Wenselowski <n.wenselowski@uib.de>  Tue, 15 Dec 2015 13:43:42 +0100

python-opsi (4.0.6.37-1) experimental; urgency=medium

  * OPSI.SharedAlgorithm.generateProductOnClientSequence_algorithm1
    should now return the products in the expected order.
  * OPSI.Util.HTTP: new function closeConnection.
  * OPSI.Util.HTTP: new context manager closingConnection.

 -- Niko Wenselowski <n.wenselowski@uib.de>  Tue, 08 Dec 2015 15:12:00 +0100

python-opsi (4.0.6.36-1) experimental; urgency=medium

  * OPSI.Util.HTTP: Added log statements for easier debugging.
  * OPSI.Util.HTTP: Refactorings in hybi10Encode & hybi10Decode
  * OPSI.Backend.JSONRPC: Better readable debug output with loglevel 8.
  * OPSI.Logger: do not fail if calling setLogFile with None.
  * OPSI.Backend.ExtendedBackend: calling backend_info without backend
    set will not fail anymore.

 -- Niko Wenselowski <n.wenselowski@uib.de>  Thu, 03 Dec 2015 10:10:43 +0100

python-opsi (4.0.6.35-1) experimental; urgency=medium

  * OPSI.Backend.JSONRPC: Enrich debug information for method creation.
  * OPSI.Types: if forceOct fails show at what number it failed.
  * OPSI.Types: small refactoring in forceBool.
  * HostControl.RpcThread: specify "application/json" as content-type.
  * New module: OPSI.Util.Task.ConfigureBackend.DHCPD
  * New functions in OPSI.System.Posix: isCentOS, isSLES & isRHEL
  * OPSI.Backend.Backend: Small refactorings and improved debug output.
  * OPSI.Backend.ManagerBackend: Small refactorings and improved debug output.
  * configureDHCPD now also patches the DHCPD backend config to use the
    right service restart command.
  * OPSI.Object.AuditHardware: improve __repr__
  * OPSI.Logger: always use the absolute path when setting a logfile.
  * OPSI.Object.Product: __repr__ now shows version of product and package
  * OPSI.Object.BaseObject now creates a __repr__ out of the attributes
    that make an object unique.

 -- Niko Wenselowski <n.wenselowski@uib.de>  Fri, 27 Nov 2015 10:47:19 +0100

python-opsi (4.0.6.34-1) experimental; urgency=medium

  * ConfigDataBackend: the argument 'maxSize' for log_read must be positive.
  * ConfigDataBackend: refactored the log_write method.

 -- Niko Wenselowski <n.wenselowski@uib.de>  Thu, 12 Nov 2015 15:16:28 +0100

python-opsi (4.0.6.33-1) experimental; urgency=medium

  * OPSI.Service.Session.Session gained a __repr__.
  * OPSI.Backend.BackendManager.BackendDispatcher gained a __repr__.
  * OPSI.Backend.HostControl.HostControlBackend gained a __repr__.
  * OPSI.Backend.HostControlSafe.HostControlSafeBackend gained a __repr__.
  * ConfigDataBackend: fixed an edge case where the amount of data written
    would exceed the limit.
  * opsihwaudit.conf: Re-introduce the missing SKU.

 -- Niko Wenselowski <n.wenselowski@uib.de>  Fri, 06 Nov 2015 10:37:12 +0100

python-opsi (4.0.6.32-1) experimental; urgency=medium

  * OPSI.SharedAlgorithm: less log output.
  * OPSI.Backend.JSONRPC: small refactorings in JSONRPC.
  * OPSI.Backend.BackendManager: Log if dispatching a method is done.
  * OPSI.Backend.SQL.timeQuery: log duration even in case of failure.

 -- Niko Wenselowski <n.wenselowski@uib.de>  Fri, 30 Oct 2015 12:28:12 +0100

python-opsi (4.0.6.31-1) experimental; urgency=medium

  * OPSI.Backend.JSONRPC: Added some debug output.
  * OPSI.Service.Session: Show what session is in use before deletion.
  * OPSI.Util.HTTP.HTTPConnectionPool.urlopen: Log errors instead of ignoring
  * OPSI.Util.HTTP.HTTPConnectionPool.urlopen: slightly increased the delay
    between retries to not bomb a busy server with even more requests.

 -- Niko Wenselowski <n.wenselowski@uib.de>  Thu, 29 Oct 2015 14:31:33 +0100

python-opsi (4.0.6.30-1) experimental; urgency=medium

  * OPSI.Service.Session: SessionHandler.sessionExpired does more frequently
    checks if session is still in use or timeout occurred.
  * 20_legacy.conf & 30_configed.conf: getDomain: Fix NameError caused by
    implicit import.
  * 10_opsi.conf & 30_configed.conf: getProductOrdering: Fix NameError caused
    by implicit import.

 -- Niko Wenselowski <n.wenselowski@uib.de>  Wed, 28 Oct 2015 12:05:45 +0100

python-opsi (4.0.6.29-1) experimental; urgency=medium

  * Implementing type checks via isinstance instead of using type.
  * Removed wildcard import in various modules in OPSI.Backend.
  * 20_legacy.conf: Removed librsyncPatchFile because it never worked.
  * OpsiConfFile.parse now raises ValueError if invalid sections are
    found or configuration happens outside sections.
  * objectToHtml now works more efficient with large results.
  * OPSI.Util.Task.Samba: Fix typo in share opsi_repository that lead
    to referencing the wrong path.
  * toJson now handles generators by consuming them.
    The output resembles that of a list.
  * objectToBeautifiedText, objectToBash and objectToHtml are now able
    to handle sets - they interpret it like a list.
  * OPSI.Service.Worker.WorkerOpsiJsonRpc: improved backwards compatible
    handling of queries without any specific encoding. This should make
    any call with a plain encoding work as expected.

 -- Niko Wenselowski <n.wenselowski@uib.de>  Tue, 27 Oct 2015 17:38:16 +0100

python-opsi (4.0.6.28-1) testing; urgency=medium

  * OPSI.SharedAlgorithm: OpsiProductOrderingErrors now show what products
    cause the problem.
  * OPSI.Util.Task.CleanupBackend: Reference correct key.

 -- Niko Wenselowski <n.wenselowski@uib.de>  Thu, 08 Oct 2015 14:37:45 +0200

python-opsi (4.0.6.27-1) experimental; urgency=medium

  * OPSI.Util.flattenSequence now can handle sets.
  * OPSI.Backend.ConfigDataBackend.host_deleteObjects does not fail if
    no license management module is present.
  * OPSI.Backend.MySQL.SQLBackend: softwareLicense_getObjects and
    licenseContract_getObjects now return an empty list instead of None.
  * addDynamicDepotDriveSelection now only adds the new value and does
    not change the default.
  * The config for 'clientconfig.depot.drive' now also has the drives 'a:'
    and 'b:' present if it is created anew.

 -- Niko Wenselowski <n.wenselowski@uib.de>  Wed, 07 Oct 2015 16:40:29 +0200

python-opsi (4.0.6.26-1) testing; urgency=medium

  * toJSON: correctly handle sets.

 -- Niko Wenselowski <n.wenselowski@uib.de>  Wed, 07 Oct 2015 10:15:13 +0200

python-opsi (4.0.6.25-1) stable; urgency=medium

  * added proper sles12 version check

 -- Mathias Radtke <m.radtke@uib.de>  Fri, 02 Oct 2015 11:47:21 +0200

python-opsi (4.0.6.24-1) experimental; urgency=medium

  * OPSI.Util.Task.Rights: set +x on known executables in /opt/pcbin/install
  * OPSI.Util.Task.Rights: disabled the removal of duplicate folders to avoid
    problems with wrong rights in the depot.

 -- Niko Wenselowski <n.wenselowski@uib.de>  Thu, 01 Oct 2015 17:27:07 +0200

python-opsi (4.0.6.23-2) testing; urgency=medium

  * Added Danish translation for hwaudit.

 -- Niko Wenselowski <n.wenselowski@uib.de>  Fri, 25 Sep 2015 15:23:11 +0200

python-opsi (4.0.6.23-1) experimental; urgency=medium

  * Copy the following methods to 30_configed.conf: getDomain,
    getOpsiHWAuditConf, getPossibleMethods_listOfHashes, getServerIds_list
  * OPSI.Backend.Backend: Reading the default maximum logfile size from
    /etc/opsi/opsiconfd.conf.

 -- Niko Wenselowski <n.wenselowski@uib.de>  Wed, 16 Sep 2015 11:59:33 +0200

python-opsi (4.0.6.22-1) experimental; urgency=medium

  * log_read: Removed append-feature for rotated logs.

 -- Niko Wenselowski <n.wenselowski@uib.de>  Tue, 15 Sep 2015 14:23:46 +0200

python-opsi (4.0.6.21-1) experimental; urgency=medium

  * ExtendedConfigBackend: repr now works also with subclasses.
  * ConfigDataBackend: log_write does correctly limit the logsize.

 -- Niko Wenselowski <n.wenselowski@uib.de>  Tue, 15 Sep 2015 12:38:36 +0200

python-opsi (4.0.6.20-1) experimental; urgency=medium

  * OPSI.Service.Worker: header parsing errors are now logged
    with loglevel 8.
  * Re-introduce 30_configed.conf

 -- Niko Wenselowski <n.wenselowski@uib.de>  Wed, 09 Sep 2015 09:15:14 +0200

python-opsi (4.0.6.19-2) experimental; urgency=medium

  * Translations updated and translations for es, it & ru added.

 -- Niko Wenselowski <n.wenselowski@uib.de>  Thu, 03 Sep 2015 11:04:01 +0200

python-opsi (4.0.6.19-1) experimental; urgency=medium

  * OPSI.Backend.JSONRPC: refuse to enable deflate if we are talking to an
    old version of the service to avoid problems.

 -- Niko Wenselowski <n.wenselowski@uib.de>  Thu, 03 Sep 2015 10:30:30 +0200

python-opsi (4.0.6.18-1) experimental; urgency=medium

  * OPSI.Backend.BackendManager: showing the used ACL only on log level debug
    or higher.
  * OPSI.SharedAlgorithm: small refactorings regarding iteration of lists
  * OPSI.Backend.JSONRPC: more reliable fix for working with deflate against
    older webservice versions. This works by disabling deflate to ensure
    proper encoding / decoding.
  * OPSI.Backend.JSONRPC: type check via isinstance instead of type.

 -- Niko Wenselowski <n.wenselowski@uib.de>  Wed, 02 Sep 2015 16:34:26 +0200

python-opsi (4.0.6.17-1) experimental; urgency=medium

  * removed cpatureStderr=False fom execute of 'lsb-release -i' command

 -- Mathias Radtke <m.radtke@uib.de>  Wed, 02 Sep 2015 11:54:51 +0200

python-opsi (4.0.6.16-1) experimental; urgency=medium

  * OPSI.Backend.BackendManager: redirected lsb_release stderr and stdout output to /dev/null

 -- Mathias Radtke <m.radtke@uib.de>  Wed, 02 Sep 2015 09:33:16 +0200

python-opsi (4.0.6.15-1) experimental; urgency=medium

  * OPSI.Util.Task.Samba: add newline when adding repository.
  * RPM: Made the license machine-parseable.
  * OPSI.Util.WindowsDrivers: do not fail if Vendor or Model are None.
  * Create user / groups without explicit uid / gid.

 -- Niko Wenselowski <n.wenselowski@uib.de>  Tue, 25 Aug 2015 11:02:44 +0200

python-opsi (4.0.6.14-1) experimental; urgency=medium

  [ Mathias Radtke ]
  * OPSI.System.Posix: removed unneded captureStderr flag

  [ Anna Sucher ]
  * OPSI.Util.Task.Rights: added opsi-deploy-client-agent-default to
    files that are made executable

  [ Niko Wenselowski ]
  * JSONRPCBackend: Better handling of JSON-RPC-response from an old service.

 -- Niko Wenselowski <n.wenselowski@uib.de>  Tue, 11 Aug 2015 15:27:10 +0200

python-opsi (4.0.6.13-1) experimental; urgency=medium

  * Provide OPSI.System.Posix.shutdown.
  * Added function OPSI.Util.chunk.
  * OPSI.Util.Task.CleanupBackend: added chunking on mass-operations.
  * OPSI.Util.Task.CleanupBackend: Improving speed of operations.
  * OPSI.Backend.Replicator: Speed up membership test for productsOnDepot.
  * OPSI.System.Posix.execute now accepts list, set or tuple for ignoreExitCode
  * Debian: Remove dependency on python-support.
  * OPSI.System.Posix: removed unneded captureStderr flags from sfdisk calls

 -- Niko Wenselowski <n.wenselowski@uib.de>  Mon, 10 Aug 2015 15:22:38 +0200

python-opsi (4.0.6.12-1) experimental; urgency=medium

  [ Niko Wenselowski ]
  * Improving Python 3 compatibility.
  * hwaudit: Added translations for COMPUTER_SYSTEM.sku
  * tests: rename the domain of test objects from uib.local to test.invalid
  * OPSI.Service.Worker.WorkerOpsiJsonRpc: The header handling introduced
    with 4.0.6.8-1 must now be explicitely enabled by creating the file:
    /etc/opsi/opsi.header.fix.enable
    This makes sure that components get the same behaviour as before unless
    an change is done by an administrator.
  * 10_opsi.conf: Reintroduce setRights from the now remove 30_configed.conf
  * OPSI.Util.HTTP: the functions to decode/encode gzip/deflate now work
    better with unicode input and always return unicode.
  * OPSI.Service.Worker.WorkerOpsi: properly decode requests that have their
    content-encoding header set to "deflate".
  * log_read now also reads rotated logs.
  * OPSI.Util.Task.Rights: chown now correctly sets uid/gid on links.

  [ Mathias Radtke ]
  * new module OPSI Util task Samba
  * wrote tests for new module

 -- Niko Wenselowski <n.wenselowski@uib.de>  Wed, 29 Jul 2015 16:04:38 +0200

python-opsi (4.0.6.11-4) experimental; urgency=medium

  * Packaging fixes for Debian 8.

 -- Niko Wenselowski <n.wenselowski@uib.de>  Mon, 29 Jun 2015 16:23:22 +0200

python-opsi (4.0.6.11-3) experimental; urgency=medium

  * RPM: do not link removed file.

 -- Niko Wenselowski <n.wenselowski@uib.de>  Mon, 29 Jun 2015 16:11:06 +0200

python-opsi (4.0.6.11-2) experimental; urgency=medium

  * Removing remaining occurances of 30_configed.conf.

 -- Niko Wenselowski <n.wenselowski@uib.de>  Mon, 29 Jun 2015 16:06:51 +0200

python-opsi (4.0.6.11-1) experimental; urgency=medium

  * Debian: Moving lintian-overrides into debian/source
  * 20_legacy.conf: Small refactoring of getClients_listOfHashes
  * 20_legacy.conf: Refactored getLicenseStatistics_hash
  * OPSI.Types: better error message if forceObjectClass fails because of an
    argument that is missing for the constructor
  * OPSI.Types: better error message if forceObjectClass fails because of an
    invalid type
  * 20_legacy.conf: some small bugfixes.
  * OPSI.Object: repr for ConfigState now includes values.
  * Moving getProductOrdering from 30_configed.conf to 10_opsi.conf.
  * Removing 30_configed.conf.
  * Removing the link from etc/opsi/backendManager/extend.d/20_legacy.conf to
    etc/opsi/backendManager/extend.d/configed/20_legacy.conf.

 -- Niko Wenselowski <n.wenselowski@uib.de>  Mon, 29 Jun 2015 15:58:47 +0200

python-opsi (4.0.6.10-3) experimental; urgency=medium

  * Debian: Setting the package format to 1.0
  * RPM: creating folder for systemd templates before installation

 -- Niko Wenselowski <n.wenselowski@uib.de>  Tue, 16 Jun 2015 12:27:05 +0200

python-opsi (4.0.6.10-2) experimental; urgency=medium

  * RPM: supply %prep and %debug_package
  * Remove references to opsi-distutils

 -- Niko Wenselowski <n.wenselowski@uib.de>  Tue, 16 Jun 2015 10:57:43 +0200

python-opsi (4.0.6.10-1) experimental; urgency=medium

  * Added __repr__ for Backend and JSONRPCBackend.
  * OPSI.Backend.Replicator: Inserting objects should be a little faster.
  * OPSI.Backend: Only do a lookup for returnObjectsOnUpdateAndCreate once
    per method execution.
  * objectToBash, objectToHtml and objectToBeautifiedText now also correctly
    format subclasses of the lists / dicts.
  * 20_legacy.conf: Speed up _getProductStates_hash
  * FileBackend: Do not double the mapping list of LocalbootProduct and NetbootProduct.
  * FileBackend: allow products having ProductPropertyStates that are the same as the id of a product.
  * Some small refactorings to OPSI.Backend.SQL and OPSI.Backend.MySQL.
  * Supply new folder /etc/opsi/systemdTemplates

 -- Niko Wenselowski <n.wenselowski@uib.de>  Tue, 16 Jun 2015 10:45:21 +0200

python-opsi (4.0.6.9-1) experimental; urgency=medium

  * OPSI.Util.Task.Rights: reuse an existing depot URL if we found one before.

 -- Niko Wenselowski <n.wenselowski@uib.de>  Wed, 10 Jun 2015 10:20:56 +0200

python-opsi (4.0.6.8-1) experimental; urgency=low

  * 20_legacy.conf: createLicenseContract now returns the complete
    license contract id instead of just the first character.
  * OPSI.Util.File: Avoid bloating dhcpd.conf with '%s'
  * OPSI.Util.Task.Rights: added 'service_setup.sh' to KNOWN_EXECUTABLES
  * OPSI.Util.Task.Rights: Fix setting rights on KNOWN_EXECUTABLES in
    the depot folder.
  * Refactored worker for the interface page.
  * OPSI.Backend.File: Convert errors to unicode before logging them.
  * 40_groupActions.conf: create method to rename groups: updateGroupname
  * __repr__ now gives even better results.
  * 20_legacy.conf: new method setHostInventoryNumber
  * 20_legacy.conf: refactored getAndAssignSoftwareLicenseKey
  * debian/format: removed
  * OPSI.Types: checking for classes is now implemented via isinstance and
    therefore also subclasses will be accepted.
  * OPSI.Util.Task.Certificate: Fix certificate creation on Debian 8.
  * OPSI.Util.HTTP: Workarround for Python versions that implement PEP0476
  * OPSI.Service.Worker.WorkerOpsiJsonRpc: now correctly stating the HTTP
    header field "content-type" if the content is compressed via deflate or
    gzip. To stay backwards compatible we return in the old style if the
    header field "Accept" of the request starts with "gzip-application".
  * OPSI.Util.HTTP: new functions deflateEncode, deflateDecode, gzipEncode
    and gzipDecode
  * OPSI.Backend.JSONRPC: various refactorings
  * OPSI.Backend.JSONRPC.JSONRPCBackend: correctly handle responses that are
    compressed via deflate or gzip. To stay backwards compatible it deflates
    the data if the HTTP header field "content-type" starts with "gzip".
  * The users opsiconfd / pcpatch are now added to the file admin group
    based on the groupname and not on the gid. This avoids adding these users
    to the wrong group if a group with gid 992 already exists.
  * RPM: if a group with gid 992 is already existing add the file admin group
    without giving a specific gid.

 -- Niko Wenselowski <n.wenselowski@uib.de>  Tue, 09 Jun 2015 16:34:33 +0200

python-opsi (4.0.6.7-2) experimental; urgency=low

  * RHEL / CentOS 7: No indent to avoid confusing rpm.

 -- Niko Wenselowski <n.wenselowski@uib.de>  Fri, 10 Apr 2015 14:23:46 +0200

python-opsi (4.0.6.7-1) experimental; urgency=low

  * Fix encoding problems in new __repr__.

 -- Niko Wenselowski <n.wenselowski@uib.de>  Fri, 10 Apr 2015 13:40:21 +0200

python-opsi (4.0.6.6-1) experimental; urgency=low

  * OPSI.Util.Task.Rights: better ignoring of subfolders.
  * OPSI.Logger: some small refactorings.
  * OPSI.Util.Task.Sudoers: Do not duplicate existing entries.
  * OPSI.Logger.logWarnings: only log to the opsi-Logger.
  * CentOS / RHEL 7: depend on net-tools for ifconfig.
  * Added OPSI.System.Posix.getActiveConsoleSessionId

 -- Niko Wenselowski <n.wenselowski@uib.de>  Fri, 10 Apr 2015 10:31:29 +0200

python-opsi (4.0.6.5-1) experimental; urgency=low

  * Fix problem when working mit DHCP files.

 -- Niko Wenselowski <n.wenselowski@uib.de>  Tue, 31 Mar 2015 11:38:41 +0200

python-opsi (4.0.6.4-1) experimental; urgency=low

  * OPSI.System.Posix.execute now accepts keyword arguments 'shell' and
    'waitForEnding' to have the same keyword arguments as on Windows.

 -- Niko Wenselowski <n.wenselowski@uib.de>  Mon, 30 Mar 2015 15:38:39 +0200

python-opsi (4.0.6.3-1) experimental; urgency=low

  * OPSI.Util.Task.Rights: avoid duplicate path processing.
  * OPSI.Backend.MySQL.ConnectionPool: lower log-level for messages.
  * OPSI.Util.Task.Rights.setRights: show what path is given.
  * Fix various problems in OPSI.Backend.Replicator.
  * OPSI.Util.Task.Sudoers: Retrieve path to 'service' from the OS.
  * OPSI.Util.Task.Sudoers: Add single entry if missing.
  * Small changes in OPSI.Util.File.
  * Less wildcard imports.
  * Refactoring in OPSI.Util.Task.Rights
  * OPSI.Util.Task.Rights will fail without raising an error if chown
    is not possible.
  * OPSI.Backend.BackendManager: refactored reading groups of user to be
    faster for large environments.
  * Many objects now have proper representations.
  * OPSI.Util.Task.ConfigureBackend.ConfigurationData: Adding WAN
    configuration defaults if they are missing.
  * New extension 70_wan.conf for easy disabling/enabling of WAN configuration
  * 70_dynamic_depot.conf: getDepotSelectionAlgorithmByNetworkAddress
    makes use of OPSI.Util.ipAddressInNetwork instead of copying code.
  * OPSI.Util.Task.Rights: chown will only supply an uid if euid is 0 to
    avoid failures.

 -- Niko Wenselowski <n.wenselowski@uib.de>  Mon, 30 Mar 2015 11:44:00 +0200

python-opsi (4.0.6.2-1) experimental; urgency=low

  * OPSI.Backend.MySQL: If connecting to DB fails during creation of the
    connection pool we wait 5 seconds before retrying to connect.
  * OPSI.Logger: Easier and faster check if syslog is present.
  * OPSI.Backend.Replicator: small refactorings.
  * OPSI.Backend.BackendManager: _dispatchMethod creats no more temp. list.
  * OPSI.Util.Task.Certificate: do not set the same serial number for
    every certificate.

 -- Niko Wenselowski <n.wenselowski@uib.de>  Mon, 09 Mar 2015 10:56:28 +0100

python-opsi (4.0.6.1-1) experimental; urgency=low

  * OPSI.Util.Repository: correctly set number of retries for dynamic bandwidth
  * setup.py: Exclude test folders.
  * objectToBeautifiedText: indent with only four spaces
  * OPSI/Object.py overhauled module
  * Added OPSI.System.Posix.runCommandInSession to have access to this
    function not only when running Windows.
  * OPSI.Backend.File: Various refactorings, not only to avoid unnecessary
    creation of temporary objects.
  * Backends: speed up option parsing during initalisation.
  * Make excessive use of List Comprehensions for faster processing.
  * OPSI.Backend.HostControl: Using the timeout-parameter available on
    httplib.HTTP(S)Connection in RpcThread and ConnectionThread
  * Improve speed of configState_getClientToDepotserver
  * OPSI.Backend.SQL: Refactored working with the hardware audit
  * Speed up OPSI.Backend.Backend.log_read
  * The size limit of log_write can now be controlled through
    opsiconfd.conf and the value of "max log size" in the section "global".
  * New module: OPSI.Util.Task.Rights
  * OPSI.System.Windows: function "mount" accepts "dynamic" as mountpoint to
    enable the automatic search for a free mountpoint on the system.
    Thanks to Markus Kötter for the initial patch!
  * OPSI.Util.Task.ConfigureBackend.ConfigurationData: add the possibility
    to enable the dynamic mountpoint selection.
  * OPSI.Backend.SQL: the columns referencing hostId are now of the same size
  * New module OPSI.Util.Task.UpdateBackend.MySQL
  * OPSI.Util.Task.UpdateBackend.MySQL: Fix too small hostId columns
  * OPSI.Backend.SQL: replacing duplicate code
  * Removed LDAP schema files and backend configuration.
  * OPSI.Backend.SQL: Functions getData and getRawData only allow SELECT
  * Making method backend_getSharedAlgorithm nonfunctional.
  * OPSI.SharedAlgorithm: No more working with code-as-text and evaluation
    of the text to get objects to work with. Now there are only the objects.
  * WindowsDrivers: Fallback if directories ends with "." or with whitespace.
  * OPSI.Types.forceList is now able to handle sets and generators
  * New function OPSI.System.Posix.getDHCPDRestartCommand
  * OPSI.SharedAlgorithm: Raising an error when a circular dependecy is
    detected between products.
  * OPSI.System.Posix.getNetworkDeviceConfig is now able to parse output
    from newer ifconfig versions like on CentOS 7.
  * OPSI.Backend.SQLite refactored query creation.

 -- Niko Wenselowski <n.wenselowski@uib.de>  Thu, 05 Feb 2015 09:46:50 +0100

python-opsi (4.0.5.17-1) testing; urgency=medium

  * Small bugfix in ConfigureBackend Task.

 -- Erol Ueluekmen <e.ueluekmen@uib.de>  Wed, 25 Feb 2015 14:33:25 +0100

python-opsi (4.0.5.16-1) stable; urgency=low

  * JSONRPCBackend: Fix build long authorization headers.

 -- Erol Ueluekmen <e.ueluekmen@uib.de>  Thu, 19 Feb 2015 13:23:19 +0100

python-opsi (4.0.5.15-1) stable; urgency=low

  * Patching sudoers: allow using service when no TTY present

 -- Niko Wenselowski <n.wenselowski@uib.de>  Wed, 22 Oct 2014 14:30:24 +0200

python-opsi (4.0.5.14-1) experimental; urgency=low

  * 10_opsi.conf: New methods getHardwareAuditDataCount and
    getSoftwareAuditDataCount
  * DHCPD backend: Fix logging problem caused by string / unicode mixup.
  * OPSI.System.Posix.getServiceNames: Prefer "systemctl" over "service"
    to have a solution that flawlessly works on CentOS 7.
  * OPSI.System.Posix.locateDHCPDInit: Added search via getServiceNames

 -- Niko Wenselowski <n.wenselowski@uib.de>  Wed, 22 Oct 2014 12:23:35 +0200

python-opsi (4.0.5.13-1) experimental; urgency=low

  * OPSI.System.Posix.Distribution: stripping the distribution attribute.

 -- Niko Wenselowski <n.wenselowski@uib.de>  Tue, 14 Oct 2014 15:34:21 +0200

python-opsi (4.0.5.12-1) experimental; urgency=low

  * More work on OPSI.System.Posix.getSambaServiceName

 -- Niko Wenselowski <n.wenselowski@uib.de>  Wed, 08 Oct 2014 14:50:17 +0200

python-opsi (4.0.5.11-2) experimental; urgency=low

  * Dropping python-simplejson as dependency because it is Pythons stdlib as
    json since Python 2.6

 -- Niko Wenselowski <n.wenselowski@uib.de>  Wed, 08 Oct 2014 11:43:34 +0200

python-opsi (4.0.5.11-1) experimental; urgency=low

  * MySQL-backend: lower log-level for messages regarding transactions
  * Posix: added Methods getServiceNames and getSambaServiceName

 -- Niko Wenselowski <n.wenselowski@uib.de>  Mon, 06 Oct 2014 15:58:24 +0200

python-opsi (4.0.5.10-1) stable; urgency=low

  * DHCPD.py: small fix in restarting dhcp-service

 -- Erol Ueluekmen <e.ueluekmen@uib.de>  Wed, 01 Oct 2014 16:54:50 +0200

python-opsi (4.0.5.9-1) stable; urgency=low

  * opsi-setup: changed restarting services over service calls
    instead of using init-scripts directly.

 -- Erol Ueluekmen <e.ueluekmen@uib.de>  Wed, 01 Oct 2014 16:14:13 +0200

python-opsi (4.0.5.8-2) testing; urgency=low

  * python-crypto requirement modified for sles to python-pycrypto

 -- Erol Ueluekmen <e.ueluekmen@uib.de>  Mon, 29 Sep 2014 10:13:17 +0200

python-opsi (4.0.5.8-1) testing; urgency=low

  * FileBackend raises Exception if getRawData method is called.

 -- Erol Ueluekmen <e.ueluekmen@uib.de>  Tue, 23 Sep 2014 15:16:56 +0200

python-opsi (4.0.5.7-1) experimental; urgency=low

  * Preferring ldaptor over OPSI.ldaptor

 -- Niko Wenselowski <n.wenselowski@uib.de>  Wed, 10 Sep 2014 13:36:47 +0200

python-opsi (4.0.5.6-2) experimental; urgency=low

  * rpm-based packages: require python-pyasn1

 -- Niko Wenselowski <n.wenselowski@uib.de>  Tue, 09 Sep 2014 16:55:20 +0200

python-opsi (4.0.5.6-1) experimental; urgency=low

  * Fix for certificate creation on SLES11SP3

 -- Niko Wenselowski <n.wenselowski@uib.de>  Mon, 25 Aug 2014 15:26:42 +0200

python-opsi (4.0.5.5-1) testing; urgency=medium

  * setProductActionRequestWithDependencies: added optional force
    parameter, to set dependend products even if they are installed

 -- Erol Ueluekmen <e.ueluekmen@uib.de>  Sat, 23 Aug 2014 02:37:20 +0200

python-opsi (4.0.5.4-3) testing; urgency=low

  * Also build on Ubuntu 10.04

 -- Niko Wenselowski <n.wenselowski@uib.de>  Fri, 22 Aug 2014 17:28:08 +0200

python-opsi (4.0.5.4-2) experimental; urgency=low

  * 40_groupActions.conf: _getClientsOnDepotByHostGroup get correct clients.
  * Debian: call dh --with python2

 -- Niko Wenselowski <n.wenselowski@uib.de>  Fri, 22 Aug 2014 17:18:16 +0200

python-opsi (4.0.5.3-2) experimental; urgency=low

  * SLES: Require libmagic1 for working python-magic

 -- Niko Wenselowski <n.wenselowski@uib.de>  Tue, 19 Aug 2014 12:55:00 +0200

python-opsi (4.0.5.3-1) experimental; urgency=low

  * Fix termination of KillableThread on newer Pythons

 -- Niko Wenselowski <n.wenselowski@uib.de>  Mon, 11 Aug 2014 14:09:02 +0200

python-opsi (4.0.5.2-7) experimental; urgency=low

  * RHEL / CentOS: Depending on MySQL-python instead python-mysql
  * openSUSE / SLES: Fix depending on wrong version number for python-newt

 -- Niko Wenselowski <n.wenselowski@uib.de>  Wed, 06 Aug 2014 12:10:08 +0200

python-opsi (4.0.5.2-5) experimental; urgency=low

  * Dependencies for RHEL / CentOS 6 fixed and cleaned up .spec.

 -- Niko Wenselowski <n.wenselowski@uib.de>  Wed, 06 Aug 2014 11:20:25 +0200

python-opsi (4.0.5.2-4) experimental; urgency=low

  * Re-Enabling dependency on python-ldaptor.

 -- Niko Wenselowski <n.wenselowski@uib.de>  Mon, 04 Aug 2014 16:39:12 +0200

python-opsi (4.0.5.2-2) experimental; urgency=low

  * Possible to build with python-support again.

 -- Niko Wenselowski <n.wenselowski@uib.de>  Mon, 04 Aug 2014 14:35:00 +0200

python-opsi (4.0.5.2-1) experimental; urgency=low

  * fix in write method for backendConfigFiles

 -- Erol Ueluekmen <e.ueluekmen@uib.de>  Sun, 03 Aug 2014 03:26:28 +0200

python-opsi (4.0.5.1-2) experimental; urgency=low

  * Using dh_python2

 -- Niko Wenselowski <n.wenselowski@uib.de>  Wed, 30 Jul 2014 17:38:00 +0200

python-opsi (4.0.5.1-1) experimental; urgency=low

  * New module: OPSI.Util.Task.Sudoers
  * 70_dynamic_depot.conf: Latency algorythm does even work if pinging
    a depot results in a timeout.
  * OpsiBackupArchive: Avoid hanging in an endless loop when running
    backupMySQLBackend and stderr gets spammed with the same message
  * DHCPD Backend: Trying to read the address of an client from the
    DHCPD configuration file if it can't be resolved via DNS.
  * Certificate Creation: Using 2048 bit instead of 1024
  * small fix in getOpsiHostKey method
  * configed: direct access for mysql-backend users
  * forceUrl method don't convert value to lower
  * OpsiBackupArchive: get path to mysqldump via which
  * Speeding up backend_getInterface, getArgAndCallString, objectToHtml,
    objectToBeautifiedText
  * New module: OPSI.Util.Task.ConfigureBackend.ConfigurationData
  * Added possibility to disable pigz in opsi.conf
  * SQL-Backends: Improved speed of query creation
  * Do not fail on removing installed products if the directory
    contains filenames with unicode characters
  * OPSI.System.Posix: Fixing reread partiontable problem with new bootimage
  * OPSI.System.Windows: Added setLocalSystemTime and getServiceTime in backend
  * Driverintegration: Fallback for byAudit to check if mainboard integration is possible.
  * OPSI.System.Posix: initializing bytesPerSector attribute in Harddisk class
    constructor
  * OPSI.Util.Repository: workarround timing problem after reconnect network
    adapter

 -- Erol Ueluekmen <e.ueluekmen@uib.de>  Thu, 28 Jul 2014 23:51:00 +0200

python-opsi (4.0.4.5-1) stable; urgency=low

  * set of small fixes.

 -- Erol Ueluekmen <e.ueluekmen@uib.de>  Fri, 07 Feb 2014 02:10:23 +0100

python-opsi (4.0.4.4-1) testing; urgency=low

  * added geo_override patch for older bios (opsi-linux-bootimage)
  * removed debug outputs from repository.py
  * SQL backend: tables PRODUCT_PROPERTY and BOOT_CONFIGURATION now use type
    TEXT for column 'description'
  * Harddisks have a new attribute 'rotational'.
  * MySQL backend: table 'HOST': using DEFAULT value for column 'created' to
    avoid using the values given by MySQL. These values did result in a
    unwanted misbehaviour where clients always updated their 'created'
    attribute to the time of the last update.
  * Removed workarounds for Python versions prior to 2.6
  * New depot selection alogrith: Select the depot with lowest latency that
    either is or belongs to the master depot the client is attached to.
  * New module: OPSI.Util.Task.CleanupBackend
  * Suppressing DeprecationWarning from ldaptor.
  * Bugfix in HTTPRepository.
  * Workarround for Windows 8.1 detection.

 -- Erol Ueluekmen <e.ueluekmen@uib.de>  Wed, 29 Jan 2014 01:22:18 +0100

python-opsi (4.0.4.3-1) testing; urgency=low

  * Small bugfix for objectToBeautifiedText Method.

 -- Erol Ueluekmen <e.ueluekmen@uib.>  Fri, 20 Dec 2013 18:11:37 +0100

python-opsi (4.0.4.2-1) testing; urgency=low

  * objectToBeautifiedText optimization.

 -- Erol Ueluekmen <e.ueluekmen@uib.de>  Wed, 11 Dec 2013 11:02:06 +0100

python-opsi (4.0.4.1-1) testing; urgency=low

  * Minimum required Python version is now 2.6
  * New backend method for configed: setRights
  * Tar archives: make use of pigz for parallel gzip compression if available.
    Requires pigz version >2.2.3
  * File backend: Added options to configure user/group the files belong to.
  * Bugfix: Added missing import to prevent "opsi-setup --renew-opsiconfd-cert"
    from crashing
  * Bugfix: Do not fail when reading distribution information from an UCS
    system.
  * Bugfix in posix.py for precise
  * Remove loading geo_override kernel patch
  * Fixing mountoptions handling for cifs-mount
  * Added Transaction control for sql-backends for prevent of duplicate entries in productProperty-Defaultvalues. (fixes #456)
  * New module: OPSI.Util.Task.Certificate

 -- Erol Ueluekmen <e.ueluekmen@uib.de>  Tue, 12 Sep 2013 11:41:33 +0200

python-opsi (4.0.3.3-1) experimental; urgency=low

  * Fixes for wheezy and raring support
  * System.Windows: Added handling mshotfix for win8 and win2012
  * Moved method formatFileSize from OPSI.web2.dirlist to OPSI.Util
  * Added 40_groupActions.conf in opsi-webservice-extender
  * Modified debian postinst script (user opsiconfd will be created if not exists)

 -- Erol Ueluekmen <e.ueluekmen@uib.de>  Tue, 03 Jun 2013 11:41:33 +0200

python-opsi (4.0.3.2-1) experimental; urgency=low

  * Don't load geo_override module on 64bit bootimage.

 -- Erol Ueluekmen <e.ueluekmen@uib.de>  Mon, 29 Apr 2013 16:13:16 +0200

python-opsi (4.0.3.1-1) testing; urgency=low

  * dhcp-backend: ddns-rev-domainname added to list where the values are written in double quotas
  * System: opsi-setup --init-current-config gives an warning instead of error, when vendor not found for network device
  * Posix:
    - saveImage returns the result from partclone if run was successfull.
    - readPartitionTable: Try to find out the right filesystem with blkid tool.
    - createPartition: allows linux as filesystem-type and produces partition with id 83
  * WindowsDriver: byAudit: Translating model and vendor from hwinvent: characters <>?":|\/* will be translated to _
  * python-opsi locale: danish added
  * compareVersion: fixed handling with versions from custom packages.
  * global.conf: fixed hostname entries
  * fixed resource directory listing for custom packages /repository
  * fix for ubuntu 12.10

 -- Erol Ueluekmen <e.ueluekmen@uib.de>  Tue, 05 Feb 2013 17:40:23 +0100

python-opsi (4.0.2.6-1) testing; urgency=low

  * Posix: getBlockDeviceControllerInfo():
    - if no devices attached on a AHCI-Controller (maybe a lshw or a kernel bug)
      try to find AHCI-Controller, if found try return the first found AHCI Controller
      for textmode-driverintegration (only for nt5)
  * Posix: modifications for newer ms-sys version
  * rpm-spec-file: noreplace option for dispatch.conf.default in files-section

 -- Erol Ueluekmen <e.ueluekmen@uib.de>  Mon, 07 Nov 2012 17:34:13 +0100

python-opsi (4.0.2.5-1) testing; urgency=low

  * fix in hwinvent procedure, don't crash if lshw don't work properly
  * fix for resizeNTFSPartition if blockAlignmnet is used (ntfs-restore-image)

 -- Erol Ueluekmen <e.ueluekmen@uib.de>  Fri, 02 Nov 2012 15:00:34 +0200

python-opsi (4.0.2.4-1) stable; urgency=low

  * fixes method setProductActionRequestWithDependencies after host_createOpsiClient
  * added default dhcp string and text options that the values will be set in double-quotes (fixes#403)
  * added method userIsReadOnlyUser()
  * WindowsDriverIntegration: do not break when no devices found in txtsetup.oem (corrupted txtsetup.oem)

 -- Erol Ueluekmen <e.ueluekmen@uib.de>  Thu, 27 Sep 2012 10:35:17 +0200

python-opsi (4.0.2.3-1) testing; urgency=low

  * Workarround for bootimage: wait if blockfile to partition not exists.
  * Automated additional-driver - byAudit - integration support.
  * hostControl-Fix for host_reachable method.
  * added opsiFileAdminhandling, added new opsi.conf File.
  * dellexpresscode for hwinvent implemented
  * licensekey length increased to 1024
  * use opsi-auth pam module if exists

 -- Erol Ueluekmen <e.ueluekmen@uib.de>  Tue, 17 Jul 2012 13:33:13 +0200

python-opsi (4.0.2.2-1) testing; urgency=low

  * Workarround for python 2.7 in jsonrpc-backend: compressed data will send as bytearray
  * fix for isc-dhcp-server for oneiric and precise
  * Workarround for bootimage: wait if blockfile to partition not exists.

 -- Erol Ueluekmen <e.ueluekmen@uib.de>  Mon, 11 Jun 2012 13:42:58 +0200

python-opsi (4.0.2.1-1) stable; urgency=low

  * Featurepack-Release 4.0.2

 -- Erol Ueluekmen <e.ueluekmen@uib.de>  Wed, 30 May 2012 11:20:56 +0200

python-opsi (4.0.1.40-1) testing; urgency=low

  * Fix getArchitecture for Windows-Systems (opsiclientd)
  * Workarround for WinAPI Bug: LSAGetLogonSessionData in NT5 x64

 -- Erol Ueluekmen <e.ueluekmen@uib.de>  Tue, 08 May 2012 15:27:08 +0200

python-opsi (4.0.1.39-1) testing; urgency=low

  * opsi-makeproductfile: switch to tar format if source files take
      then 2GB of diskusage, to prevent a override of cpio sizelimit.
  * 20_legacy.conf: method getProductDependencies_listOfHashes fix.
  * fix loosing membership in productGroups when upgrading opsi-packages
  * setProductActionRequestWithDepedencies:
      Raising exeption if required packages are not available.
  * fix setVersion for auditSoftware and auditSoftwareOnClient
      software Version 0 will be produce '0' and not ''

 -- Erol Ueluekmen <e.ueluekmen@uib.de>  Tue, 17 Apr 2012 16:51:08 +0200

python-opsi (4.0.1.38-1) testing; urgency=low

  * HostControl-Backend: added hostControl_execute
  * 10_opsi.conf: added setProductActionRequestWithDependencies
  * Object.py: OpsiDepotserver new default: isMasterDepot=True

 -- Erol Ueluekmen <e.ueluekmen@uib.de>  Wed, 15 Feb 2012 13:42:37 +0100

python-opsi (4.0.1.37-1) stable; urgency=low

  * fix hybi10Decode

 -- Jan Schneider <j.schneider@uib.de>  Tue, 17 Jan 2012 13:40:01 +0100

python-opsi (4.0.1.36-1) stable; urgency=low

  * MessageBus improvements
  * fix deleteProduct method

 -- Jan Schneider <j.schneider@uib.de>  Tue, 22 Nov 2011 13:05:41 +0100

python-opsi (4.0.1.35-1) stable; urgency=low

  * Add funtions hybi10Decode, hybi10Encode to Util/HTTP

 -- Jan Schneider <j.schneider@uib.de>  Tue, 15 Nov 2011 15:08:07 +0100

python-opsi (4.0.1.34-1) stable; urgency=low

  * Posix.py: blockAlignment in createPartition

 -- Erol Ueluekmen <e.ueluekmen@uib.de>  Mon, 14 Nov 2011 10:27:23 +0100

python-opsi (4.0.1.33-1) stable; urgency=low

  * OPSI/Util: Add function getGlobalConf
  * OPSI/Types: Add BootConfiguration

 -- Jan Schneider <j.schneider@uib.de>  Tue, 11 Oct 2011 09:36:12 +0200

python-opsi (4.0.1.32-1) stable; urgency=low

  * Add module OPSI/Util/MessageBus
  * OPSI/Backend/BackendManager: implement MessageBusNotifier
  * OPSI/Backend/HostControl: Don't reboot or shutdown all opsiClients if wrong hostId is given
  * OPSI/Util/WindowsDriver: Fix for duplicatesearch in WindowsDriver
  * OPSI/Backend/JSONRPCBackend: raise socket.error on connect
  * opsihwaudit.conf: HDAUDIO_DEVICE wmi

 -- Jan Schneider <j.schneider@uib.de>  Tue, 27 Sep 2011 14:29:14 +0200

python-opsi (4.0.1.31-1) stable; urgency=low

  * OPSI/Backend/Backend:
     - log_read/log_write: add type userlogin
     - log_write: maximum logfile size
  * OPSI/Objects:
     - remove forceUnicodeLower for all licensekeys

 -- Jan Schneider <j.schneider@uib.de>  Tue, 13 Sep 2011 14:40:13 +0200

python-opsi (4.0.1.30-1) stable; urgency=low

  * DHCP-parser: Fix recursive searching blocks.

 -- Erol Ueluekmen <e.ueluekmen@uib.de>  Tue, 13 Sep 2011 10:11:15 +0200

python-opsi (4.0.1.29-1) stable; urgency=low

  * OPSI/Util/WindowsDriver
     - Fix intregateWindowsDrivers
  * OPSI/UI
     - Fix encoding

 -- Erol Ueluekmen <e.ueluekmen@uib.de>  Fri, 02 Sep 2011 17:11:13 +0200

python-opsi (4.0.1.28-1) stable; urgency=low

  * french localization

 -- Jan Schneider <j.schneider@uib.de>  Wed, 31 Aug 2011 16:57:40 +0200

python-opsi (4.0.1.27-1) stable; urgency=low

  * OPSI/UI
     - Fix getSelection for many entries / scrolling

 -- Jan Schneider <j.schneider@uib.de>  Mon, 29 Aug 2011 14:38:29 +0200

python-opsi (4.0.1.26-1) stable; urgency=low

  * OPSI/Util/WindowsDriver:
     - Fix integrateWindowsDrivers
  * OPSI/Util/File:
     - Modify loglevels in inf-file-parsing

 -- Jan Schneider <j.schneider@uib.de>  Thu, 25 Aug 2011 15:42:13 +0200

python-opsi (4.0.1.25-1) stable; urgency=low

  * OPSI/Object:
     - BoolConfig: remove duplicates from default values

 -- Jan Schneider <j.schneider@uib.de>  Tue, 23 Aug 2011 12:15:29 +0200

python-opsi (4.0.1.24-1) stable; urgency=low

  * tests/helper/fixture
    - fix for python 2.4

 -- Jan Schneider <j.schneider@uib.de>  Mon, 15 Aug 2011 15:12:05 +0200

python-opsi (4.0.1.23-1) stable; urgency=low

  * OPSI/Object
    - Host: force list of hardware addresses to single value (needed for univention)

 -- Jan Schneider <j.schneider@uib.de>  Mon, 15 Aug 2011 14:15:33 +0200

python-opsi (4.0.1.22-1) stable; urgency=low

  * OPSI/Util/File/Opsi/__init__:
    - Fix startswith for python 2.4

 -- Jan Schneider <j.schneider@uib.de>  Thu, 04 Aug 2011 09:58:22 +0200

python-opsi (4.0.1.21-1) experimental; urgency=low

  * Build against dhcp3 in lucid

 -- Christian Kampka <c.kampka@uib.de>  Mon, 01 Aug 2011 12:27:34 +0200

python-opsi (4.0.1.20-1) stable; urgency=low

  * OPSI/Backend/JSONRPC
    - forceUnicode Exception

 -- Jan Schneider <j.schneider@uib.de>  Thu, 21 Jul 2011 17:36:54 +0200

python-opsi (4.0.1.19-1) stable; urgency=low

  * OPSI/Util/WindowsDrivers
    - add integrated drivers to integratedDrivers list in loop

 -- Jan Schneider <j.schneider@uib.de>  Wed, 20 Jul 2011 14:48:27 +0200

python-opsi (4.0.1.18-1) stable; urgency=low

  * OPSI/Backend/SQL
    - fix _getHardwareIds

 -- Jan Schneider <j.schneider@uib.de>  Wed, 20 Jul 2011 11:42:10 +0200

python-opsi (4.0.1.17-1) stable; urgency=low

  * Correct replacement of escaped asterisk in search filter
  * Added new hostControl method opsiclientdRpc

 -- Jan Schneider <j.schneider@uib.de>  Tue, 19 Jul 2011 14:46:35 +0200

python-opsi (4.0.1.16-1) stable; urgency=low

  * Version bump

 -- Christian Kampka <c.kampka@uib.de>  Wed, 13 Jul 2011 14:20:15 +0200

python-opsi (4.0.1.15-2) stable; urgency=low

  * OPSI/Utils
    - fixed import bug

 -- Christian Kampka <c.kampka@uib.de>  Wed, 13 Jul 2011 11:54:22 +0200

python-opsi (4.0.1.15-1) stable; urgency=low

  * OPSI/Util
    - method to determain a fixed fqdn
  * OPIS/Util/HTTP
    - make sure socket is not None

 -- Christian Kampka <c.kampka@uib.de>  Tue, 12 Jul 2011 12:49:24 +0200

python-opsi (4.0.1.14-1) stable; urgency=low

  * SQL: methods for character escaping

 -- Jan Schneider <j.schneider@uib.de>  Wed, 29 Jun 2011 14:47:47 +0200

python-opsi (4.0.1.13-1) stable; urgency=low

  * Service/Session
    - sessionExpired(): return true if expired / false if closed by client
  * Util/HTTP:
    - disable server verification for localhost
  * Backend/HostControl:
    - new method hostControl_getActiveSessions

 -- Jan Schneider <j.schneider@uib.de>  Fri, 17 Jun 2011 14:21:03 +0200

python-opsi (4.0.1.12-1) stable; urgency=low

  * Util/File/Opsi
    - copy permission bits and mtime on filecopy

 -- Christian Kampka <c.kampka@uib.de>  Wed, 15 Jun 2011 11:00:27 +0200

python-opsi (4.0.1.11-2) stable; urgency=low

  * Util/Task/Backup:
    - supress waring when restoring configuration

 -- Christian Kampka <c.kampka@uib.de>  Tue, 14 Jun 2011 15:57:24 +0200

python-opsi (4.0.1.11-1) stable; urgency=low

  * Util/Task/Backup:
    - Override backup file if it already exists
    - Fixed spelling in help text

 -- Christian Kampka <c.kampka@uib.de>  Tue, 14 Jun 2011 13:41:56 +0200

python-opsi (4.0.1.10-1.1) stable; urgency=low

  * Util/Task/Backup, Util/File/Opsi
    - Several usability improvements

 -- Christian Kampka <c.kampka@uib.de>  Fri, 10 Jun 2011 14:14:46 +0200

python-opsi (4.0.1.9-1) stable; urgency=low

  * System/Posix:
     - Added Harddisk.setDosCompatibility()
     - reread partition table after deleting partition table
  * Util/Repository:
     - Fix HTTPRepository.copy
  * Util/HTTP, Util/Repository, Backend/JSONRPC
     - SSL verify by ca certs file

 -- Jan Schneider <j.schneider@uib.de>  Tue, 07 Jun 2011 10:45:49 +0200

python-opsi (4.0.1.8-1) stable; urgency=low

  * HostControl backend: Fix error message

 -- Jan Schneider <j.schneider@uib.de>  Tue, 31 May 2011 12:41:44 +0200

python-opsi (4.0.1.7-1) stable; urgency=low

  * Fixes additional driver integration with directories as symbolic links
  * Improved logging in generateProductOnClientSequence_algorithm1
  * Fixes Driverintegration: Fix loading duplicate driver, if integrated in additional

 -- Jan Schneider <j.schneider@uib.de>  Mon, 30 May 2011 14:21:08 +0200

python-opsi (4.0.1.6-1) stable; urgency=low

  * fixes for OpsiBackup

 -- Erol Ueluekmen <e.ueluekmen@uib.de>  Wed, 18 May 2011 15:42:33 +0200

python-opsi (4.0.1.5-1) stable; urgency=low

  * OpsiBackupFile: Fix symlink restore

 -- Jan Schneider <j.schneider@uib.de>  Wed, 11 May 2011 17:40:42 +0200

python-opsi (4.0.1.4-1) stable; urgency=low

  * IniFile: Add newline at end of section
  * BackenAccessControl _pamAuthenticateUser: pam winbind forceUnicode names

 -- Jan Schneider <j.schneider@uib.de>  Wed, 04 May 2011 14:46:17 +0200

python-opsi (4.0.1.3-1) stable; urgency=low

  * File-Backend: Fix host_insert for depots

 -- Jan Schneider <j.schneider@uib.de>  Mon, 02 May 2011 14:55:27 +0200

python-opsi (4.0.1.2-1) stable; urgency=low

  * Posix: fix calculation of disk size

 -- Jan Schneider <j.schneider@uib.de>  Tue, 19 Apr 2011 10:41:19 +0200

python-opsi (4.0.1.1-1) stable; urgency=low

  * Product: do not set owner of links
  * Util: new function ipAddressInNetwork
  * DHCPD: use ipAddressInNetwork
  * 70_dynamic_depot.conf: fix log
  * BackendAccessControl: forced groups

 -- Jan Schneider <j.schneider@uib.de>  Fri, 15 Apr 2011 12:19:02 +0200

python-opsi (4.0.1-22) stable; urgency=low

  * Correct json html output

 -- Jan Schneider <j.schneider@uib.de>  Thu, 14 Apr 2011 10:33:35 +0200

python-opsi (4.0.1-21) stable; urgency=low

  * Fix product sequence

 -- Jan Schneider <j.schneider@uib.de>  Wed, 13 Apr 2011 18:58:41 +0200

python-opsi (4.0.1-20) stable; urgency=low

  * fixed import for python 2.4 environments

 -- Christain Kampka <c.kampka@uib.de>  Tue, 05 Apr 2011 12:23:32 +0200

python-opsi (4.0.1-19) stable; urgency=low

  * Fixes

 -- Jan Schneider <j.schneider@uib.de>  Fri, 01 Apr 2011 15:10:37 +0200

python-opsi (4.0.1-18) testing; urgency=low

  * move server verification into HTTP module

 -- Jan Schneider <j.schneider@uib.de>  Tue, 29 Mar 2011 16:13:03 +0200

python-opsi (4.0.1-17) testing; urgency=low

  * LDAP: Fix productPropertyState_updateObject

 -- Jan Schneider <j.schneider@uib.de>  Sat, 26 Mar 2011 13:26:47 +0100

python-opsi (4.0.1-16) testing; urgency=low

  * PackageControlFile: fix generation of productproperty with empty values
  * DepotserverBackend: cleanup product property states on package installation

 -- Jan Schneider <j.schneider@uib.de>  Wed, 23 Mar 2011 18:46:19 +0100

python-opsi (4.0.1-15) testing; urgency=low

  * Posix.py: get dhcp config from dhclient

 -- Jan Schneider <j.schneider@uib.de>  Tue, 22 Mar 2011 14:08:04 +0100

python-opsi (4.0.1-14) testing; urgency=low

  * Rework KillableThread
  * HostControlBackend: wait 5 seconds before killing threads

 -- Jan Schneider <j.schneider@uib.de>  Thu, 17 Mar 2011 16:47:07 +0100

python-opsi (4.0.1-13) testing; urgency=low

  * Fix _transfer in Repository

 -- Jan Schneider <j.schneider@uib.de>  Wed, 16 Mar 2011 14:15:25 +0100

python-opsi (4.0.1-12) testing; urgency=low

  * Fix SQL

 -- Jan Schneider <j.schneider@uib.de>  Wed, 16 Mar 2011 10:52:41 +0100

python-opsi (4.0.1-11) testing; urgency=low

  * SQL: Fix config_updateObject/productProperty_updateObject

 -- Jan Schneider <j.schneider@uib.de>  Tue, 15 Mar 2011 11:14:58 +0100

python-opsi (4.0.1-10) testing; urgency=low

  * Add OPSI.Util.Ping

 -- Jan Schneider <j.schneider@uib.de>  Mon, 14 Mar 2011 14:40:10 +0100

python-opsi (4.0.1-8) testing; urgency=low

  * Add dependency to m2crypto

 -- Jan Schneider <j.schneider@uib.de>  Tue, 08 Mar 2011 22:25:46 +0100

python-opsi (4.0.1-7) testing; urgency=low

  * Fix group type filter in file backend

 -- Jan Schneider <j.schneider@uib.de>  Thu, 24 Feb 2011 19:23:29 +0100

python-opsi (4.0.1-6) testing; urgency=low

  * HostControl_reachable

 -- Jan Schneider <j.schneider@uib.de>  Thu, 24 Feb 2011 11:56:22 +0100

python-opsi (4.0.1-5) testing; urgency=low

  * HostControl: support for directed broadcasts

 -- Jan Schneider <j.schneider@uib.de>  Wed, 23 Feb 2011 16:34:00 +0100

python-opsi (4.0.1-3) testing; urgency=low

  * HostControl: resolve if ip address not known

 -- Jan Schneider <j.schneider@uib.de>  Wed, 23 Feb 2011 12:35:25 +0100

python-opsi (4.0.1-2) testing; urgency=low

  * testing release

 -- Jan Schneider <j.schneider@uib.de>  Wed, 23 Feb 2011 11:15:04 +0100

python-opsi (4.0.0.99-2) testing; urgency=low

  * Add config file for HostControlBackend

 -- Jan Schneider <j.schneider@uib.de>  Wed, 16 Feb 2011 16:57:01 +0100

python-opsi (4.0.0.99-1) testing; urgency=low

  * Add new serivce lib
  * Close socket in HTTP

 -- Jan Schneider <j.schneider@uib.de>  Wed, 02 Feb 2011 12:32:59 +0100

python-opsi (4.0.0.20-1) stable; urgency=low

  * Fix AccessControlBackend
  * Add OPSI/Service
  * Fix getNetworkDeviceConfig Posix.py

 -- Jan Schneider <j.schneider@uib.de>  Tue, 11 Jan 2011 11:03:28 +0100

python-opsi (4.0.0.19-1) stable; urgency=low

  * Added ProductGroup Handling
  * add ConfigDataBackend methods <objectclass>_getHashes

 -- Erol Ueluekmen <e.ueluekmen@uib.de>  Wed, 08 Dec 2010 00:29:18 +0100

python-opsi (4.0.0.18-1) stable; urgency=low

  * Util: objectToHtml() Escape &
  * Backend/Backend: reimplemented configState_getClientToDepotserver

 -- Jan Schneider <j.schneider@uib.de>  Thu, 02 Dec 2010 15:29:10 +0100

python-opsi (4.0.0.17-1) stable; urgency=low

  * Util/File: ZsyncFile

 -- Jan Schneider <j.schneider@uib.de>  Wed, 01 Dec 2010 14:30:18 +0100

python-opsi (4.0.0.16-1) testing; urgency=low

  * Fix LDAP.py: Don't delete HostObject on ucs-Servers, if deleteCommand is not set.

 -- Erol Ueluekmen <e.ueluekmen@uib.de>  Tue, 30 Nov 2010 13:33:26 +0000

python-opsi (4.0.0.15-2) stable; urgency=low

  * new package version for build service

 -- Jan Schneider <j.schneider@uib.de>  Mon, 29 Nov 2010 18:08:50 +0100

python-opsi (4.0.0.15-1) stable; urgency=low

  * Move method getDepotSelectionAlgorithm into new config file 70_dynamic_depot.conf
  * Backend/Backend: Fix _objectHashMatches for version numbers
  * System/Posix: Fix getBlockDeviceContollerInfo for device/vendor ids with len < 4

 -- Jan Schneider <j.schneider@uib.de>  Mon, 29 Nov 2010 17:04:37 +0100

python-opsi (4.0.0.14-1) stable; urgency=low

  * Util/Repository: fix upload

 -- Jan Schneider <j.schneider@uib.de>  Thu, 25 Nov 2010 15:09:27 +0100

python-opsi (4.0.0.13-1) stable; urgency=low

  * Backend/JSONRPC: fix username/password kwargs

 -- Jan Schneider <j.schneider@uib.de>  Wed, 24 Nov 2010 09:09:57 +0100

python-opsi (4.0.0.12-1) stable; urgency=low

  * Util/HTTP
     - change default to not reuse HTTP connection in pool
     - fix urlsplit
  * Util/Repository: retry upload
  * Backend/Backend: fix key error in _productOnClient_processWithFunction

 -- Jan Schneider <j.schneider@uib.de>  Tue, 23 Nov 2010 12:16:39 +0100

python-opsi (4.0.0.11-1) stable; urgency=low

  * Backend/LDAP: fix execution of external commands
  * Backend/DHCPD: fix deletion of hosts

 -- Jan Schneider <j.schneider@uib.de>  Fri, 19 Nov 2010 11:39:45 +0100

python-opsi (4.0.0.10-1) stable; urgency=low

  * Product sort algorithm1: move product up in sequence if requirement type is "after"
  * Backend/LDAP: fix handling on attributes param in get methods
  * Backend/DHCPD: fix depot handling

 -- Jan Schneider <j.schneider@uib.de>  Wed, 17 Nov 2010 16:58:59 +0100

python-opsi (4.0.0.9-1) stable; urgency=low

  * Util/File: try/except setting locale
  * BAckend/Backend: fix backend_searchIdents for ProductOnClient, ProductPropertyState, ConfigState objects

 -- Jan Schneider <j.schneider@uib.de>  Fri, 22 Oct 2010 12:17:57 +0200

python-opsi (4.0.0.8-1) stable; urgency=low

  * Added SQLite backend
  * New JSONRPCBackend
  * Use ConnectionPool in Util/WebDAVRepository
  * Added Util/HTTP
  * Fix package extraction order in Util/Product

 -- Jan Schneider <j.schneider@uib.de>  Wed, 20 Oct 2010 17:03:55 +0200

python-opsi (4.0.0.7-1) stable; urgency=low

  * Util/Repository: remove functools import, Repository.disconnect()
                     call mount from System, nt compatibility
  * Util/Message: fix fireAlways
  * System/Windows: new funftions: getArchitecture, getFreeDrive, reimplemented mount for cifs/smb

 -- Jan Schneider <j.schneider@uib.de>  Tue, 12 Oct 2010 16:26:43 +0200

python-opsi (4.0.0.6-1) stable; urgency=low

  * Util/File/Opsi: Fix parsing of true/false of product property defaults in control file (again)

 -- Jan Schneider <j.schneider@uib.de>  Mon, 11 Oct 2010 21:24:38 +0200

python-opsi (4.0.0.5-1) stable; urgency=low

  * Util/File/Opsi: Fix parsing of true/false of product property defaults in control file
  * Backend/LDAP: Fix reading objects with attribute value []

 -- Jan Schneider <j.schneider@uib.de>  Mon, 11 Oct 2010 18:02:52 +0200

python-opsi (4.0.0.4-1) stable; urgency=low

  * 30_configed.conf: add method getConfigs
  * Backend/File: Fix auditHardware/auditHardwareOnHost insert/update/delete

 -- Jan Schneider <j.schneider@uib.de>  Mon, 11 Oct 2010 14:20:23 +0200

python-opsi (4.0.0.3-1) stable; urgency=low

  * Types,Logger: forceUnicode try except __unicode__
  * System/Posix: get fs from partclone
  * Backend/File: fix double escape
  * opsihwaudit.conf: : USB_DEVICE: interfaceClass, interfaceSubClass resized to 500, interfaceProtocol resized to 200

 -- Jan Schneider <j.schneider@uib.de>  Thu, 07 Oct 2010 10:47:48 +0200

python-opsi (4.0.0.2-1) stable; urgency=low

  * UI: drawRootText: encode to ascii because snack does not support unicode here

 -- Jan Schneider <j.schneider@uib.de>  Tue, 05 Oct 2010 17:25:59 +0200

python-opsi (4.0.0.1-1) stable; urgency=low

  * Added hwaudit locale fr_FR
  * System/Posix: use partclone for images
  * Util/File: set "<value>" for DHCPDConf_Option *-domain
  * opsihwaudit.conf: USB_DEVICE: interfaceClass, interfaceSubClass resized to 200

 -- Jan Schneider <j.schneider@uib.de>  Mon, 04 Oct 2010 09:48:46 +0200

python-opsi (4.0.0.0-1) stable; urgency=low

  * opsi 4.0 stable release

 -- Jan Schneider <j.schneider@uib.de>  Mon, 27 Sep 2010 14:11:39 +0200

python-opsi (3.99.0.6-1) testing; urgency=low

  * Object __repr__ now returning __str__

 -- Jan Schneider <j.schneider@uib.de>  Mon, 27 Sep 2010 10:34:59 +0200

python-opsi (3.99.0.5-1) testing; urgency=low

  * Fix getDepotIds_list in legacy extension
  * Fix SQL expression for numbers

 -- Jan Schneider <j.schneider@uib.de>  Fri, 24 Sep 2010 14:35:08 +0200

python-opsi (3.99.0.4-1) testing; urgency=low

  * Fix dependcy recurion in _productOnClient_processWithFunction
  * Prevent unnecessary update of dhcpd configuration

 -- Jan Schneider <j.schneider@uib.de>  Fri, 17 Sep 2010 14:15:01 +0200

python-opsi (3.99.0.3-1) testing; urgency=low

  * Fix table creation in MySQL-Backend

 -- Jan Schneider <j.schneider@uib.de>  Fri, 17 Sep 2010 12:04:11 +0200

python-opsi (3.99.0.2-1) testing; urgency=low

  * rc2

 -- Jan Schneider <j.schneider@uib.de>  Thu, 16 Sep 2010 10:04:21 +0200

python-opsi (3.99.0.1-1) testing; urgency=low

  * rc 1

 -- Jan Schneider <j.schneider@uib.de>  Wed, 01 Sep 2010 15:45:41 +0200

python-opsi (3.99.0.0-1) testing; urgency=low

  * local package
  * opsi 4.0

 -- Jan Schneider <j.schneider@uib.de>  Tue, 18 May 2010 15:38:15 +0200

python-opsi (3.4.99.1-1) testing; urgency=low

  * testing release

 -- Jan Schneider <j.schneider@uib.de>  Tue, 06 Apr 2010 12:19:37 +0200

python-opsi (3.4.99.0-1) experimental; urgency=low

  * starting 3.5 development

 -- Jan Schneider <j.schneider@uib.de>  Fri, 06 Nov 2009 15:33:48 +0100

python-opsi (3.4.0.4-1) stable; urgency=low

  * implemented setIpAddress() in DHCPD, File31

 -- Jan Schneider <j.schneider@uib.de>  Wed, 04 Nov 2009 12:41:51 +0100

python-opsi (3.4.0.3-1) stable; urgency=low

  * Posix 1.3.1
     - fixed getNetworkDeviceConfig

 -- Jan Schneider <j.schneider@uib.de>  Wed, 28 Oct 2009 17:51:07 +0100

python-opsi (3.4.0.2-1) stable; urgency=low

  * Posix 1.3
     - new method getEthernetDevices
     - new method getNetworkDeviceConfig
     - rewritten method getDHCPResult

 -- Jan Schneider <j.schneider@uib.de>  Fri, 11 Sep 2009 19:03:50 +0200

python-opsi (3.4.0.1-1) stable; urgency=low

  * Changed lshw class for DISK_PARITION in hwaudit.conf
  * Posix 1.2.6

 -- Jan Schneider <j.schneider@uib.de>  Mon, 07 Sep 2009 10:12:19 +0200

python-opsi (3.4.0.0-s1) stable; urgency=low

  * New version number

 -- Jan Schneider <j.schneider@uib.de>  Thu, 27 Aug 2009 14:23:40 +0200

python-opsi (3.4.0.0-rc6) unstable; urgency=low

  * MySQL 0.3.3.4: fixed encoding error
  * Fixed db conversion in init-opsi-mysql-db.py

 -- Jan Schneider <j.schneider@uib.de>  Wed, 26 Aug 2009 10:19:37 +0200

python-opsi (3.4.0.0-rc5) unstable; urgency=low

  * Posix.py 1.2.4

 -- Jan Schneider <j.schneider@uib.de>  Wed, 29 Jul 2009 16:39:46 +0200

python-opsi (3.4.0.0-rc4) unstable; urgency=low

  * LDAP.py 1.0.9

 -- Jan Schneider <j.schneider@uib.de>  Tue, 28 Jul 2009 11:07:28 +0200

python-opsi (3.4.0.0-rc3) unstable; urgency=low

  * Bugfix in File31
  * LDAP 1.0.7

 -- Jan Schneider <j.schneider@uib.de>  Fri, 26 Jun 2009 16:00:29 +0200

python-opsi (3.4.0.0-rc2) unstable; urgency=low

  * Tools.py 1.0.1: replaced popen by subprocess
  * BackendManager 1.0.6: installPackage() encode defaultValue to utf-8
  * Bugfix in LDAP.py and File31

 -- Jan Schneider <j.schneider@uib.de>  Tue, 16 Jun 2009 12:40:10 +0200

python-opsi (3.4.0.0-rc1) unstable; urgency=low

  * Introducing license management
  * JSONRPC backend: non-blocking connect
  * Introducing modules file /etc/opsi/modules
  * Added /usr/share/opsi/opsi-fire-event.py
  * opsi-admin 1.0

 -- Jan Schneider <j.schneider@uib.de>  Tue, 02 Jun 2009 12:49:22 +0200

python-opsi (3.3.1.5-1) stable; urgency=low

  * Fixed getSelections on lenny in module UI (snack)

 -- Jan Schneider <j.schneider@uib.de>  Mon, 06 Apr 2009 15:30:13 +0200

python-opsi (3.3.1.4-1) stable; urgency=low

  * Tools.py 0.9.9.6
      - fixed text mode driver integration
  * BackendManager.py 1.0
      - introducing method getOpsiInformation_hash

 -- Jan Schneider <j.schneider@uib.de>  Wed, 04 Mar 2009 12:32:32 +0100

python-opsi (3.3.1.3-1) stable; urgency=low

  * Product.py 1.1.2
  * BackendManager.py 0.9.9.5
  * LDAP.py 0.9.1.12
  * Tools.py 0.9.9.4
  * Util.py 0.2.1

 -- Jan Schneider <j.schneider@uib.de>  Tue, 24 Feb 2009 14:02:42 +0100

python-opsi (3.3.1.2-1) stable; urgency=low

  * Posix.py 1.1.12
     - createPartition: lowest possible start sector now 0
  * Util.py 0.2
  * BackendManager.py 0.9.9.3
     - possibility to pass forced backend instance to constructor
  * Cache.py 0.1 (starting a new data backend)
  * Backend.py 0.9.9
  * Product.py 1.1.1
     - introducing file-info-file
  * Tools.py 0.9.9.2
     - includeDir, includeFile parms for findFile

 -- Jan Schneider <j.schneider@uib.de>  Tue, 17 Feb 2009 10:28:12 +0100

python-opsi (3.3.1.1-1) stable; urgency=low

  * Product.py 1.0.1
  * Util.py 0.2
  * BackendManager.py 0.9.9.2

 -- Jan Schneider <schneider@pcbon14.uib.local>  Wed, 11 Feb 2009 16:18:17 +0100

python-opsi (3.3.1.0-5) stable; urgency=low

  * File31.py 0.2.7.22
  * Windows.py 0.1.5

 -- Jan Schneider <j.schneider@uib.de>  Wed, 04 Feb 2009 14:51:24 +0100

python-opsi (3.3.1.0-4) stable; urgency=low

  * Bugfixes in:
      - Windows.py
      - LDAP.py
      - BackendManager.py

 -- Jan Schneider <j.schneider@uib.de>  Wed, 04 Feb 2009 14:50:08 +0100

python-opsi (3.3.1.0-3) stable; urgency=low

  * BackendManager.py 0.9.9
      new methods adjustProductActionRequests, adjustProductStates
  * File.py 0.9.7.9
      pathnams.ini fixes
  * new version of config file 50_interface.conf

 -- Jan Schneider <j.schneider@uib.de>  Mon, 26 Jan 2009 11:54:04 +0100

python-opsi (3.3.1.0-2) stable; urgency=low

  * Fix

 -- Jan Schneider <j.schneider@uib.de>  Wed, 14 Jan 2009 17:57:18 +0100

python-opsi (3.3.1.0-1) stable; urgency=low

  * changed signature of methods getClientIds_list, getClients_listOfHashes
      depotid=None => depotIds=[]
  * added creation timestamp to host hash

 -- Jan Schneider <j.schneider@uib.de>  Tue, 13 Jan 2009 12:42:41 +0100

python-opsi (3.3.0.32-1) stable; urgency=low

  * Posix 1.1.11
      hardwareInventory(): added alsa hdaudio information
  * opsihwaudit.conf: added class HDAUDIO_DEVICE

 -- Jan Schneider <j.schneider@uib.de>  Tue, 06 Jan 2009 11:49:47 +0100

python-opsi (3.3.0.31-1) stable; urgency=low

  * MySQL.py 0.2.4.4

 -- Jan Schneider <j.schneider@uib.de>  Wed, 17 Dec 2008 16:23:51 +0100

python-opsi (3.3.0.30-1) stable; urgency=low

  * Fixed bug in File31.py method getSoftwareInformation_hash
  * File.py 0.9.7.5

 -- Jan Schneider <j.schneider@uib.de>  Tue, 16 Dec 2008 17:44:35 +0100

python-opsi (3.3.0.29-1) stable; urgency=low

  * Fixed bug in Product.py (Product instance has no attribute 'windowsSoftwareId')

 -- Jan Schneider <j.schneider@uib.de>  Fri, 21 Nov 2008 23:06:59 +0100

python-opsi (3.3.0.28-1) stable; urgency=low

  * Added maxSize param to readLog()

 -- Jan Schneider <j.schneider@uib.de>  Wed, 19 Nov 2008 15:45:47 +0100

python-opsi (3.3.0.27-1) stable; urgency=low

  * new versions of opsi-standalone.schema, opsi.schema
  * new version of 50_interface.conf
  * Windows.py 0.1.1
  * Util.py 0.1.2.1
  * Product.py 0.9.9
  * Backend/LDAP.py 0.9.1.6
  * Backend/BackendManager.py 0.9.7.2
  * Backend/File31.py 0.2.7.14
  * Backend/File.py 0.9.7.4

 -- Jan Schneider <j.schneider@uib.de>  Wed, 19 Nov 2008 13:50:22 +0100

python-opsi (3.3.0.26-1) stable; urgency=low

  * Product.py 0.9.8.9
  * Backend/MySQL.py 0.2.4.3
  * System/Posix.py 1.1.9
  * new version of opsihwaudit.conf
  * register-depot.py 1.1.1

 -- Jan Schneider <j.schneider@uib.de>  Tue, 28 Oct 2008 14:43:01 +0100

python-opsi (3.3.0.25-1) stable; urgency=low

  * Added Twisted.Web2.dav
  * Posix.py 1.1.8
  * JSONRPC.py 0.9.5.8

 -- Jan Schneider <j.schneider@uib.de>  Wed, 08 Oct 2008 15:53:05 +0200

python-opsi (3.3.0.24-1) stable; urgency=low

  * Using librsync from duplicity

 -- Jan Schneider <j.schneider@uib.de>  Mon, 25 Aug 2008 13:59:57 +0200

python-opsi (3.3.0.23-1) stable; urgency=low

  * Util.py 0.1
  * File31.py 0.2.7.13
  * LDAP.py 0.9.1.4
  * System.py removed
  * System/Posix.py 1.1.5
  * System/Windows.py 0.0.1

 -- Jan Schneider <j.schneider@uib.de>  Mon, 11 Aug 2008 11:50:51 +0200

python-opsi (3.3.0.22-1) stable; urgency=low

  * librsync included

 -- Jan Schneider <j.schneider@uib.de>  Wed, 09 Jul 2008 17:12:04 +0200

python-opsi (3.3.0.21-1) stable; urgency=low

  * File31.py 0.2.7.11
     fixed bug in getDefaultNetbootProductId

 -- Jan Schneider <j.schneider@uib.de>  Wed, 09 Jul 2008 17:07:02 +0200

python-opsi (3.3.0.20-1) stable; urgency=low

  * File31.py 0.2.7.10
  * LDAP.py 0.9.1.2

 -- Jan Schneider <j.schneider@uib.de>  Mon, 07 Jul 2008 14:11:40 +0200

python-opsi (3.3.0.19-1) stable; urgency=low

  * LDAP.py 0.9.1.1
  * Univention.py 0.5
  * File31.py 0.2.7.9

 -- Jan Schneider <j.schneider@uib.de>  Thu, 03 Jul 2008 13:46:13 +0200

python-opsi (3.3.0.18-1) stable; urgency=low

  * File.py 0.9.7.3
  * LDAP.py 0.9.0.3
  * Product.py 0.9.8.8

 -- Jan Schneider <j.schneider@uib.de>  Thu, 26 Jun 2008 09:36:36 +0200

python-opsi (3.3.0.17-1) stable; urgency=low

  * LDAP Backend rewritten

 -- Jan Schneider <j.schneider@uib.de>  Mon, 23 Jun 2008 17:16:03 +0200

python-opsi (3.3.0.16-1) stable; urgency=low

  * WakeOnLAN 0.9.2
      Magic Packet changed

 -- Jan Schneider <j.schneider@uib.de>  Tue, 17 Jun 2008 14:08:30 +0200

python-opsi (3.3.0.15-1) stable; urgency=low

  * System.py 1.1.0
      LD_PRELOAD now set temporary while running subprocesses
      new methods getBlockDeviceBusType(), Harddisk.getBusType()

 -- Jan Schneider <j.schneider@uib.de>  Thu, 12 Jun 2008 17:35:19 +0200

python-opsi (3.3.0.14-1) stable; urgency=low

  * System.py 1.0.1
  * interface method getDepot_hash returns depot's ip

 -- Jan Schneider <j.schneider@uib.de>  Thu, 05 Jun 2008 16:16:46 +0200

python-opsi (3.3.0.13-1) stable; urgency=low

  * System.py 1.0.0.8

 -- Jan Schneider <j.schneider@uib.de>  Thu, 29 May 2008 14:40:20 +0200

python-opsi (3.3.0.12-1) stable; urgency=low

  * System.py 1.0.0.7
  * File31.py 0.2.7.7

 -- Jan Schneider <j.schneider@uib.de>  Thu, 29 May 2008 13:40:01 +0200

python-opsi (3.3.0.11-1) stable; urgency=low

  * changed logging

 -- Jan Schneider <j.schneider@uib.de>  Wed, 28 May 2008 14:33:22 +0200

python-opsi (3.3.0.10-1) stable; urgency=low

  * added BackendManager method getDiskSpaceUsage

 -- Jan Schneider <j.schneider@uib.de>  Tue, 20 May 2008 09:48:22 +0200

python-opsi (3.3.0.9-1) stable; urgency=low

  * parameter tempDir added to method installPackage in BackendManager

 -- Jan Schneider <j.schneider@uib.de>  Thu, 15 May 2008 14:11:03 +0200

python-opsi (3.3.0.8-1) stable; urgency=low

  * added interface method setMacAddress()
  * repository bandwidth added

 -- Jan Schneider <j.schneider@uib.de>  Tue, 13 May 2008 13:39:56 +0200

python-opsi (3.3.0.7-1) stable; urgency=low

  * setMacAddresses() implemented in DHCPD-Backend
  * added methods readLog(), writeLog()
  * Fixed bug in System.py

 -- Jan Schneider <j.schneider@uib.de>  Mon,  5 May 2008 13:26:45 +0200

python-opsi (3.3.0.6-1) stable; urgency=low

  * Fixed several bugs

 -- Jan Schneider <j.schneider@uib.de>  Fri,  2 May 2008 14:05:46 +0200

python-opsi (3.3.0.5-1) stable; urgency=low

  * Fixed bug in Logger linkLogFile()

 -- Jan Schneider <j.schneider@uib.de>  Thu, 24 Apr 2008 17:08:12 +0200

python-opsi (3.3.0.4-1) stable; urgency=low

  * MySQL lacy connect

 -- Jan Schneider <j.schneider@uib.de>  Wed, 23 Apr 2008 16:25:33 +0200

python-opsi (3.3.0.3-1) stable; urgency=low

  * Fixed unpack of SERVER_DATA

 -- Jan Schneider <j.schneider@uib.de>  Tue, 22 Apr 2008 18:00:03 +0200

python-opsi (3.3.0.2-1) stable; urgency=low

  * MySQL Backend 0.2.3

 -- Jan Schneider <j.schneider@uib.de>  Mon, 21 Apr 2008 16:11:48 +0200

python-opsi (3.3.0.1-1) stable; urgency=high

  * Fixed postinst bug in BackendManager
  * Added method getMD5Sum()

 -- Jan Schneider <j.schneider@uib.de>  Thu, 17 Apr 2008 16:16:55 +0200

python-opsi (3.3.0.0-1) stable; urgency=low

  * Multidepot support
  * Major changes in product/package handling
  * OpsiPXEConfd backend can forward requests to other depots
  * MySQL Backend for hardware audit and software audit
  * Removed Reinstmgr Backend
  * Logger can handle special configuration for class instances

 -- Jan Schneider <j.schneider@uib.de>  Tue, 15 Apr 2008 13:42:27 +0200

python-opsi (3.2.0.16-1) stable; urgency=low

  * JSONRPC - fixed bug in retry request

 -- Jan Schneider <j.schneider@uib.de>  Mon, 31 Mar 2008 10:44:44 +0200

python-opsi (3.2.0.15-1) stable; urgency=low

  * Added backend methods userIsHost() and userIsAdmin()
  * Univention.py fixed some warnings

 -- Jan Schneider <j.schneider@uib.de>  Mon, 10 Mar 2008 13:03:15 +0100

python-opsi (3.2.0.14-1) stable; urgency=low

  * System.py 0.9.9.9
     - hardwareInventory() replacing invalid tokens from lshw output

 -- Jan Schneider <j.schneider@uib.de>  Wed, 27 Feb 2008 12:43:13 +0100

python-opsi (3.2.0.13-1) stable; urgency=low

  * Product.py 0.9.8.0
     - fixes
     - faster unpacking
     - custom only packages
  * System.py: fixed bug in shred()

 -- Jan Schneider <j.schneider@uib.de>  Mon, 18 Feb 2008 11:17:57 +0100

python-opsi (3.2.0.12-1) stable; urgency=low

  * File31.py 0.2.6.1: fixed bug in getProductProperties_hash

 -- Jan Schneider <j.schneider@uib.de>  Sun, 10 Feb 2008 21:04:21 +0100

python-opsi (3.2.0.11-1) stable; urgency=low

  * Product.py 0.9.7.0: productProperty values with space characters
  * Added interface method setProductProperty

 -- Jan Schneider <j.schneider@uib.de>  Fri,  8 Feb 2008 09:12:35 +0100

python-opsi (3.2.0.10-1) stable; urgency=low

  * System.py 0.9.9.7

 -- Jan Schneider <j.schneider@uib.de>  Wed,  6 Feb 2008 12:35:11 +0100

python-opsi (3.2.0.9-1) stable; urgency=low

  * System.py 0.9.9.6

 -- Jan Schneider <j.schneider@uib.de>  Wed,  6 Feb 2008 10:31:49 +0100

python-opsi (3.2.0.8-1) stable; urgency=low

  * System.py 0.9.9.5

 -- Jan Schneider <j.schneider@uib.de>  Fri, 25 Jan 2008 13:52:38 +0100

python-opsi (3.2.0.7-1) stable; urgency=low

  * Fixed bug when passing unicode strings in Logger.log

 -- Jan Schneider <j.schneider@uib.de>  Mon, 21 Jan 2008 14:53:00 +0100

python-opsi (3.2.0.6-1) stable; urgency=low

  * Fixed bug in backend LDAP method getProductIds_list

 -- Jan Schneider <j.schneider@uib.de>  Wed, 16 Jan 2008 17:20:09 +0100

python-opsi (3.2.0.5-1) stable; urgency=low

  * readPartitionTable adapted for cciss

 -- Jan Schneider <j.schneider@uib.de>  Tue, 15 Jan 2008 11:20:26 +0100

python-opsi (3.2.0.4-1) stable; urgency=low

  * getPcpatchRSAPrivateKey updated

 -- Jan Schneider <j.schneider@uib.de>  Tue, 18 Dec 2007 11:29:01 +0100

python-opsi (3.2.0.3-1) stable; urgency=low

  * added default parameter for getProductIds_list in LDAP.py

 -- Rupert Roeder <r.roeder@uib.de>  Mon,  3 Dec 2007 15:29:39 +0100

python-opsi (3.2.0.2-1) stable; urgency=low

  * handling of percent signs in file 3.1

 -- Jan Schneider <j.schneider@uib.de>  Thu,  8 Nov 2007 15:29:39 +0100

python-opsi (3.2.0.1-1) stable; urgency=low

  * Extended hwaudit

 -- Jan Schneider <j.schneider@uib.de>  Thu,  8 Nov 2007 15:29:39 +0100

python-opsi (3.2.0-1) stable; urgency=low

  * Changes in System.hardwareInventory()
  * Bugfix in System.execute()
  * New function Tools.objectToBeautifiedText()

 -- Jan Schneider <j.schneider@uib.de>  Fri,  2 Nov 2007 11:04:35 +0100

python-opsi (3.1.2.1-1) stable; urgency=low

  * File31: Implemented getSoftwareInformation_hash(), setSoftwareInformation(), deleteSoftwareInformation()

 -- Jan Schneider <j.schneider@uib.de>  Tue, 23 Oct 2007 12:56:04 +0200

python-opsi (3.1.2.0-1) stable; urgency=low

  * Added methods comment(), exit() to Logger
  * Fixed bug in Logger (exception if log-file not writable)

 -- Jan Schneider <j.schneider@uib.de>  Mon, 22 Oct 2007 16:09:26 +0200

python-opsi (3.1.1.0-1) stable; urgency=low

  * Added opsi hwaudit
  * SSH RSA authentication for pcpatch
  * Fixed bug on unpacking incremental packages
  * ProductPackageSource.pack() excludes .svn dirs by default

 -- Jan Schneider <j.schneider@uib.de>  Fri, 19 Oct 2007 13:35:55 +0200

python-opsi (3.1.0.1-1) stable; urgency=low

  * fixed bug in Tools.compareVersions()
  * changed permissions for method getClientIds_list in 50_interface.conf
  * fixed bugs in DHCPD.py: inheritance when creating clients, single ; as command
  * added methods getPcpatchRSAPrivateKey(), getHostRSAPublicKey()

 -- Jan Schneider <j.schneider@uib.de>  Tue, 11 Sep 2007 10:12:32 +0200

python-opsi (3.1.0-2) stable; urgency=low

  * added method getProducts_listOfHashes to 50_interface.conf

 -- Jan Schneider <j.schneider@uib.de>  Thu, 30 Aug 2007 15:37:46 +0200

python-opsi (3.1.0-1) stable; urgency=low

  * Opsi 3.1 stable release

 -- Jan Schneider <j.schneider@uib.de>  Tue, 28 Aug 2007 10:02:48 +0200

python-opsi (3.1rc1-8) unstable; urgency=low

  * 50_interface: Corrected hwinvent-backend
  * File-Backend: fixed createProduct()

 -- Jan Schneider <j.schneider@uib.de>  Thu,  2 Aug 2007 13:51:33 +0200

python-opsi (3.1rc1-7) unstable; urgency=low

  * File: keep client property values when reinstalling product with opsiinst

 -- Jan Schneider <j.schneider@uib.de>  Wed, 25 Jul 2007 13:31:37 +0200

python-opsi (3.1rc1-6) unstable; urgency=low

  * reverted hardware information handling
  * Fixed version information (all backends)

 -- Jan Schneider <j.schneider@uib.de>  Thu, 19 Jul 2007 11:50:27 +0200

python-opsi (3.1rc1-5) unstable; urgency=low

  * opsiaudit adjustments
  * Bugfixes

 -- Jan Schneider <j.schneider@uib.de>  Tue, 17 Jul 2007 13:19:45 +0200

python-opsi (3.1rc1-4) unstable; urgency=low

  * Fixed: DHCPD-Backend-configuration fixed-address type setting not working
  * Fixed: makeproductfile does not create Customized products
  * Fixed: LDAP-Backend wrong version information

 -- Jan Schneider <j.schneider@uib.de>  Thu, 12 Jul 2007 10:34:05 +0200

python-opsi (3.1rc1-3) unstable; urgency=low

  * added support for pxeConfigTemplates defined in netboot products

 -- Jan Schneider <j.schneider@uib.de>  Thu,  5 Jul 2007 12:16:37 +0200

python-opsi (3.1rc1-2) unstable; urgency=low

  * File31 getDepotId() recursion fix

 -- Jan Schneider <j.schneider@uib.de>  Wed,  4 Jul 2007 09:51:24 +0200

python-opsi (3.1rc1-1) unstable; urgency=low

  * opsi 3.1 release candidate 1
  * opsipxeconfd becomes default boot manager
  * getClientIds_list, getClients_listOfHashes: filter by productVersion + packageVersion
  * new method setProductState
  * FileBackend becomes LegacyFileBackend, new FileBackend

 -- Jan Schneider <j.schneider@uib.de>  Thu, 26 May 2007 15:17:00 +0200

python-opsi (0.9.6.0-1) unstable; urgency=low

  * getDomain() returns default domain if called without params
  * setPcpatchPassword / getPcpatchPassword for server
  * Bugfixes

 -- Jan Schneider <j.schneider@uib.de>  Fri, 11 May 2007 17:21:46 +0200

python-opsi (0.9.5.1-1) unstable; urgency=low

  * Added support for package-dependencies and incremental packages

 -- Jan Schneider <j.schneider@uib.de>  Mon, 07 May 2007 12:18:34 +0200

python-opsi (0.9.5.0-1) unstable; urgency=low

  * Added product state "installing"
  * Added backend OpsiPXEConfd

 -- Jan Schneider <j.schneider@uib.de>  Thu, 26 Apr 2007 11:24:56 +0200

python-opsi (0.9.4.4-1) unstable; urgency=low

  * support for product archives without compression

 -- Jan Schneider <j.schneider@uib.de>  Mon, 23 Apr 2007 09:54:28 +0200

python-opsi (0.9.4.3-1) unstable; urgency=low

  * BackendManager uses /etc/opsi/backendManager.d for config by default

 -- Jan Schneider <j.schneider@uib.de>  Thu, 19 Apr 2007 14:13:31 +0200

python-opsi (0.9.4.2-1) unstable; urgency=high

  * Corrected important errors when creating and extracting tar archives

 -- Jan Schneider <j.schneider@uib.de>  Thu, 19 Apr 2007 14:13:31 +0200

python-opsi (0.9.4.1-1) unstable; urgency=low

  * added backend method setPcpatchPassword

 -- Jan Schneider <j.schneider@uib.de>  Wed, 18 Apr 2007 16:41:21 +0200

python-opsi (0.9.4.0-1) unstable; urgency=low

  * fixed setGeneralConfig in LDAP backend

 -- Jan Schneider <j.schneider@uib.de>  Fri, 13 Apr 2007 16:07:51 +0200

python-opsi (0.9.3.9-1) unstable; urgency=low

  * fixes

 -- Jan Schneider <j.schneider@uib.de>  Thu, 12 Apr 2007 14:39:22 +0200

python-opsi (0.9.3.8-1) unstable; urgency=low

  * Product.py pack() fix

 -- Jan Schneider <j.schneider@uib.de>  Tue, 05 Apr 2007 15:06:12 +0200

python-opsi (0.9.3.7-1) unstable; urgency=low

  * several fixes, improvements
  * tar as default format for opsi packages

 -- Jan Schneider <j.schneider@uib.de>  Tue, 05 Apr 2007 13:02:23 +0200

python-opsi (0.9.3.6-1) unstable; urgency=low

  * several fixes, improvements

 -- Jan Schneider <j.schneider@uib.de>  Thu, 22 Mar 2007 12:16:01 +0200

python-opsi (0.9.3.5-1) unstable; urgency=low

  * Tools.py
      Fixed createArchive()

 -- Jan Schneider <j.schneider@uib.de>  Fri, 13 Mar 2007 17:16:26 +0200

python-opsi (0.9.3.4-1) unstable; urgency=low

  * Latest version of File.py
      Fixed ini writing (uninstall script) on createProduct()
  * Latest version of LDAP.py
  * Latest version of Univention.py

 -- Jan Schneider <j.schneider@uib.de>  Fri, 09 Mar 2007 16:15:02 +0200

python-opsi (0.9.3.3-1) unstable; urgency=low

  * Latest version of Product.py

 -- Jan Schneider <j.schneider@uib.de>  Thu, 08 Mar 2007 11:24:01 +0200

python-opsi (0.9.3.2-2) unstable; urgency=low

  * Added LDAP schema /etc/ldap/schema/opsi.schema

 -- Jan Schneider <j.schneider@uib.de>  Thu, 15 Feb 2007 14:25:44 +0200

python-opsi (0.9.3.2-1) unstable; urgency=high

  * Product.py (0.9.3.2)
       Bugfix

 -- Jan Schneider <j.schneider@uib.de>  Thu, 15 Feb 2007 14:18:01 +0200

python-opsi (0.9.3.1-1) unstable; urgency=low

  * System.py (0.9.3.1)
       Using -t cifs instead of -t smbfs to mount smb shares

 -- Jan Schneider <j.schneider@uib.de>  Thu, 15 Feb 2007 13:20:03 +0200

python-opsi (0.9.3-1) unstable; urgency=low

  * File.py (0.9.2)
       Improved logging of name resolution errors

 -- Jan Schneider <j.schneider@uib.de>  Wed, 14 Feb 2007 14:51:13 +0200

python-opsi (0.9.2-1) unstable; urgency=low

  * backendManager.conf
       permissions rw-rw---- pcpatch:opsiadmin
  * /usr/bin/opsi-admin
       permissions rwxrwx--- pcpatch:opsiadmin
  * Backend.py (0.9.2)
       added abstract DataBackend.createOpsiBase()
  * File.py (0.9.2)
       createClient() file mode for <pcname>.ini now 660
  * Product.py (0.9.2)
       added method ProductPackageFile.unpackSource,
       which creates package source from package file
  * Reinstmgr (0.9.2)
       no Exception raised by getBootimages_list if no bootimages present

 -- Jan Schneider <j.schneider@uib.de>  Wed, 14 Feb 2007 13:16:10 +0200

python-opsi (0.91-1) unstable; urgency=low

  * backendManager.conf: createClient() creates opsi-hostkey only if missing.
  * some fixes in File backend

 -- Jan Schneider <j.schneider@uib.de>  Tue, 13 Feb 2007 8:56:44 +0200

python-opsi (0.9-1) unstable; urgency=low

  * Initial Release.

 -- Jan Schneider <j.schneider@uib.de>  Thu, 18 Jan 2007 11:46:44 +0200<|MERGE_RESOLUTION|>--- conflicted
+++ resolved
@@ -1,4 +1,3 @@
-<<<<<<< HEAD
 python-opsi (4.1.1.33-1) UNRELEASED; urgency=medium
 
   * Changed loglevel for execution of a package script (preinst / postinst).
@@ -374,14 +373,13 @@
     into OPSI/__init__.py to always show the current version.
 
  -- Niko Wenselowski <n.wenselowski@uib.de>  Tue, 04 Oct 2016 16:15:11 +0200
-=======
+
 python-opsi (4.0.7.61-1) testing; urgency=medium
 
   * OpsiPXEConfd backend: Reliably close socket.
   * OpsiPXEConfd backend: small refactorings.
 
  -- Niko Wenselowski <n.wenselowski@uib.de>  Thu, 12 Apr 2018 14:15:17 +0200
->>>>>>> 36e92e64
 
 python-opsi (4.0.7.60-1) experimental; urgency=medium
 
