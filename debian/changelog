<<<<<<< HEAD
python3-opsi (4.2.0.8-1) testing; urgency=medium

  * OPSI.Backend.SQLite: Support Python 3.

 -- Niko Wenselowski <n.wenselowski@uib.de>  Mon, 20 May 2019 10:19:43 +0200

python3-opsi (4.2.0.7-1) experimental; urgency=medium

  * OPSI.Backend.Base: More conversion to raw strings.
  * Based on python-opsi 4.1.1.66.
  * OPSI.Exceptions.OpsiError: Removed usage of obsolete message method.
  * OPSI.UI: Fix displaying text with limited window height.

 -- Niko Wenselowski <n.wenselowski@uib.de>  Fri, 17 May 2019 14:38:45 +0200

python3-opsi (4.2.0.6-1) experimental; urgency=medium

  * OPSI.Backend.OpsiPXEConfd.ServerConnection: Fix communication through the
    unix socket.
  * OPSI.Util.Task.UpdatePackages: Correctly encode when communicating with
    a webserver.
  * OPSI.Util.Task.UpdatePackages: Pass correct types to password manager.
  * OPSI.Backend.Manager: Caching backend configuration and extension files
    once read to avoid the same files being read over and over again.
  * For developers: Dependencies moved from requirements files into setup.py.

 -- Niko Wenselowski <n.wenselowski@uib.de>  Wed, 27 Mar 2019 17:49:16 +0100

python3-opsi (4.2.0.5-1) experimental; urgency=medium

  * AsyncBackendWrapper: backend_exit is now async.
  * BackendExtender: Fix bug when loading files.
  * OPSI.Util.File.Archive: Fix invocation of magic.

 -- Niko Wenselowski <n.wenselowski@uib.de>  Fri, 15 Mar 2019 11:00:08 +0100

python3-opsi (4.2.0.4-1) experimental; urgency=medium

  * Use python3-pam for PAM auth.
  * Fix an encoding error that could occur on restoring a backup.

 -- Niko Wenselowski <n.wenselowski@uib.de>  Wed, 27 Feb 2019 17:30:05 +0100

python3-opsi (4.2.0.3-1) experimental; urgency=medium

  * 20_legacy.conf: getDepotId: Parameter clientId is required.
  * Added OPSI.Backend.Manager.Authentication. This module contains reusable
    authentication functionality.
  * Fix accessing MySQL error codes in exceptions.

 -- Niko Wenselowski <n.wenselowski@uib.de>  Wed, 21 Nov 2018 14:06:19 +0100

python3-opsi (4.2.0.2-1) experimental; urgency=medium

  * OPSI.Backend._Async: Added asynchronous backend wrapper.
    Use at own risk. Changes to this module may be made without further
    announcements.
  * OPSI.Backend.Manager.Dispatcher: Removed accidently remaining
    BackendExtender class. Import from OPSI.Backend.Manager.Extender instead.
  * OPSI.UI: Make it compatible with Python 3.
  * OPSI.Backend.JSONRPC.JSONRPC: Convert retrieved data to str if they are
    bytes to be able to load with json.loads on older Python 3.
  * OPSI.Backend.Replicator: Avoid use of a variable with name of a builtin.
  * OPSI.Util.File.Archive: Fix encoding bug preventing opsi package creation.

 -- Niko Wenselowski <n.wenselowski@uib.de>  Thu, 08 Nov 2018 16:19:34 +0100

python3-opsi (4.2.0.1-1) experimental; urgency=medium

  * Providing initial support for Python 3.
  * OPSI.Backend.BackendManager has been split into various modules in
    OPSI.Backend.Manager.
  * OPSI.Backend.Backend has been split into various modules in
    OPSI.Backend.Base.

 -- Niko Wenselowski <n.wenselowski@uib.de>  Tue, 06 Nov 2018 16:46:45 +0100
=======
python-opsi (4.1.1.67-1) stable; urgency=medium

  * OPSI.Backend.File.FileBackend: raise an error when executing getData.
  * OPSI.System.Posix: Cache the service names of DHCPD and Samba after lookup.

 -- Niko Wenselowski <n.wenselowski@uib.de>  Wed, 29 May 2019 16:52:29 +0200
>>>>>>> 1d5b8dad

python-opsi (4.1.1.66-1) stable; urgency=medium

  * OPSI.Backend.Backend: Only import MethodType from types.
  * OPSI.System.Windows.execute: refactored showing output lines.
  * 10_opsi.conf: setProductActionRequestWithDependencies small refactoring.
  * OPSI.SharedAlgorithm: Adjusted loglevel for cases where unfulfillable
    requirements are requested to make problems easier to spot.
  * OPSI.Backend.JSONRPC.JSONRPCBackend: Defaults ports are now class
    variables instead of instance variables.

 -- Niko Wenselowski <n.wenselowski@uib.de>  Tue, 14 May 2019 15:42:58 +0200

python-opsi (4.1.1.65-1) stable; urgency=medium

  * Using thread.is_alive instead of thread.isAlive because the latter will
    be removed in Python 3.8.
  * hwaudit.conf: Change field for extClock from int to bigint.
  * OPSI.Util.File.Opsi: Internal refactorings.
  * OPSI.Util.Task.Backup: Internal refactorings.

 -- Niko Wenselowski <n.wenselowski@uib.de>  Fri, 03 May 2019 14:26:59 +0200

python-opsi (4.1.1.64-1) stable; urgency=medium

  * OpsiBackupArchive: Use a defaults-file when creating/restoring a mysql
    backup.
  * OpsiBackupArchive: Removed Python 2.6 workaround code.
  * OPSI.Backend.HostControl.RpcThread: Setting user-agent to "opsi-RpcThread".

 -- Niko Wenselowski <n.wenselowski@uib.de>  Thu, 02 May 2019 12:03:40 +0200

python-opsi (4.1.1.63-1) stable; urgency=medium

  * Update regular expression patterns to be raw strings.
  * Add line breaks after the opsi logo on the interface page.

 -- Niko Wenselowski <n.wenselowski@uib.de>  Fri, 05 Apr 2019 18:42:38 +0200

python-opsi (4.1.1.62-1) stable; urgency=medium

  * Opsi.Util.File.Opsi.Opsirc: Change the default path for an opsirc file
    to ~/.opsi.org/opsirc.

 -- Niko Wenselowski <n.wenselowski@uib.de>  Tue, 19 Feb 2019 16:58:20 +0100

python-opsi (4.1.1.61-1) stable; urgency=medium

  * OPSI.Util.Task.UpdatePackages.Updater.getLocalPackages: When looking for
    the checksum file use the absolute path.

 -- Niko Wenselowski <n.wenselowski@uib.de>  Mon, 18 Feb 2019 10:53:33 +0100

python-opsi (4.1.1.60-1) stable; urgency=medium

  * OPSI.Backend.MySQL: Fixed a reference error.
  * OPSI.Util.File.Opsi.Opsirc.readOpsirc: Skip empty values from config.
  * OPSI.Util.File.Opsi.Opsirc.readOpsirc: Mark passwords as confidential
    right after reading.
  * OPSI.Util.File.Opsi.Opsirc.readOpsirc: filename parameter is optional.
    If None is given it will resort to retrieving the path via
    getOpsircPath.

 -- Niko Wenselowski <n.wenselowski@uib.de>  Fri, 15 Feb 2019 13:07:20 +0100

python-opsi (4.1.1.59-1) stable; urgency=medium

  * DhcpOnDepot Feature-Fix: (fixes #3901)
  * Added module OPSI.Util.File.Opsi.Opsirc

 -- Erol Ueluekmen <e.ueluekmen@uib.de>  Fri, 08 Feb 2019 15:15:29 +0100

python-opsi (4.1.1.58-1) stable; urgency=medium

  * Re-release 4.1.1.57 due to some merge problems.

 -- Niko Wenselowski <niko@stellar>  Fri, 18 Jan 2019 16:36:48 +0100

python-opsi (4.1.1.57-1) stable; urgency=medium

  * OPSI.Util.Task.ConfigureBackend.DHCPD: Default path for dhcpd config set
    to /etc/dhcp/dhcpd.conf.
  * Added module OPSI.Util.Task.ConfigureBackend.ConfigDefaults.

 -- Niko Wenselowski <n.wenselowski@uib.de>  Fri, 18 Jan 2019 16:19:30 +0100

python-opsi (4.1.1.56-1) testing; urgency=medium

  * OPSI.Backend.OpsiPXEConfd: _collectDataForUpdate: Changed first parameter
    to client ID instead of getting the value from a ProductOnClient.

 -- Niko Wenselowski <n.wenselowski@uib.de>  Tue, 08 Jan 2019 17:40:47 +0100

python-opsi (4.1.1.55-1) testing; urgency=medium

  * OPSI.Backend.OpsiPXEConfd: Caching data will now work as expected
    when changing PXE templates of a product.

 -- Niko Wenselowski <n.wenselowski@uib.de>  Tue, 08 Jan 2019 17:12:53 +0100

python-opsi (4.1.1.54-1) stable; urgency=medium

  * OPSI.Util.Task.Backup: Do not show a message for an unused backend
    when running in auto mode.
  * OPSI.System.Posix & OPSI.System.Windows: refactored getDiskSpaceUsage.
  * OPSI.System.Windows: Make code more consistent with the other modules.
  * OPSI.Util.Task.InitializeBackend: supplied an __all__.
  * OPSI.Util.Task.InitializeBackend and OPSI.Util.Task.Rights use the
    BackendManager in contextmanager style.
  * OPSI.Util.Repository: Make code more consistent with the other modules.
  * opsihwaudit.conf: Accept NICs with 10GB+ throughput.
  * OPSI.Sytem.Posix: removed support for dhcp3 dhclient.leases file.

 -- Niko Wenselowski <n.wenselowski@uib.de>  Fri, 07 Dec 2018 13:37:00 +0100

python-opsi (4.1.1.53-1) stable; urgency=medium

  * OPSI.System.Posix: isOpenSuse will return False if not running on openSuse.

 -- Niko Wenselowski <n.wenselowski@uib.de>  Fri, 30 Nov 2018 11:26:37 +0100

python-opsi (4.1.1.52-2) testing; urgency=medium

  * OPSI.System.Posix: isOpenSUSE refactored to not use platform

 -- Mathias Radtke <m.radtke@uib.de>  Mon, 26 Nov 2018 12:07:10 +0100

python-opsi (4.1.1.52-1) testing; urgency=medium

  * OPSI.System.Posix: correctly detecting openSUSE Leap 15.0 and above
  * OPSI.System.Posix: using isOpenSUSE() to determine Leap, isOpenSUSELeap()
    is obsolete
  * OPSI.Util.Task.Rights: replaced isOpenSUSELeap() with isOpenSUSE()

 -- Mathias Radtke <m.radtke@uib.de>  Fri, 23 Nov 2018 09:58:13 +0100

python-opsi (4.1.1.51-3) stable; urgency=medium

  * RPM: openSUSE Leap 15 needs net-tools-deprecated to work with 'ifconfig'

 -- Mathias Radtke <m.radtke@uib.de>  Thu, 22 Nov 2018 15:30:36 +0100

python-opsi (4.1.1.51-2) stable; urgency=medium

  * RPM: requires python-mysqlclient on openSUSE Leap 15.0

 -- Mathias Radtke <m.radtke@uib.de>  Mon, 19 Nov 2018 15:43:29 +0100

python-opsi (4.1.1.51-1) stable; urgency=medium

  * Fixed opsiDepotId Usage for opsi-package-updater

 -- Erol Ueluekmen <e.ueluekmen@uib.de>  Mon, 19 Nov 2018 14:48:57 +0100

python-opsi (4.1.1.50-1) stable; urgency=medium

  * OPSI.Util.Task.UpdatePackages: Certificate authentication implemented
    for opsi-package-updater.

 -- Erol Ueluekmen <e.ueluekmen@uib.de>  Fri, 16 Nov 2018 12:38:45 +0100

python-opsi (4.1.1.49-1) stable; urgency=medium

  * OPSI.Service.Worker: HTTP headers are set according to RFC 2616.
    If a header with Content-Type starting with "gzip" is encountered a
    backwards-compatible answer is made.
  * OPSI.Object: Adding a property read-only property version to Product,
    ProductOnClient and ProductOnDepot. It is a string combining the values of
    productVersion and packageVersion. This property is not present in the API.

 -- Niko Wenselowski <n.wenselowski@uib.de>  Tue, 06 Nov 2018 12:16:49 +0100

python-opsi (4.1.1.48-1) stable; urgency=medium

  * OPSI.System.Windows: Fixed some reference bugs.
  * OPSI.Util.Task.UpdatePackages: Added missing reference.

 -- Niko Wenselowski <n.wenselowski@uib.de>  Wed, 17 Oct 2018 14:36:41 +0200

python-opsi (4.1.1.47-1) stable; urgency=medium

  * Based on python-opsi 4.0.7.69.

 -- Niko Wenselowski <n.wenselowski@uib.de>  Thu, 20 Sep 2018 17:17:14 +0200

python-opsi (4.1.1.46-1) stable; urgency=medium

  * OPSI.Backend.File: Fix reading extended attributes of LocalbootProduct and
    NetbootProduct.

 -- Niko Wenselowski <n.wenselowski@uib.de>  Tue, 11 Sep 2018 14:59:21 +0200

python-opsi (4.1.1.45-1) testing; urgency=medium

  * Added OPSI.Util.Task.UpdatePackages. This makes parts of
    opsi-package-updater reusable.

 -- Niko Wenselowski <n.wenselowski@uib.de>  Tue, 04 Sep 2018 13:56:55 +0200

python-opsi (4.1.1.44-1) stable; urgency=medium

  * OPSI.Backend.Depotserver: Small internal refactorings.
  * OPSI.Backend.Depotserver: depot_installPackage: Log messages show exactly
    what product / depot is involved.
  * OPSI.Backend.HostControl: Refactored lookup for custom opsiclientd port.
  * OPSI.Backend.HostControlSafe: Added support for custom opsiclientd port.
  * OPSI.Backend.OpsiPXEConfd: Added support for connection to a different
    external opsi server.

 -- Niko Wenselowski <n.wenselowski@uib.de>  Mon, 03 Sep 2018 13:34:03 +0200

python-opsi (4.1.1.43-1) testing; urgency=medium

  * OPSI.Backend.Depotserver: only unlock productOnDepot after successful
    installation.

 -- Niko Wenselowski <n.wenselowski@uib.de>  Mon, 20 Aug 2018 17:15:26 +0200

python-opsi (4.1.1.42-4) stable; urgency=medium

  * Debian: Reverted changes from -3 and -2.

 -- Niko Wenselowski <n.wenselowski@uib.de>  Tue, 15 Aug 2018 13:08:28 +0200

python-opsi (4.1.1.42-3) stable; urgency=medium

  * Alter dependency from 4.1.1.42-2: Depend on python-twisted <= 17.9.

 -- Niko Wenselowski <n.wenselowski@uib.de>  Tue, 15 Aug 2018 11:46:48 +0200

python-opsi (4.1.1.42-2) stable; urgency=medium

  * Do not use conch 18.4 or newer because this will currently break things

 -- Niko Wenselowski <n.wenselowski@uib.de>  Tue, 14 Aug 2018 17:06:37 +0200

python-opsi (4.1.1.42-1) testing; urgency=medium

  * Various small internal refactorings.
  * OPSI.Backend.Depotserver: Refactored handling in installPackage.
  * OPSI.Backend.MySQL: Refactored productProperty_updateObject and
    productProperty_insertObject.
  * OPSI.System.Windows.getArchitecture: correctly returns the default 'x86'
    in case of an error.
  * OPSI.Util.File.Archive: Make use of longopts in all commands.
  * OPSI.Util.File.Archive.CpioArchive: Extract with --no-preserve-owner.
  * OPSI.Util.Task.Backup.OpsiBackup: added method 'list' to show what is
    contained in a backup.
  * OPSI.Util.Task.Backup.OpsiBackup: restore will warn if restoring an
    currently unused backend is attempted.
  * OPSI.Util.Task.Backup.OpsiBackup: restore will fail if an restore attempt
    would lead to doing nothing.

 -- Niko Wenselowski <n.wenselowski@uib.de>  Tue, 07 Aug 2018 09:09:07 +0200

python-opsi (4.1.1.41-1) stable; urgency=medium

  * Based on python-opsi 4.0.7.68.

 -- Niko Wenselowski <n.wenselowski@uib.de>  Thu, 26 Jul 2018 15:10:44 +0200

python-opsi (4.1.1.40-2) stable; urgency=medium

  * Postinst: Making sure that /etc/opsi/server_commands_default.conf exists.

 -- Niko Wenselowski <n.wenselowski@uib.de>  Tue, 16 Jul 2018 12:18:52 +0200

python-opsi (4.1.1.40-1) testing; urgency=medium

  * OpsiPXEConfd backend: improve performance by precollecting the
    required data that then can be used by opsipxeconfd.

 -- Niko Wenselowski <n.wenselowski@uib.de>  Tue, 19 Jun 2018 14:38:25 +0200

python-opsi (4.1.1.39-1) stable; urgency=medium

  * SQL-based backends: Increased length of inventoryNumber of a host to 64
    characters.
  * OPSI.Backend.Backend.ModificationTrackingBackend: small speedup.
  * Various small internal refactorings.

 -- Niko Wenselowski <n.wenselowski@uib.de>  Mon, 11 Jun 2018 11:44:15 +0200

python-opsi (4.1.1.38-1) stable; urgency=medium

  * Based on python-opsi 4.0.7.66.

 -- Niko Wenselowski <n.wenselowski@uib.de>  Thu, 07 Jun 2018 22:35:19 +0200

python-opsi (4.1.1.37-1) stable; urgency=medium

  * Based on python-opsi 4.0.7.65.

 -- Niko Wenselowski <n.wenselowski@uib.de>  Tue, 29 May 2018 13:23:17 +0200

python-opsi (4.1.1.36-1) testing; urgency=medium

  * OPSI.Util.Message has received an __all__.
  * OPSI.Backend.SQL: The length of column `groupId` in table `OBJECT_TO_GROUP`
    is now the same as defined in the table `GROUP`.
  * Refactored processing of backend migrations for MySQL backend.
  * OPSI.SharedAlgorithm: Changed classification of many log messages to
    have fewer log entries in non-debug levels.
  * OPSI.Backend.Backend: added new method 'describeInterface' to describe
    the public interface of an instance.
  * OPSI.Service.JsonRpc: Only one lookup of the method name during execution.
  * 10_opsi.conf: setProductActionRequestWithDependencies will relay
    requests for a netboot product to setProductActionRequest.

 -- Niko Wenselowski <n.wenselowski@uib.de>  Tue, 22 May 2018 15:10:02 +0200

python-opsi (4.1.1.35-2) testing; urgency=medium

  * Debian: depend on iproute or iproute2.

 -- Niko Wenselowski <n.wenselowski@uib.de>  Fri, 04 May 2018 14:26:40 +0200

python-opsi (4.1.1.35-1) testing; urgency=medium

  * Based on python-opsi 4.0.7.63.

 -- Niko Wenselowski <n.wenselowski@uib.de>  Wed, 02 May 2018 17:45:26 +0200

python-opsi (4.1.1.34-1) testing; urgency=medium

  * OpsiPXEConfdBackend.configState_deleteObjects: Make sure that only one
    update of the PXE config is triggered per host.

 -- Niko Wenselowski <n.wenselowski@uib.de>  Tue, 24 Apr 2018 18:15:31 +0200

python-opsi (4.1.1.33-1) experimental; urgency=medium

  * Changed loglevel for execution of a package script (preinst / postinst).
  * Small internal refactorings.
  * OPSI.Util.HTTP: Removed unfinished pycurl experiments.

 -- Niko Wenselowski <n.wenselowski@uib.de>  Fri, 13 Apr 2018 11:07:17 +0200

python-opsi (4.1.1.32-1) stable; urgency=medium

  * BackendManager logs easier to spot warning if loading the configuration
    for HostControlBackend or HostControlSafeBackend fails.

 -- Niko Wenselowski <n.wenselowski@uib.de>  Mon, 09 Apr 2018 10:03:28 +0200

python-opsi (4.1.1.31-1) testing; urgency=medium

  * Creating /var/lib/opsi/server_commands_custom.conf if missing and
    setting the appropriate access rights during postinst.

 -- Niko Wenselowski <n.wenselowski@uib.de>  Wed, 21 Mar 2018 15:22:50 +0100

python-opsi (4.1.1.30-1) testing; urgency=medium

  * Based on python-opsi 4.0.7.58.

 -- Niko Wenselowski <n.wenselowski@uib.de>  Tue, 20 Mar 2018 16:07:34 +0100

python-opsi (4.1.1.29-1) stable; urgency=medium

  * OPSI.Util.Task.Certificate: use os.urandom instead of OpenSSL.rand
    because OpenSSL.rand has been removed in current versions.

 -- Niko Wenselowski <n.wenselowski@uib.de>  Fri, 09 Mar 2018 15:40:23 +0100

python-opsi (4.1.1.28-1) stable; urgency=medium

  * Based on python-opsi 4.0.7.57-1.

 -- Niko Wenselowski <n.wenselowski@uib.de>  Fri, 23 Feb 2018 13:26:52 +0100

python-opsi (4.1.1.27-1) stable; urgency=medium

  * 45_deprecated.conf: Added methods createOpsiBase, createServer,
    deleteClient, deleteDepot, deleteGroup, deleteProductDependency,
    deleteServer, setHostLastSeen. These methods are deprecated.

 -- Niko Wenselowski <n.wenselowski@uib.de>  Thu, 22 Feb 2018 13:48:10 +0100

python-opsi (4.1.1.26-1) stable; urgency=medium

  * Based on python-opsi 4.0.7.56-1.

 -- Niko Wenselowski <n.wenselowski@uib.de>  Tue, 20 Feb 2018 14:13:35 +0100

python-opsi (4.1.1.25-1) stable; urgency=medium

  * Move targetfile to the name of link if dispatch.conf and acl.conf
    are symbolic links
  * dispatch.conf.default renamed to dispatch.conf.example
  * acl.conf.default renamed to acl.conf.example
  * RPM & debian: Added preinst

 -- Erol Ueluekmen <e.ueluekmen@uib.de>  Thu, 08 Feb 2018 00:39:05 +0100

python-opsi (4.1.1.24-1) stable; urgency=medium

  * dispatch.conf.default: Removed dhcpd from backends because this is
    an optional backend.

 -- Niko Wenselowski <n.wenselowski@uib.de>  Mon, 05 Feb 2018 12:59:08 +0100

python-opsi (4.1.1.23-1) stable; urgency=medium

  * OPSI.Backend.OpsiPXEConfd: The error marker is now a constant.

 -- Niko Wenselowski <n.wenselowski@uib.de>  Thu, 01 Feb 2018 16:19:32 +0100

python-opsi (4.1.1.22-1) testing; urgency=medium

  * Based on python-opsi 4.0.7.53-1.

 -- Niko Wenselowski <n.wenselowski@uib.de>  Thu, 04 Jan 2018 15:37:42 +0100

python-opsi (4.1.1.21-1) stable; urgency=medium

  * Fix problem when updating hardware audit data.

 -- Niko Wenselowski <n.wenselowski@uib.de>  Mon, 27 Nov 2017 18:02:31 +0100

python-opsi (4.1.1.20-2) stable; urgency=medium

  * Creating empty directory /etc/opsi/modules.d/

 -- Niko Wenselowski <n.wenselowski@uib.de>  Wed, 22 Nov 2017 13:04:26 +0100

python-opsi (4.1.1.20-1) stable; urgency=medium

  * Moved function getGlobalConfig from OPSI.Util to OPSI.Util.Config.
  * Calling OPSI.Util.getfqdn without explicit parameter as this resembles
    the default behaviour.

 -- Niko Wenselowski <n.wenselowski@uib.de>  Mon, 06 Nov 2017 15:02:03 +0100

python-opsi (4.1.1.19-1) stable; urgency=medium

  * spec: added python-setuptools workaround for sles12 + Leap

 -- Mathias Radtke <m.radtke@uib.de>  Fri, 13 Oct 2017 13:53:02 +0200

python-opsi (4.1.1.18-1) stable; urgency=medium

  * 45_deprecated.conf: Removed methods isLegacyOpsi, isOpsi35 and isOpsi4
    since there is no need for them.

 -- Niko Wenselowski <n.wenselowski@uib.de>  Wed, 27 Sep 2017 16:20:25 +0200

python-opsi (4.1.1.17-1) stable; urgency=medium

  * Added logging to host_renameOpsiClient.
  * host_renameOpsiDepotserver will now also change the workbenchRemoteUrl.
  * Added logging to host_renameOpsiDepotserver.
  * Internal refactorings in host_renameOpsiDepotserver.
  * OPSI.Backend.ConfigDataBackend: Added new method
    backend_getSystemConfiguration.

 -- Niko Wenselowski <n.wenselowski@uib.de>  Wed, 30 Aug 2017 13:05:56 +0200

python-opsi (4.1.1.16-1) stable; urgency=medium

  * OPSI.System.Posix: Added CommandNotFoundException to __all__.

 -- Niko Wenselowski <n.wenselowski@uib.de>  Mon, 31 Jul 2017 11:44:27 +0200

python-opsi (4.1.1.15-1) testing; urgency=medium

  * Improved rpm packaging.
  * Refactored OPSI.Util.compareVersions.
  * Refactored OPSI.Util.File.Opsi.HostKeyFile for faster writing.
  * OPSI.Util.File.Opsi.HostKeyFile: Do not crash when reading file with
    invalid format.

 -- Niko Wenselowski <n.wenselowski@uib.de>  Fri, 28 Jul 2017 15:20:43 +0200

python-opsi (4.1.1.14-3) testing; urgency=medium

  * Listing 45_deprecated.conf for rollout.
  * Debian: Removed leftovers from the pre-systemd-era.
  * postinst: Another change at removing /etc/opsi/version to make SLES
    happy.

 -- Niko Wenselowski <n.wenselowski@uib.de>  Thu, 13 Jul 2017 16:03:00 +0200

python-opsi (4.1.1.14-2) testing; urgency=medium

  * RPM: Removed leftovers from the pre-systemd-era.
  * postinst: Making sure that a failed attempt at removing /etc/opsi/version
    does not crash the postinst.

 -- Niko Wenselowski <n.wenselowski@uib.de>  Thu, 13 Jul 2017 15:47:25 +0200

python-opsi (4.1.1.14-1) testing; urgency=medium

  * OPSI.Util.File.Opsi.PackageContentFile.generate has been refactored to
    be easier to maintain.
  * OPSI.Backend.Backend: backend_info will log informations about a
    possibly missing modules file as info instead of warning.
  * postinst: only remove /etc/opsi/version if this file exists
  * Debian packaging: Remove leftover from python-support.

 -- Niko Wenselowski <n.wenselowski@uib.de>  Thu, 13 Jul 2017 15:17:49 +0200

python-opsi (4.1.1.13-1) testing; urgency=medium

  * OpsiBackup: Fix a bug where an attempt may be made to compare
    uncomparable types.

 -- Niko Wenselowski <n.wenselowski@uib.de>  Mon, 10 Jul 2017 17:57:43 +0200

python-opsi (4.1.1.12-1) testing; urgency=medium

  * OpsiBackup: Fix bug where differences between the archive and the current
    system are detected but there are none.

 -- Niko Wenselowski <n.wenselowski@uib.de>  Mon, 10 Jul 2017 13:53:23 +0200

python-opsi (4.1.1.11-2) testing; urgency=medium

  * dispatch.conf.default now uses a default setup that makes use of file
    for all data except for audit data which is stored in MySQL.

 -- Niko Wenselowski <n.wenselowski@uib.de>  Tue, 04 Jul 2017 16:15:53 +0200

python-opsi (4.1.1.11-1) testing; urgency=medium

  * OPSI.Util.Task.UpdateBackend.ConfigurationData.getServerAddress is
    now a public function.

 -- Niko Wenselowski <n.wenselowski@uib.de>  Fri, 30 Jun 2017 16:06:00 +0200

python-opsi (4.1.1.10-1) testing; urgency=medium

  * acl.conf.default: restricted the access to user_getCredentials and
    user_setCredentials.
  * New extension: 45_deprecated.conf. Methods in that extension will issue a
    warning when called. Calls to these functions should be replaced in the used clients as these functions will be removed in the future.
    Currently containing the functions isLegacyOpsi, isOpsi35 and isOpsi4.
  * Make it possible to configure the location of the workbench on
    OpsiDepotserver.
  * New module OPSI.Util.Task.InitializeBackend for backend setup.
  * New module OPSI.Util.Task.UpdateBackend.ConfigurationData for updating
    the configuration data in an existing backend.
  * New module OPSI.Config.
  * initializeBackends will set up new servers with remote URLs using IP
    except for UCS where FQDN is used by default.

 -- Niko Wenselowski <n.wenselowski@uib.de>  Fri, 30 Jun 2017 12:01:29 +0200

python-opsi (4.1.1.9-1) testing; urgency=medium

  * Remove obsolete reference to /etc/opsi/version when restoring a backup.
  * dhcpd.conf: Make the current Debian/Ubuntu dhcp settings the default.

 -- Niko Wenselowski <n.wenselowski@uib.de>  Tue, 27 Jun 2017 15:02:52 +0200

python-opsi (4.1.1.8-1) testing; urgency=medium

  * Fix a bug in OPSI.Util.objectToBash leading to an AttributeError.
  * Fix a bug in OPSI.Util.objectToBash where the reference to an result
    was incomplete.

 -- Niko Wenselowski <n.wenselowski@uib.de>  Thu, 22 Jun 2017 16:06:21 +0200

python-opsi (4.1.1.7-1) testing; urgency=medium

  * Exceptions have been moved from OPSI.Types to OPSI.Exceptions.
  * Remove leftover for Scientific Linux support.
  * Re-classified log-messages regarding the (un)installation of packages.
  * Post-installation /etc/opsi/version will be removed.
  * SQL backend: speed up retrieval of ProductProperty objects.
  * Various refactorings regarding (de)serialization.

 -- Niko Wenselowski <n.wenselowski@uib.de>  Wed, 21 Jun 2017 15:48:26 +0200

python-opsi (4.1.1.6-1) testing; urgency=medium

  * 20_legacy.conf: Various refactorings to make it easier to maintain.
  * 20_legacy.conf: Removed method deleteGroup. Use group_delete instead.
  * 20_legacy.conf: Removed method createServer.
  * 20_legacy.conf: Removed method deleteClient. Use host_delete instead.
  * 20_legacy.conf: Removed method deleteDepot. Use host_delete instead.
  * 20_legacy.conf: Removed method setHostLastSeen.
  * 20_legacy.conf: Removed method deleteProductDependency.
  * 20_legacy.conf: Removed method deleteOpsiBase.
  * 20_legacy.conf: Removed method createOpsiBase.
  * 30_kiosk.conf: Relying on dict comprehensions.
  * Debian packaging: Remove workarounds for Debian 7 and Ubuntu 12.04.
  * Method backend_info will now use the version from OPSI.__version__.
  * Certificates created with OPSI.Util.Task.createCertificate will use
    sha512 instead of sha1.
  * acl.conf.default: Limit access to getData / getRawData to administrative
    users.
  * Remove support for RHEL / CentOS 6.
  * Remove modules for obsolete opsiconfd supervisor.
  * New module OPSI.Util.Task.UpdateBackend.File.
  * OPSI.Util.Task.UpdateBackend: Added check for the used schema version
    of the backend.
  * Removed usage of the file /etc/opsi/version. It is safer to read the
    version from OPSI.__version__.

 -- Niko Wenselowski <n.wenselowski@uib.de>  Tue, 30 May 2017 13:58:35 +0200

python-opsi (4.1.1.5-1) testing; urgency=medium

  * OPSI.Util.objectToBash: refactored function.
  * ConfigDataBackend: log_read and log_write now accept logType 'winpe'.
  * Removed deprecated method backend_getSharedAlgorithm.
  * OPSI.Util.getfqdn: small internal refactoring.
  * OPSI.Service.Session: SessionHandler.getSessions now always returns
    a dict.
  * Refactored configState_getClientToDepotserver to work faster.
  * Improved speed of OPSI.Object.decodeIdent if the hash contains no
    key 'ident'.
  * 10_opsi.conf: Dropped the deprecated 'force' parameter from
    setProductActionRequestWithDependencies.
  * Instead of a plain Exception we now raise more specific exceptions in
    many places.
  * OPSI.Util.File.Opsi.PackageControlFile now supports product properties
    with empty lists as default or possible values. Regenerating a control
    file will not drop that empty lists anymore.
  * The ports used for Wake-on-LAN in the HostControl(Safe) backend can now
    be configured on a per-broadcast-addresse-basis in hostcontrol.conf.
  * Refactorings in OPSI.Util.Message.

 -- Niko Wenselowski <n.wenselowski@uib.de>  Wed, 10 May 2017 14:32:20 +0200

python-opsi (4.1.1.4-1) testing; urgency=medium

  * OPSI.Backend.MySQL: Providing known error codes as constants.
  * OPSI.Backend.MySQL: Refactored MySQL.connect.
  * OPSI.Backend.JSONRPC.JSONRPCBackend: Removed check for working deflate
    that was required because of possibly invalid HTTP headers in old
    OPSI versions.
  * OPSI.System.Posix: no direct import of posix module.

 -- Niko Wenselowski <n.wenselowski@uib.de>  Mon, 24 Apr 2017 14:11:55 +0200

python-opsi (4.1.1.3-1) testing; urgency=medium

  * Small refactorings in SQL backend.
  * Cleaned up OPSI.Util.Repository.
  * 20_legacy.conf: Various cleanups and adaption of code style.
  * The user pcpatch is created with /bin/false as default shell.
  * Builds for debian-based systems do not depend on python-support anymore.
  * acl.conf.default and dispatch.conf.default will be copied instead of
    linked.
  * Implemented __all__ with tuples.
  * JSONRPCBackend: removed methods isLegacyOpsi, isOpsi35 and isOpsi4.
    If you need to know the version of the connected backend call the
    method 'backend_info' instead.
  * Internal refactorings.

 -- Niko Wenselowski <n.wenselowski@uib.de>  Fri, 17 Mar 2017 16:10:09 +0100

python-opsi (4.1.1.2-1) experimental; urgency=medium

  * OPSI.Backend.Backend got new context manager temporaryBackendOptions.
  * Removed various obsolete modules.
  * OPSI.Util.Task.Rights: removed opsi-deploy-client-agent-default and
    opsi-deploy-client-agent-old from the list of known executables.
  * PackageControlFile: no more support for opsi3 compatible packages.
  * Removed support for incremental packages.
  * Minimum required Python version is now 2.7.
  * 70_dynamic_depot.conf: Removed unused getBytes.
  * Removed 30_configed.conf.
  * 20_legacy.conf: Removed various methods only returning a
    NotImplementedError: setNetworkConfigValue, deleteNetworkConfig,
    setPXEBootConfiguration, unsetPXEBootConfiguration,
    softwareInformationToProductInstallationStatus,
    filterHostsByHardwareInformation, generateOpsiHostKey,
    createServerProduct, getServerProductIds_list,
    getUninstalledProductIds_list, getDefaultNetBootProductId,
    deleteProductProperty, deleteProductProperties
  * 20_legacy.conf: getHostId now raises a ValueError if no hostname
    is given.
  * 20_legacy.conf: getOpsiHostKey now raises a ValueError if no hostId
    is given.
  * Remove unused BootConfiguration objects and SQL tables. If the table
    'BOOT_CONFIGURATION' exists updateMySQLBackend will drop that table.
  * BackendDispatchConfigFile.parse will now return a list of tuples.

 -- Niko Wenselowski <n.wenselowski@uib.de>  Fri, 27 Jan 2017 15:42:15 +0100

python-opsi (4.1.1.1-1) experimental; urgency=medium

  * OPSI.Logger, OPSI.Object, OPSI.System.Posix, OPSI.System.Windows,
    OPSI.Util and the modules in OPSI.Backend now provide __all__.
  * JSONRPCBackend: Avoid using "async" as name for a variable because
    this will become a keyword with Python 3.5.
  * ConfigurationData.initializeConfigs now creates entries for
    opsiclientd.event_user_login.active and
    opsiclientd.event_user_login.action_processor_command by default.
  * Removed parts of an old message bus implementation.
  * Replacing the deprecated module 'new' with 'types'.
  * SQLBackend: Filter creation is done through generators.
  * OPSI.Util.objectToBeautifiedText now uses the json module instead of
    a custom implementation.
  * Removed unsupported backends: Cache, Multiplex, LDAP.
  * ThreadPool: removed functions __createWorker & __deleteWorker.
  * Removed unused function OPSI.Util.flattenSequence.
  * OPSI.Backend.Backend implemented the protocol for being used as a
    context manager.
  * setup.py will patch the first version found in debian/changelog
    into OPSI/__init__.py to always show the current version.

 -- Niko Wenselowski <n.wenselowski@uib.de>  Tue, 04 Oct 2016 16:15:11 +0200

python-opsi (4.0.7.69-1) stable; urgency=medium

  * OPSI.Util.File.Opsi.parseFilename now works with absolute and relative
    paths.

 -- Niko Wenselowski <n.wenselowski@uib.de>  Thu, 13 Sep 2018 14:19:24 +0200

python-opsi (4.0.7.68-1) stable; urgency=medium

  * OpsiBackup: Internal refactorings for restore handling.
  * OpsiBackup: Fix restore when backends are "auto" and the backup
    does not contain data for a backend.

 -- Niko Wenselowski <n.wenselowski@uib.de>  Thu, 26 Jul 2018 14:25:19 +0200

python-opsi (4.0.7.67-1) stable; urgency=medium

  * OpsiBackup: File backend: improve handling of hostkeys file.
    Most noticable the restore will restore the file to the path
    configured in the backup.

 -- Niko Wenselowski <n.wenselowski@uib.de>  Mon, 11 Jun 2018 09:51:42 +0200

python-opsi (4.0.7.66-1) stable; urgency=medium

  * MySQL-Backend: Improve handling of very large changelogs containing
    unicode characters.

 -- Niko Wenselowski <n.wenselowski@uib.de>  Thu, 07 Jun 2018 22:07:32 +0200

python-opsi (4.0.7.65-1) stable; urgency=medium

  * Reverted changes made in 4.0.7.63.
    This means all updates will be relayed to the depot again regardless
    of the set action request.

 -- Niko Wenselowski <n.wenselowski@uib.de>  Tue, 29 May 2018 12:56:42 +0200

python-opsi (4.0.7.64-1) testing; urgency=medium

  * 10_opsi.conf: setProductActionRequestWithDependencies will relay
    requests for a netboot product to setProductActionRequest.

 -- Niko Wenselowski <n.wenselowski@uib.de>  Tue, 22 May 2018 15:32:58 +0200

python-opsi (4.0.7.63-1) testing; urgency=medium

  * OpsiPXEConfd: Only relay updates to the depot if the action request is
    setup, always or once.

 -- Niko Wenselowski <n.wenselowski@uib.de>  Wed, 02 May 2018 16:40:36 +0200

python-opsi (4.0.7.62-1) testing; urgency=medium

  * JSONRPCBackend: Block again when retrieving connections.
  * JSONRPCBackend: Default connection pool size is 2.

 -- Niko Wenselowski <n.wenselowski@uib.de>  Wed, 18 Apr 2018 10:35:24 +0200

python-opsi (4.0.7.61-1) testing; urgency=medium

  * OpsiPXEConfd backend: Reliably close socket.
  * OpsiPXEConfd backend: small refactorings.

 -- Niko Wenselowski <n.wenselowski@uib.de>  Thu, 12 Apr 2018 14:15:17 +0200

python-opsi (4.0.7.60-1) experimental; urgency=medium

  * JSONRPCBackend: Do not block when retrieving connections.

 -- Niko Wenselowski <n.wenselowski@uib.de>  Thu, 12 Apr 2018 12:12:15 +0200

python-opsi (4.0.7.59-1) testing; urgency=medium

  * 10_wim.conf: updateWIMConfig checks for install.wim and install.esd.

 -- Niko Wenselowski <n.wenselowski@uib.de>  Wed, 21 Mar 2018 15:16:25 +0100

python-opsi (4.0.7.58-1) testing; urgency=medium

  * 20_legacy.conf: setProductProperty does not make a string out of lists
    anymore.
  * 20_legacy.conf: setProductProperty does not have the side-effect of
    changing out-of-scope properties anymore.
  * 20_legacy.conf: Refactored setProductProperties.
    This will now raise BackendMissingDataError in case non-existing
    product or property should be changed.
    This will raise an ValueError if an attempt is made to set multiple
    values on a non-multivalue ProductProperty.

 -- Niko Wenselowski <n.wenselowski@uib.de>  Tue, 20 Mar 2018 15:10:37 +0100

python-opsi (4.0.7.57-1) testing; urgency=medium

  * OPSI.Backend.MySQL: In case the MySQL server goes away during the
    execution of a query the retry will not deadlock.

 -- Niko Wenselowski <n.wenselowski@uib.de>  Fri, 23 Feb 2018 12:58:25 +0100

python-opsi (4.0.7.56-1) testing; urgency=medium

  * OPSI.Backend.MySQL: Creation of connection pool will wait for the lock
    in a non-blocking fashion.

 -- Niko Wenselowski <n.wenselowski@uib.de>  Tue, 20 Feb 2018 13:34:45 +0100

python-opsi (4.0.7.55-1) stable; urgency=medium

  * OPSI.Backend.Backend: configState_insertObject and configState_updateObject
    do not fail anymore when called with a dict as parameter.

 -- Niko Wenselowski <n.wenselowski@uib.de>  Fri, 02 Feb 2018 14:32:28 +0100

python-opsi (4.0.7.54-1) stable; urgency=medium

  * OPSI.Backend.MySQL: Avoid possible deadlock situation.

 -- Niko Wenselowski <n.wenselowski@uib.de>  Thu, 01 Feb 2018 15:27:03 +0100

python-opsi (4.0.7.53-1) testing; urgency=medium

  * OPSI.Backend.MySQL: Fix a bug in the handling of the connection pool
    that would lead to opening too many connections to the mysql server.
  * OPSI.Backend.MySQL: Correctly defining a special version of
    productProperty_updateObject.

 -- Niko Wenselowski <n.wenselowski@uib.de>  Thu, 04 Jan 2018 15:05:09 +0100

python-opsi (4.0.7.52-1) stable; urgency=medium

  * OPSI.Util.Task.Samba: _writeConfig does not reload Samba. This is
    now a separate function _reloadSamba.
  * 30_kiosk.conf: Fix bug in getKioskProductInfosForClient where product
    missing on depot will result in a KeyError.
    This limits the available products to those present on the depot of
    the client.

 -- Niko Wenselowski <n.wenselowski@uib.de>  Fri, 15 Dec 2017 10:13:19 +0100

python-opsi (4.0.7.51-1) stable; urgency=medium

  * Fixed typo in documentation.
  * Updated documentation of log_read / log_write.
  * Refactored reading of the used algorithm to make sure algorithm1 is used
    whenever an invalid value is encountered.

 -- Niko Wenselowski <n.wenselowski@uib.de>  Mon, 11 Dec 2017 16:47:58 +0100

python-opsi (4.0.7.50-1) experimental; urgency=medium

  * Corrected failing Samba tests

 -- Mathias Radtke <m.radtke@uib.de>  Fri, 22 Sep 2017 12:22:40 +0200

python-opsi (4.0.7.49-1) experimental; urgency=medium

  * fixed OpenSUSE Leap opsi_workbench share directory
  * Catching missing server_commands_custom.conf error

 -- Mathias Radtke <m.radtke@uib.de>  Fri, 22 Sep 2017 10:54:06 +0200

python-opsi (4.0.7.48-1) stable; urgency=medium

  * System.Windows.getActiveSessionIds fix for nt6
  * hostControl: Implementation for modified opsiclientd controlserver port over configState

 -- Erol Ueluekmen <e.ueluekmen@uib.de>  Mon, 21 Aug 2017 16:07:09 +0200

python-opsi (4.0.7.47-1) stable; urgency=medium

  * Changed OPSI.Util.File.Opsi.parseFilename to be able to handle files
    not ending in .opsi.

 -- Niko Wenselowski <n.wenselowski@uib.de>  Fri, 18 Aug 2017 17:06:35 +0200

python-opsi (4.0.7.46-1) stable; urgency=medium

  * Added function OPSI.Util.File.Opsi.parseFilename.
  * OPSI.Util.Repository.FileRepository: Fix bug where instead of appending
    a file it was newly written.
  * OPSI.Backend.BackendManager.BackendAccessControl: Added logmessages
    to make it easier to follow PAM authentication.

 -- Niko Wenselowski <n.wenselowski@uib.de>  Thu, 17 Aug 2017 12:28:47 +0200

python-opsi (4.0.7.45-3) stable; urgency=medium

  * openSuse 42.3: We depend on python-setuptools because python-cryptography
    requires it during runtime but the package from the openSuse repos
    misses that requirement.
    See https://bugzilla.opensuse.org/show_bug.cgi?id=1052927

 -- Niko Wenselowski <n.wenselowski@uib.de>  Wed, 09 Aug 2017 10:35:06 +0200

python-opsi (4.0.7.45-2) stable; urgency=medium

  * Updated Spanish and Russian translation.
  * Added Dutch translation.
  * Updated Russian hwaudit translation.
  * Added Dutch hwaudit translation.

 -- Niko Wenselowski <n.wenselowski@uib.de>  Mon, 07 Aug 2017 14:17:14 +0200

python-opsi (4.0.7.45-1) stable; urgency=medium

  * 10_opsi.conf: setProductActionRequestWithDependencies will relay a call
    with actionRequest = 'none' to setProductActionRequest.
  * OPSI.Backend.Backend.ConfigDataBackend: improved log truncation when
    processing unicode characters that use more than one byte.

 -- Niko Wenselowski <n.wenselowski@uib.de>  Thu, 27 Jul 2017 14:02:39 +0200

python-opsi (4.0.7.44-1) experimental; urgency=medium

  * OPSI.Util.Task.Certificate: replaced gendh with dhparam
  * OPSI.Util.Task.Rights: Default access rights for workbench set to 664.

 -- Mathias Radtke <m.radtke@uib.de>  Tue, 25 Jul 2017 14:28:31 +0200

python-opsi (4.0.7.43-2) stable; urgency=medium

  * Debian packaging: Depending on net-tools for ifconfig.

 -- Niko Wenselowski <n.wenselowski@uib.de>  Tue, 25 Jul 2017 09:19:10 +0200

python-opsi (4.0.7.43-1) stable; urgency=medium

  * opsihwaudit.conf: Memory clock speed is now handled as a bigint.

 -- Niko Wenselowski <n.wenselowski@uib.de>  Mon, 17 Jul 2017 17:35:54 +0200

python-opsi (4.0.7.42-1) stable; urgency=medium

  * Fixed a bug in the package content file generation where a link that
    linked to a destination outside of the client data directory did not
    have the hash of the link destination included.

 -- Niko Wenselowski <n.wenselowski@uib.de>  Wed, 12 Jul 2017 10:55:49 +0200

python-opsi (4.0.7.41-1) stable; urgency=medium

  * 30_kiosk.conf: Improved speed of getKioskProductInfosForClient.

 -- Niko Wenselowski <n.wenselowski@uib.de>  Wed, 24 May 2017 16:02:20 +0200

python-opsi (4.0.7.40-1) stable; urgency=medium

  * 30_kiosk.conf: getKioskProductInfosForClient does only return a product
    once even if they are in multiple groups.

 -- Niko Wenselowski <n.wenselowski@uib.de>  Wed, 03 May 2017 14:18:09 +0200

python-opsi (4.0.7.39-1) stable; urgency=medium

  * Added 30_kiosk.conf for the new kiosk client.
  * 30_sshcommands.conf: Internal refactoring.
  * 30_sshcommands.conf: Removed getSSHCommand.
    Use SSHCommand_getObject instead.
  * 30_sshcommands.conf: Removed getSSHCommands.
    Use SSHCommand_getObjects instead.
  * 30_sshcommands.conf: Removed createSSHCommands.
    Use SSHCommand_createObjects instead.
  * 30_sshcommands.conf: Removed createSSHCommand.
    Use SSHCommand_createObject instead.
  * 30_sshcommands.conf: Removed updateSSHCommand.
    Use SSHCommand_updateObject instead.
  * 30_sshcommands.conf: Removed updateSSHCommands.
    Use SSHCommand_updateObjects instead.
  * 30_sshcommands.conf: Removed deleteSSHCommands.
    Use SSHCommand_deleteObjects instead.
  * 30_sshcommands.conf: Removed deleteSSHCommand.
    Use SSHCommand_deleteObject instead.
  * 40_admin_tasks.conf: Updated docstring of getClientsWithOutdatedProduct.

 -- Niko Wenselowski <n.wenselowski@uib.de>  Mon, 24 Apr 2017 17:46:09 +0200

python-opsi (4.0.7.38-4) stable; urgency=medium

  * Drop creating the custom ssh command file in the postinst.

 -- Niko Wenselowski <n.wenselowski@uib.de>  Thu, 20 Apr 2017 19:29:11 +0200

python-opsi (4.0.7.38-3) stable; urgency=medium

  * Do not deploy empty file for custom ssh command config but instead
    create that file in the postinst if not existing.

 -- Niko Wenselowski <n.wenselowski@uib.de>  Thu, 20 Apr 2017 17:09:02 +0200

python-opsi (4.0.7.38-2) stable; urgency=medium

  * Reverted the prevention of creating users on UCS.
  * SSH extension: emptied file with default commands for safety reasons.

 -- Niko Wenselowski <n.wenselowski@uib.de>  Thu, 20 Apr 2017 12:52:51 +0200

python-opsi (4.0.7.38-1) stable; urgency=medium

  * 10_opsi.conf: Do not pass invalid parameter in deleteProductDependency.
  * Added SSH extension.
  * OPSI.Logger: Show no message if unlinking a non-existing file fails.
  * OPSI.Util.File.Opsi.PackageControlFile: if no version for package or
    product are given assume defaults.

 -- Niko Wenselowski <n.wenselowski@uib.de>  Thu, 30 Mar 2017 10:47:13 +0200

python-opsi (4.0.7.37-1) stable; urgency=medium

  * 20_legacy.conf: Removed methods getPcpatchRSAPrivateKey and
    setPcpatchPassword. Please use the opsi-admin task setPcpatchPassword
    for setting the password instead.

 -- Niko Wenselowski <n.wenselowski@uib.de>  Thu, 02 Mar 2017 11:23:49 +0100

python-opsi (4.0.7.36-1) stable; urgency=medium

  * OPSI.Util: the methods for blowfish encryption / decryption now raise
    a BlowfishError if things fail.

 -- Niko Wenselowski <n.wenselowski@uib.de>  Thu, 16 Feb 2017 15:11:25 +0100

python-opsi (4.0.7.35-1) stable; urgency=medium

  * 10_opsi.conf: setProductActionRequestWithDependencies fix.

 -- Erol Ueluekmen <e.ueluekmen@uib.de>  Fri, 10 Feb 2017 16:01:16 +0100

python-opsi (4.0.7.34-3) experimental; urgency=medium

  * Negate check for UCS to make it work as intended.

 -- Niko Wenselowski <n.wenselowski@uib.de>  Thu, 02 Feb 2017 14:11:32 +0100

python-opsi (4.0.7.34-2) experimental; urgency=medium

  * Do not add users on UCS.

 -- Niko Wenselowski <n.wenselowski@uib.de>  Wed, 01 Feb 2017 16:12:25 +0100

python-opsi (4.0.7.34-1) stable; urgency=medium

  * 40_admin_tasks.conf: New method setupWhereFailed.
  * 40_admin_tasks.conf: setupWhereFailed and setupWhereInstalled do not
    alter the actionResult anymore.

 -- Niko Wenselowski <n.wenselowski@uib.de>  Fri, 27 Jan 2017 10:30:16 +0100

python-opsi (4.0.7.33-1) experimental; urgency=medium

  * OPSI.Service.SSLContext: new parameter acceptedCiphers to limit the
    ciphers a context accepts.

 -- Niko Wenselowski <n.wenselowski@uib.de>  Wed, 11 Jan 2017 15:05:07 +0100

python-opsi (4.0.7.32-1) experimental; urgency=medium

  * DepotserverBackend: the function depot_installPackage has a new parameter
    suppressPackageContentFileGeneration that can be used to avoid the
    generation of package content file during installation.
  * OPSI.Util: Backported md5sum from opsi 4.1.

 -- Niko Wenselowski <n.wenselowski@uib.de>  Mon, 02 Jan 2017 17:14:58 +0100

python-opsi (4.0.7.31-1) stable; urgency=medium

  [ Mathias Radtke ]
  * OPSI.System.Posix: Reboot scheduled after 1 minute of reboot() call

  [ Niko Wenselowski ]
  * OPSI.Util.Task.UpdateBackend.MySQL: Disable foreign key checks when
    changing length of productId column.

 -- Niko Wenselowski <n.wenselowski@uib.de>  Mon, 02 Jan 2017 10:52:42 +0100

python-opsi (4.0.7.30-1) stable; urgency=medium

  * OPSI.Util.Task.Samba.isSamba4: fix possible reference to unitialised
    variable.

 -- Niko Wenselowski <n.wenselowski@uib.de>  Thu, 15 Dec 2016 12:27:59 +0100

python-opsi (4.0.7.29-1) testing; urgency=medium

  * OPSI.Util.Task.ConfigureBackend.MySQL: allow creation of users containing
    a minus in their name.

 -- Niko Wenselowski <n.wenselowski@uib.de>  Fri, 09 Dec 2016 17:28:45 +0100

python-opsi (4.0.7.28-5) stable; urgency=medium

  * Updated acl.conf to restrict backend deletion to administrators.

 -- Niko Wenselowski <n.wenselowski@uib.de>  Fri, 13 Jan 2017 09:48:38 +0100

python-opsi (4.0.7.28-4) stable; urgency=medium

  * Updated acl.conf to restrict access to hostControl(Safe)-methods.

 -- Niko Wenselowski <n.wenselowski@uib.de>  Thu, 12 Jan 2017 11:21:53 +0100

python-opsi (4.0.7.28-3) stable; urgency=medium

  * Updated translations for hwaudit.

 -- Niko Wenselowski <n.wenselowski@uib.de>  Thu, 08 Dec 2016 15:17:30 +0100

python-opsi (4.0.7.28-2) stable; urgency=medium

  * Updated translations.

 -- Niko Wenselowski <n.wenselowski@uib.de>  Thu, 08 Dec 2016 14:11:42 +0100

python-opsi (4.0.7.28-1) stable; urgency=medium

  * OPSI.Backend.Backend.Backend.backend_setOptions now logs whenever a value
    is skipped because of the type differs from the expected one.
  * OPSI.Backend.JSONRPC.JSONRPCBackend: corrected indentation.

 -- Niko Wenselowski <n.wenselowski@uib.de>  Tue, 22 Nov 2016 14:12:48 +0100

python-opsi (4.0.7.27-1) experimental; urgency=medium

  * Improved __repr__ of Group, ProductProperty, ProductPropertyState and
    their subclasses.
  * OpsiBackupArchive does not fail anymore if an added file does not exist.

 -- Niko Wenselowski <n.wenselowski@uib.de>  Tue, 25 Oct 2016 11:29:56 +0200

python-opsi (4.0.7.26-1) experimental; urgency=medium

  * SQLite backend: Fix syntax error that may occur during an ALTER TABLE
    if more than one column should be altered.

 -- Niko Wenselowski <n.wenselowski@uib.de>  Mon, 10 Oct 2016 17:54:42 +0200

python-opsi (4.0.7.25-1) testing; urgency=medium

  * DepotserverBackend: Fix problem with package installation.

 -- Niko Wenselowski <n.wenselowski@uib.de>  Thu, 29 Sep 2016 18:16:54 +0200

python-opsi (4.0.7.24-1) stable; urgency=medium

  * ConfigurationData: On UCS we preferably read the domain from UCR.
    If this fails we resort to the Samba config file.

 -- Niko Wenselowski <n.wenselowski@uib.de>  Tue, 27 Sep 2016 12:37:43 +0200

python-opsi (4.0.7.23-2) stable; urgency=medium

  * Correct entry in changelog.

 -- Niko Wenselowski <n.wenselowski@uib.de>  Mon, 26 Sep 2016 15:29:35 +0200

python-opsi (4.0.7.23-1) stable; urgency=medium

  * OPSI.System.Posix: added missing 'datetime' import.
  * OPSI.System.Posix: fix wrong reference in getBlockDeviceBusType

 -- Niko Wenselowski <n.wenselowski@uib.de>  Mon, 26 Sep 2016 13:18:20 +0200

python-opsi (4.0.7.22-1) testing; urgency=medium

  * DepotserverBackend: function depot_installPackage now has parameter
    'forceProductId' to force a specific product id when installing a
     product. The installation will be made into the corresponding directory
     of the given product id.
  * OPSI.Util.File.Archive.getFileType now follows symlinks.

 -- Niko Wenselowski <n.wenselowski@uib.de>  Fri, 23 Sep 2016 14:15:56 +0200

python-opsi (4.0.7.21-1) stable; urgency=medium

  * New BackendMethod changeWANConfig
  * OPSI.System.Posix: added enx network device support
  * small fix in Repository-Handling

 -- Erol Ueluekmen <e.ueluekmen@uib.de>  Wed, 21 Sep 2016 01:22:59 +0200

python-opsi (4.0.7.20-1) stable; urgency=medium

  * Various internal refactorings.
  * OPSI.System.Posix.which now throws CommandNotFoundException instead of
    a basic Exception to make catching errors easier.

 -- Niko Wenselowski <n.wenselowski@uib.de>  Tue, 13 Sep 2016 09:39:56 +0200

python-opsi (4.0.7.19-1) testing; urgency=medium

  * OPSI.Util.Task.UpdateBackend.MySQL: temporary disable foreign key checks
    when altering the depotId / hostId.

 -- Niko Wenselowski <n.wenselowski@uib.de>  Tue, 06 Sep 2016 14:11:02 +0200

python-opsi (4.0.7.18-1) stable; urgency=medium

  * OPSI.System.Posix: added sleep function when using ms-sys to write partition
    boot record
  * Corrected some typos.
  * Make header verify_server_cert work with current Python 2.7.
  * OPSI.Util.Task.Samba.configureSamba: warn if oplocks are present in
    Samba configuration.
  * OPSI.System.Posix: Wait a few seconds before running ms-sys to avoid
    timing problems on systems with NVME storage.

 -- Niko Wenselowski <n.wenselowski@uib.de>  Wed, 24 Aug 2016 17:08:55 +0200

python-opsi (4.0.7.17-1) stable; urgency=medium

  * OPSI.Util: Refactored encryptWithPublicKeyFromX509CertificatePEMFile
    and decryptWithPrivateKeyFromPEMFile.

 -- Niko Wenselowski <n.wenselowski@uib.de>  Thu, 18 Aug 2016 10:10:53 +0200

python-opsi (4.0.7.16-1) testing; urgency=medium

  * OPSI.System.Posix: new function isOpenSUSELeap.
  * OPSI.Util.Task.Rights: Improved support for openSUSE Leap.

 -- Niko Wenselowski <n.wenselowski@uib.de>  Mon, 15 Aug 2016 16:53:24 +0200

python-opsi (4.0.7.15-1) stable; urgency=medium

  * corrected opsi-set-rights for openSUSE

 -- Mathias Radtke <m.radtke@uib.de>  Wed, 10 Aug 2016 13:44:48 +0200

python-opsi (4.0.7.14-1) stable; urgency=medium

  * OPSI.Util.Task.Rights: Corrected path for UCS.

 -- Niko Wenselowski <n.wenselowski@uib.de>  Fri, 05 Aug 2016 15:56:55 +0200

python-opsi (4.0.7.13-1) testing; urgency=medium

  * OPSI.Util.Task.Rights: Corrected path for SLES 11.

 -- Niko Wenselowski <n.wenselowski@uib.de>  Wed, 27 Jul 2016 17:11:57 +0200

python-opsi (4.0.7.12-1) stable; urgency=medium

  * Correct indentation in some places.
  * Use future-proof octal values.
  * Correct version in OPSI.Util.Task.Rights and OPSI.Backend.JSONRPC.

 -- Niko Wenselowski <n.wenselowski@uib.de>  Mon, 25 Jul 2016 14:39:25 +0200

python-opsi (4.0.7.11-1) testing; urgency=medium

  * OPSI.Util.Task.Rights: Better support for different SLES versions.

 -- Niko Wenselowski <n.wenselowski@uib.de>  Mon, 25 Jul 2016 13:13:55 +0200

python-opsi (4.0.7.10-1) testing; urgency=medium

  * OPSI.Util.Task.Rights: Do not fail if MySQL backend is configured but
    not yet set up.

 -- Niko Wenselowski <n.wenselowski@uib.de>  Fri, 22 Jul 2016 11:17:24 +0200

python-opsi (4.0.7.9-1) testing; urgency=medium

  * OPSI.System.Posix: new functions: isDebian, isOpenSuse, isUbuntu, isUCS.
  * OPSI.Util.Task.Rights: Refactored module.
  * OPSI.Util.Task.Rights: setRights will try to set rights on the webserver
    directory as installed by the package opsi-linux-support.
  * 40_admin_tasks.conf: Bugfix for setupWhereNotInstalled

 -- Niko Wenselowski <n.wenselowski@uib.de>  Thu, 21 Jul 2016 16:22:58 +0200

python-opsi (4.0.7.8-1) stable; urgency=low

  * OPSI.System.Windows:
    - getOpsiHotfixName supports now Windows 10
    - fixed Syncing Time function with service
  * Proxysupport for HTTP-Connections
  * Fix for setActionRequestWithDependencies
  * do not add obsolete config software-on-demand.show-details
  * ConfigDataBackend: internal refactoring in log_read and log_write

 -- Erol Ueluekmen <e.ueluekmen@uib.de>  Tue, 19 Jul 2016 15:36:42 +0200

python-opsi (4.0.7.7-1) stable; urgency=low

  * WindowsDrivers byAudit sku fallback fixed.

 -- Erol Ueluekmen <e.ueluekmen@uib.de>  Tue, 05 Jul 2016 15:29:36 +0200

python-opsi (4.0.7.6-1) stable; urgency=medium

  * Changed formatting in Logger to not expose parts of confidential strings
    under special circumstances.
  * OPSI.Util.Task.ConfigureBackend.MySQL: fixed error on hostname with dash

 -- Niko Wenselowski <n.wenselowski@uib.de>  Mon, 04 Jul 2016 17:49:17 +0200

python-opsi (4.0.7.5-1) testing; urgency=medium

  * JSONRPC backend has received small refactorings.
  * 10_opsi.conf: Refactored setProductActionRequestWithDependencies.
    With this change the 'force' parameter is deprecated and does not have
    any effect. It may be removed in future releases.

 -- Niko Wenselowski <n.wenselowski@uib.de>  Thu, 30 Jun 2016 15:39:29 +0200

python-opsi (4.0.7.4-1) testing; urgency=medium

  * OPSI.Util.Task.UpdateBackend.MySQL: Also correct license key column in
    table SOFTWARE_CONFIG.
  * ACL: Pre-compiling patterns
  * ACL: Changed log output for easier debugging.
  * Various small improvements in OPSI.Backend.BackendManager.
  * OPSI.Util.Task.Samba: Removed oplocks from share definition.
    This will only affect new share configurations.
  * OPSI.System.Posix: Improved detection for predictable network interfaces.
  * Configuration of MySQL backends warns if strict mode seems to be
    enabled.

 -- Niko Wenselowski <n.wenselowski@uib.de>  Fri, 24 Jun 2016 14:28:26 +0200

python-opsi (4.0.7.3-1) testing; urgency=medium

  * Repaired sort algorithm 1.

 -- Niko Wenselowski <n.wenselowski@uib.de>  Fri, 10 Jun 2016 13:36:41 +0200

python-opsi (4.0.7.2-1) testing; urgency=medium

  * OPSI.Util.Task.UpdateBackend.MySQL: making sure that columns for license
    keys are 1024 characters long.
  * HostControl: If resolveHostAddress is set to True we fall back to
    using the specified in case of a lookup failure.
  * Various small changes.

 -- Niko Wenselowski <n.wenselowski@uib.de>  Thu, 09 Jun 2016 15:34:59 +0200

python-opsi (4.0.7.1-1) testing; urgency=medium

  * forceObjectClass got a faster check to see if we are processing JSON.
  * OPSI.System.Posix: fixed typo: init -6 -> init 6.
  * OPSI.Backend.Backend: _testFilterAndAttributes is faster if attributes
    and filter are missing.
  * OPSI.Backend.Backend: _objectHashMatches now avoids temporary variable.
  * Improved iteration in many parts to be more efficient.
  * OPSI.Logger: Faster lookup for output color / level name.
  * Changed some log outputs to make use of the formatting during logging.
  * Updated hwaudit.conf: Now showing the number of physical and logical
    cores.
  * OPSI.Util.Task.ConfigureBackend.DHCP: only retrieve and show system
    information once.
  * 20_legacy.conf: Refactored setGeneralConfig.

 -- Niko Wenselowski <n.wenselowski@uib.de>  Fri, 20 May 2016 15:44:59 +0200

python-opsi (4.0.6.50-1) experimental; urgency=medium

  * OPSI.Logger.Logger now is able to do formatting in the style of
    str.format. To format a message use the appropriate placeholders and
    then supply args / kwargs as needed.
    Formatting will only be applied if the message will actually be logged.
  * Improved logging during HTTP Connection.

 -- Niko Wenselowski <n.wenselowski@uib.de>  Tue, 07 Jun 2016 10:47:44 +0200

python-opsi (4.0.6.49-1) stable; urgency=medium

  * OPSI.Util.Task.Samba: removed oplocks from opsi_depot share
  * OPSI.Util.Product: Added debug output to show when tasks end.

 -- Niko Wenselowski <n.wenselowski@uib.de>  Fri, 6 May 2016 07:32:28 +0200

python-opsi (4.0.6.48-1) stable; urgency=medium

  * OPSI.Types.forceOct avoids using a temporary variable.
  * OPSI.Util.Task.Rights.setRights: avoid processing the same path
    twice.
  * OPSI.Logger and OPSI.Service.JsonRpc now use the 'traceback' module
    to get the tracebacks.
  * OPSI.Backend.Replicator: Show the renaming of the server as a single
    step for better user feedback.

 -- Niko Wenselowski <n.wenselowski@uib.de>  Wed, 27 Apr 2016 12:35:39 +0200

python-opsi (4.0.6.47-1) stable; urgency=medium

  * Not using bare "except:" - at least catching Exception.
  * OPSI.Util.Task.Samba: notify the user that he may need to restart the Samba
    daemon.
  * Fix typo in error message if the filter was referencing an attribute not
    present at the used object type.
  * OPSI.Backend.Replicator: Check if the used backend can rename the server
    before trying to do so. If the check fails fall back to using an
    ExtendedBackend.
  * OPSI.Backend.SQL: Limit the length of inserted changelogs to be lower than
    65535 to avoid problems with the limited size of columns of type TEXT.

 -- Niko Wenselowski <n.wenselowski@uib.de>  Thu, 21 Apr 2016 13:18:16 +0200

python-opsi (4.0.6.46.1-1) stable; urgency=medium

  * Using the new-style base64 Python interface to avoid breaking with
    combinations of username and password that exceed 72 characters and
    lead to newlines in the base64-encoded authentication header.
    This is in response to CVE-2016-5699 / Python bug 22928 as these
    patched Python versions may lead to breaks on some systems.

 -- Niko Wenselowski <n.wenselowski@uib.de>  Wed, 22 Jun 2016 17:28:31 +0200

python-opsi (4.0.6.46-1) stable; urgency=medium

  * File backend: Correctly read/write the locked attribute on ProductOnDepot.

 -- Niko Wenselowski <n.wenselowski@uib.de>  Thu, 07 Apr 2016 11:07:15 +0200

python-opsi (4.0.6.45-1) experimental; urgency=medium

  * 40_admin_tasks.conf: added method setupWhereInstalled.
  * 40_admin_tasks.conf: added method getClientsWithOutdatedProduct.
  * 40_admin_tasks.conf: added method
    setActionRequestWhereOutdatedWithDependencies.
  * Updated French translation for hwaudit.
  * OPSI.System.Posix: bypassed startsector 0 in Xenial Sfdisk

 -- Niko Wenselowski <n.wenselowski@uib.de>  Mon, 07 Mar 2016 17:12:50 +0100

python-opsi (4.0.6.44-1) experimental; urgency=medium

  * .spec: Naming all known config files.
  * Small improvements around the creation of AuditHardwareOnHosts.
  * OPSI.Types.forceOpsiTimestamp has received improved handling of
    datetime.datetime objects.
  * OPSI.Types.forceTime can now handle datetime.datetime objects.
  * OPSI.Object.mandatoryConstructorArgs has been refactored.
  * Moved the methods "uninstallWhereInstalled",
    "updateWhereInstalled", "setupWhereNotInstalled" and
    "setActionRequestWhereOutdated" into the new backend extension
    "40_admin_tasks.conf".
  * Method "setActionRequestWhereOutdated" ignores products on client
    with installation-status 'unknown'.
  * Added polish translation. Thanks to Jerzy Włudarczylk!
  * OPSI.System.Posix: corrected typo in sfdisk call
  * OPSI.System.Posix: added more reboot calls in reboot() function
  * OPSI.System.Posix: refactored sfdisk compatability from 4.0.6.41-1
  * OPSI.System.Posix: added new function setLocalSystemTime.

 -- Niko Wenselowski <n.wenselowski@uib.de>  Thu, 03 Mar 2016 13:58:55 +0100

python-opsi (4.0.6.43-1) experimental; urgency=medium

  * Small bugfix in 10_wim.conf.
  * OPSI.Util.WIM got a new function getImageInformation.

 -- Niko Wenselowski <n.wenselowski@uib.de>  Tue, 23 Feb 2016 13:32:33 +0100

python-opsi (4.0.6.42-1) experimental; urgency=medium

  * 20_legacy.conf: Added new methods "uninstallWhereInstalled",
    "updateWhereInstalled", "setupWhereNotInstalled" and
    "setActionRequestWhereOutdated".
  * New module: OPSI.Util.WIM.
  * New file: 10_wim.conf with methods "updateWIMConfigFromPath" and
    "updateWIMConfig".
  * OPSI.Util.File.Opsi.PackageControlFile does not add empty line after
    changelog anymore.
  * Improved error messages during creation of an object from a dict if that
    dict does miss an argument required by the constructor.

 -- Niko Wenselowski <n.wenselowski@uib.de>  Mon, 22 Feb 2016 17:29:04 +0100

python-opsi (4.0.6.41-1) experimental; urgency=medium

  [ Mathias Radtke ]
  * OPSI.System.Posix.py: Added sfdisk (2.26) compatability on HP Smart-Array
  * OPSI.System.Posix.py: Added 'enp' device in getEthernetDevices()

  [ Niko Wenselowski ]
  * OPSI.Util.flattenSequence is now handles generators by consuming them.
  * OPSI.Util.formatFileSize now handles terrabyte sized data.
  * 20_legacy.conf: new function setActionRequestWhereOutdated.
  * Show what sort algorithm get's called.

 -- Niko Wenselowski <n.wenselowski@uib.de>  Fri, 12 Feb 2016 14:45:33 +0100

python-opsi (4.0.6.40-1) experimental; urgency=medium

  [ Mathias Radtke ]
  * OPSI.System.Posix.py: fixed bug in HP Smart Array Disk handling
  * OPSI.System.Posix.py: added simple sfdisk 2.26 (wily) compatability

  [ Niko Wenselowski ]
  * 70_wan.conf: Added docstring for changeWANConfig.
  * 70_wan.conf: The 'enabled' parameter now will be converted to bool internally.
  * Rights.py: added 'windows-image-detector.py' to known executables.
  * JSONRPC-Backend: Changed method to use when checking for deflate support.

 -- Niko Wenselowski <n.wenselowski@uib.de>  Mon, 18 Jan 2016 14:27:19 +0100

python-opsi (4.0.6.39-2) experimental; urgency=medium

  * gettext.python-opsi_en: copied from python-opsi.pot instead of linking because of placeholder Variables

 -- Mathias Radtke <m.radtke@uib.de>  Wed, 06 Jan 2016 08:05:00 +0100

python-opsi (4.0.6.39-1) experimental; urgency=medium

  [Mathias Radtke]
  * gettext: added faked english 'translation'

  [ Niko Wenselowski]
  * Replacing many try/finally-constructs with contextmanagers.
  * OPSI.Util.Repository: Removed wildcard imports.
  * OPSI.Util.Repository: some small refactorings.
  * OPSI.Backend.BackendManager now uses a default configuration if no
    keyword arguments are supplied to the constructor.
  * openSuse: do not alter the path of filename in dhcpd.conf.

 -- Niko Wenselowski <n.wenselowski@uib.de>  Tue, 05 Jan 2016 15:10:27 +0100

python-opsi (4.0.6.38-1) experimental; urgency=medium

  * Reverting changes to
    OPSI.SharedAlgorithm.generateProductOnClientSequence_algorithm1

 -- Niko Wenselowski <n.wenselowski@uib.de>  Tue, 15 Dec 2015 13:43:42 +0100

python-opsi (4.0.6.37-1) experimental; urgency=medium

  * OPSI.SharedAlgorithm.generateProductOnClientSequence_algorithm1
    should now return the products in the expected order.
  * OPSI.Util.HTTP: new function closeConnection.
  * OPSI.Util.HTTP: new context manager closingConnection.

 -- Niko Wenselowski <n.wenselowski@uib.de>  Tue, 08 Dec 2015 15:12:00 +0100

python-opsi (4.0.6.36-1) experimental; urgency=medium

  * OPSI.Util.HTTP: Added log statements for easier debugging.
  * OPSI.Util.HTTP: Refactorings in hybi10Encode & hybi10Decode
  * OPSI.Backend.JSONRPC: Better readable debug output with loglevel 8.
  * OPSI.Logger: do not fail if calling setLogFile with None.
  * OPSI.Backend.ExtendedBackend: calling backend_info without backend
    set will not fail anymore.

 -- Niko Wenselowski <n.wenselowski@uib.de>  Thu, 03 Dec 2015 10:10:43 +0100

python-opsi (4.0.6.35-1) experimental; urgency=medium

  * OPSI.Backend.JSONRPC: Enrich debug information for method creation.
  * OPSI.Types: if forceOct fails show at what number it failed.
  * OPSI.Types: small refactoring in forceBool.
  * HostControl.RpcThread: specify "application/json" as content-type.
  * New module: OPSI.Util.Task.ConfigureBackend.DHCPD
  * New functions in OPSI.System.Posix: isCentOS, isSLES & isRHEL
  * OPSI.Backend.Backend: Small refactorings and improved debug output.
  * OPSI.Backend.ManagerBackend: Small refactorings and improved debug output.
  * configureDHCPD now also patches the DHCPD backend config to use the
    right service restart command.
  * OPSI.Object.AuditHardware: improve __repr__
  * OPSI.Logger: always use the absolute path when setting a logfile.
  * OPSI.Object.Product: __repr__ now shows version of product and package
  * OPSI.Object.BaseObject now creates a __repr__ out of the attributes
    that make an object unique.

 -- Niko Wenselowski <n.wenselowski@uib.de>  Fri, 27 Nov 2015 10:47:19 +0100

python-opsi (4.0.6.34-1) experimental; urgency=medium

  * ConfigDataBackend: the argument 'maxSize' for log_read must be positive.
  * ConfigDataBackend: refactored the log_write method.

 -- Niko Wenselowski <n.wenselowski@uib.de>  Thu, 12 Nov 2015 15:16:28 +0100

python-opsi (4.0.6.33-1) experimental; urgency=medium

  * OPSI.Service.Session.Session gained a __repr__.
  * OPSI.Backend.BackendManager.BackendDispatcher gained a __repr__.
  * OPSI.Backend.HostControl.HostControlBackend gained a __repr__.
  * OPSI.Backend.HostControlSafe.HostControlSafeBackend gained a __repr__.
  * ConfigDataBackend: fixed an edge case where the amount of data written
    would exceed the limit.
  * opsihwaudit.conf: Re-introduce the missing SKU.

 -- Niko Wenselowski <n.wenselowski@uib.de>  Fri, 06 Nov 2015 10:37:12 +0100

python-opsi (4.0.6.32-1) experimental; urgency=medium

  * OPSI.SharedAlgorithm: less log output.
  * OPSI.Backend.JSONRPC: small refactorings in JSONRPC.
  * OPSI.Backend.BackendManager: Log if dispatching a method is done.
  * OPSI.Backend.SQL.timeQuery: log duration even in case of failure.

 -- Niko Wenselowski <n.wenselowski@uib.de>  Fri, 30 Oct 2015 12:28:12 +0100

python-opsi (4.0.6.31-1) experimental; urgency=medium

  * OPSI.Backend.JSONRPC: Added some debug output.
  * OPSI.Service.Session: Show what session is in use before deletion.
  * OPSI.Util.HTTP.HTTPConnectionPool.urlopen: Log errors instead of ignoring
  * OPSI.Util.HTTP.HTTPConnectionPool.urlopen: slightly increased the delay
    between retries to not bomb a busy server with even more requests.

 -- Niko Wenselowski <n.wenselowski@uib.de>  Thu, 29 Oct 2015 14:31:33 +0100

python-opsi (4.0.6.30-1) experimental; urgency=medium

  * OPSI.Service.Session: SessionHandler.sessionExpired does more frequently
    checks if session is still in use or timeout occurred.
  * 20_legacy.conf & 30_configed.conf: getDomain: Fix NameError caused by
    implicit import.
  * 10_opsi.conf & 30_configed.conf: getProductOrdering: Fix NameError caused
    by implicit import.

 -- Niko Wenselowski <n.wenselowski@uib.de>  Wed, 28 Oct 2015 12:05:45 +0100

python-opsi (4.0.6.29-1) experimental; urgency=medium

  * Implementing type checks via isinstance instead of using type.
  * Removed wildcard import in various modules in OPSI.Backend.
  * 20_legacy.conf: Removed librsyncPatchFile because it never worked.
  * OpsiConfFile.parse now raises ValueError if invalid sections are
    found or configuration happens outside sections.
  * objectToHtml now works more efficient with large results.
  * OPSI.Util.Task.Samba: Fix typo in share opsi_repository that lead
    to referencing the wrong path.
  * toJson now handles generators by consuming them.
    The output resembles that of a list.
  * objectToBeautifiedText, objectToBash and objectToHtml are now able
    to handle sets - they interpret it like a list.
  * OPSI.Service.Worker.WorkerOpsiJsonRpc: improved backwards compatible
    handling of queries without any specific encoding. This should make
    any call with a plain encoding work as expected.

 -- Niko Wenselowski <n.wenselowski@uib.de>  Tue, 27 Oct 2015 17:38:16 +0100

python-opsi (4.0.6.28-1) testing; urgency=medium

  * OPSI.SharedAlgorithm: OpsiProductOrderingErrors now show what products
    cause the problem.
  * OPSI.Util.Task.CleanupBackend: Reference correct key.

 -- Niko Wenselowski <n.wenselowski@uib.de>  Thu, 08 Oct 2015 14:37:45 +0200

python-opsi (4.0.6.27-1) experimental; urgency=medium

  * OPSI.Util.flattenSequence now can handle sets.
  * OPSI.Backend.ConfigDataBackend.host_deleteObjects does not fail if
    no license management module is present.
  * OPSI.Backend.MySQL.SQLBackend: softwareLicense_getObjects and
    licenseContract_getObjects now return an empty list instead of None.
  * addDynamicDepotDriveSelection now only adds the new value and does
    not change the default.
  * The config for 'clientconfig.depot.drive' now also has the drives 'a:'
    and 'b:' present if it is created anew.

 -- Niko Wenselowski <n.wenselowski@uib.de>  Wed, 07 Oct 2015 16:40:29 +0200

python-opsi (4.0.6.26-1) testing; urgency=medium

  * toJSON: correctly handle sets.

 -- Niko Wenselowski <n.wenselowski@uib.de>  Wed, 07 Oct 2015 10:15:13 +0200

python-opsi (4.0.6.25-1) stable; urgency=medium

  * added proper sles12 version check

 -- Mathias Radtke <m.radtke@uib.de>  Fri, 02 Oct 2015 11:47:21 +0200

python-opsi (4.0.6.24-1) experimental; urgency=medium

  * OPSI.Util.Task.Rights: set +x on known executables in /opt/pcbin/install
  * OPSI.Util.Task.Rights: disabled the removal of duplicate folders to avoid
    problems with wrong rights in the depot.

 -- Niko Wenselowski <n.wenselowski@uib.de>  Thu, 01 Oct 2015 17:27:07 +0200

python-opsi (4.0.6.23-2) testing; urgency=medium

  * Added Danish translation for hwaudit.

 -- Niko Wenselowski <n.wenselowski@uib.de>  Fri, 25 Sep 2015 15:23:11 +0200

python-opsi (4.0.6.23-1) experimental; urgency=medium

  * Copy the following methods to 30_configed.conf: getDomain,
    getOpsiHWAuditConf, getPossibleMethods_listOfHashes, getServerIds_list
  * OPSI.Backend.Backend: Reading the default maximum logfile size from
    /etc/opsi/opsiconfd.conf.

 -- Niko Wenselowski <n.wenselowski@uib.de>  Wed, 16 Sep 2015 11:59:33 +0200

python-opsi (4.0.6.22-1) experimental; urgency=medium

  * log_read: Removed append-feature for rotated logs.

 -- Niko Wenselowski <n.wenselowski@uib.de>  Tue, 15 Sep 2015 14:23:46 +0200

python-opsi (4.0.6.21-1) experimental; urgency=medium

  * ExtendedConfigBackend: repr now works also with subclasses.
  * ConfigDataBackend: log_write does correctly limit the logsize.

 -- Niko Wenselowski <n.wenselowski@uib.de>  Tue, 15 Sep 2015 12:38:36 +0200

python-opsi (4.0.6.20-1) experimental; urgency=medium

  * OPSI.Service.Worker: header parsing errors are now logged
    with loglevel 8.
  * Re-introduce 30_configed.conf

 -- Niko Wenselowski <n.wenselowski@uib.de>  Wed, 09 Sep 2015 09:15:14 +0200

python-opsi (4.0.6.19-2) experimental; urgency=medium

  * Translations updated and translations for es, it & ru added.

 -- Niko Wenselowski <n.wenselowski@uib.de>  Thu, 03 Sep 2015 11:04:01 +0200

python-opsi (4.0.6.19-1) experimental; urgency=medium

  * OPSI.Backend.JSONRPC: refuse to enable deflate if we are talking to an
    old version of the service to avoid problems.

 -- Niko Wenselowski <n.wenselowski@uib.de>  Thu, 03 Sep 2015 10:30:30 +0200

python-opsi (4.0.6.18-1) experimental; urgency=medium

  * OPSI.Backend.BackendManager: showing the used ACL only on log level debug
    or higher.
  * OPSI.SharedAlgorithm: small refactorings regarding iteration of lists
  * OPSI.Backend.JSONRPC: more reliable fix for working with deflate against
    older webservice versions. This works by disabling deflate to ensure
    proper encoding / decoding.
  * OPSI.Backend.JSONRPC: type check via isinstance instead of type.

 -- Niko Wenselowski <n.wenselowski@uib.de>  Wed, 02 Sep 2015 16:34:26 +0200

python-opsi (4.0.6.17-1) experimental; urgency=medium

  * removed cpatureStderr=False fom execute of 'lsb-release -i' command

 -- Mathias Radtke <m.radtke@uib.de>  Wed, 02 Sep 2015 11:54:51 +0200

python-opsi (4.0.6.16-1) experimental; urgency=medium

  * OPSI.Backend.BackendManager: redirected lsb_release stderr and stdout output to /dev/null

 -- Mathias Radtke <m.radtke@uib.de>  Wed, 02 Sep 2015 09:33:16 +0200

python-opsi (4.0.6.15-1) experimental; urgency=medium

  * OPSI.Util.Task.Samba: add newline when adding repository.
  * RPM: Made the license machine-parseable.
  * OPSI.Util.WindowsDrivers: do not fail if Vendor or Model are None.
  * Create user / groups without explicit uid / gid.

 -- Niko Wenselowski <n.wenselowski@uib.de>  Tue, 25 Aug 2015 11:02:44 +0200

python-opsi (4.0.6.14-1) experimental; urgency=medium

  [ Mathias Radtke ]
  * OPSI.System.Posix: removed unneded captureStderr flag

  [ Anna Sucher ]
  * OPSI.Util.Task.Rights: added opsi-deploy-client-agent-default to
    files that are made executable

  [ Niko Wenselowski ]
  * JSONRPCBackend: Better handling of JSON-RPC-response from an old service.

 -- Niko Wenselowski <n.wenselowski@uib.de>  Tue, 11 Aug 2015 15:27:10 +0200

python-opsi (4.0.6.13-1) experimental; urgency=medium

  * Provide OPSI.System.Posix.shutdown.
  * Added function OPSI.Util.chunk.
  * OPSI.Util.Task.CleanupBackend: added chunking on mass-operations.
  * OPSI.Util.Task.CleanupBackend: Improving speed of operations.
  * OPSI.Backend.Replicator: Speed up membership test for productsOnDepot.
  * OPSI.System.Posix.execute now accepts list, set or tuple for ignoreExitCode
  * Debian: Remove dependency on python-support.
  * OPSI.System.Posix: removed unneded captureStderr flags from sfdisk calls

 -- Niko Wenselowski <n.wenselowski@uib.de>  Mon, 10 Aug 2015 15:22:38 +0200

python-opsi (4.0.6.12-1) experimental; urgency=medium

  [ Niko Wenselowski ]
  * Improving Python 3 compatibility.
  * hwaudit: Added translations for COMPUTER_SYSTEM.sku
  * tests: rename the domain of test objects from uib.local to test.invalid
  * OPSI.Service.Worker.WorkerOpsiJsonRpc: The header handling introduced
    with 4.0.6.8-1 must now be explicitely enabled by creating the file:
    /etc/opsi/opsi.header.fix.enable
    This makes sure that components get the same behaviour as before unless
    an change is done by an administrator.
  * 10_opsi.conf: Reintroduce setRights from the now remove 30_configed.conf
  * OPSI.Util.HTTP: the functions to decode/encode gzip/deflate now work
    better with unicode input and always return unicode.
  * OPSI.Service.Worker.WorkerOpsi: properly decode requests that have their
    content-encoding header set to "deflate".
  * log_read now also reads rotated logs.
  * OPSI.Util.Task.Rights: chown now correctly sets uid/gid on links.

  [ Mathias Radtke ]
  * new module OPSI Util task Samba
  * wrote tests for new module

 -- Niko Wenselowski <n.wenselowski@uib.de>  Wed, 29 Jul 2015 16:04:38 +0200

python-opsi (4.0.6.11-4) experimental; urgency=medium

  * Packaging fixes for Debian 8.

 -- Niko Wenselowski <n.wenselowski@uib.de>  Mon, 29 Jun 2015 16:23:22 +0200

python-opsi (4.0.6.11-3) experimental; urgency=medium

  * RPM: do not link removed file.

 -- Niko Wenselowski <n.wenselowski@uib.de>  Mon, 29 Jun 2015 16:11:06 +0200

python-opsi (4.0.6.11-2) experimental; urgency=medium

  * Removing remaining occurances of 30_configed.conf.

 -- Niko Wenselowski <n.wenselowski@uib.de>  Mon, 29 Jun 2015 16:06:51 +0200

python-opsi (4.0.6.11-1) experimental; urgency=medium

  * Debian: Moving lintian-overrides into debian/source
  * 20_legacy.conf: Small refactoring of getClients_listOfHashes
  * 20_legacy.conf: Refactored getLicenseStatistics_hash
  * OPSI.Types: better error message if forceObjectClass fails because of an
    argument that is missing for the constructor
  * OPSI.Types: better error message if forceObjectClass fails because of an
    invalid type
  * 20_legacy.conf: some small bugfixes.
  * OPSI.Object: repr for ConfigState now includes values.
  * Moving getProductOrdering from 30_configed.conf to 10_opsi.conf.
  * Removing 30_configed.conf.
  * Removing the link from etc/opsi/backendManager/extend.d/20_legacy.conf to
    etc/opsi/backendManager/extend.d/configed/20_legacy.conf.

 -- Niko Wenselowski <n.wenselowski@uib.de>  Mon, 29 Jun 2015 15:58:47 +0200

python-opsi (4.0.6.10-3) experimental; urgency=medium

  * Debian: Setting the package format to 1.0
  * RPM: creating folder for systemd templates before installation

 -- Niko Wenselowski <n.wenselowski@uib.de>  Tue, 16 Jun 2015 12:27:05 +0200

python-opsi (4.0.6.10-2) experimental; urgency=medium

  * RPM: supply %prep and %debug_package
  * Remove references to opsi-distutils

 -- Niko Wenselowski <n.wenselowski@uib.de>  Tue, 16 Jun 2015 10:57:43 +0200

python-opsi (4.0.6.10-1) experimental; urgency=medium

  * Added __repr__ for Backend and JSONRPCBackend.
  * OPSI.Backend.Replicator: Inserting objects should be a little faster.
  * OPSI.Backend: Only do a lookup for returnObjectsOnUpdateAndCreate once
    per method execution.
  * objectToBash, objectToHtml and objectToBeautifiedText now also correctly
    format subclasses of the lists / dicts.
  * 20_legacy.conf: Speed up _getProductStates_hash
  * FileBackend: Do not double the mapping list of LocalbootProduct and NetbootProduct.
  * FileBackend: allow products having ProductPropertyStates that are the same as the id of a product.
  * Some small refactorings to OPSI.Backend.SQL and OPSI.Backend.MySQL.
  * Supply new folder /etc/opsi/systemdTemplates

 -- Niko Wenselowski <n.wenselowski@uib.de>  Tue, 16 Jun 2015 10:45:21 +0200

python-opsi (4.0.6.9-1) experimental; urgency=medium

  * OPSI.Util.Task.Rights: reuse an existing depot URL if we found one before.

 -- Niko Wenselowski <n.wenselowski@uib.de>  Wed, 10 Jun 2015 10:20:56 +0200

python-opsi (4.0.6.8-1) experimental; urgency=low

  * 20_legacy.conf: createLicenseContract now returns the complete
    license contract id instead of just the first character.
  * OPSI.Util.File: Avoid bloating dhcpd.conf with '%s'
  * OPSI.Util.Task.Rights: added 'service_setup.sh' to KNOWN_EXECUTABLES
  * OPSI.Util.Task.Rights: Fix setting rights on KNOWN_EXECUTABLES in
    the depot folder.
  * Refactored worker for the interface page.
  * OPSI.Backend.File: Convert errors to unicode before logging them.
  * 40_groupActions.conf: create method to rename groups: updateGroupname
  * __repr__ now gives even better results.
  * 20_legacy.conf: new method setHostInventoryNumber
  * 20_legacy.conf: refactored getAndAssignSoftwareLicenseKey
  * debian/format: removed
  * OPSI.Types: checking for classes is now implemented via isinstance and
    therefore also subclasses will be accepted.
  * OPSI.Util.Task.Certificate: Fix certificate creation on Debian 8.
  * OPSI.Util.HTTP: Workarround for Python versions that implement PEP0476
  * OPSI.Service.Worker.WorkerOpsiJsonRpc: now correctly stating the HTTP
    header field "content-type" if the content is compressed via deflate or
    gzip. To stay backwards compatible we return in the old style if the
    header field "Accept" of the request starts with "gzip-application".
  * OPSI.Util.HTTP: new functions deflateEncode, deflateDecode, gzipEncode
    and gzipDecode
  * OPSI.Backend.JSONRPC: various refactorings
  * OPSI.Backend.JSONRPC.JSONRPCBackend: correctly handle responses that are
    compressed via deflate or gzip. To stay backwards compatible it deflates
    the data if the HTTP header field "content-type" starts with "gzip".
  * The users opsiconfd / pcpatch are now added to the file admin group
    based on the groupname and not on the gid. This avoids adding these users
    to the wrong group if a group with gid 992 already exists.
  * RPM: if a group with gid 992 is already existing add the file admin group
    without giving a specific gid.

 -- Niko Wenselowski <n.wenselowski@uib.de>  Tue, 09 Jun 2015 16:34:33 +0200

python-opsi (4.0.6.7-2) experimental; urgency=low

  * RHEL / CentOS 7: No indent to avoid confusing rpm.

 -- Niko Wenselowski <n.wenselowski@uib.de>  Fri, 10 Apr 2015 14:23:46 +0200

python-opsi (4.0.6.7-1) experimental; urgency=low

  * Fix encoding problems in new __repr__.

 -- Niko Wenselowski <n.wenselowski@uib.de>  Fri, 10 Apr 2015 13:40:21 +0200

python-opsi (4.0.6.6-1) experimental; urgency=low

  * OPSI.Util.Task.Rights: better ignoring of subfolders.
  * OPSI.Logger: some small refactorings.
  * OPSI.Util.Task.Sudoers: Do not duplicate existing entries.
  * OPSI.Logger.logWarnings: only log to the opsi-Logger.
  * CentOS / RHEL 7: depend on net-tools for ifconfig.
  * Added OPSI.System.Posix.getActiveConsoleSessionId

 -- Niko Wenselowski <n.wenselowski@uib.de>  Fri, 10 Apr 2015 10:31:29 +0200

python-opsi (4.0.6.5-1) experimental; urgency=low

  * Fix problem when working mit DHCP files.

 -- Niko Wenselowski <n.wenselowski@uib.de>  Tue, 31 Mar 2015 11:38:41 +0200

python-opsi (4.0.6.4-1) experimental; urgency=low

  * OPSI.System.Posix.execute now accepts keyword arguments 'shell' and
    'waitForEnding' to have the same keyword arguments as on Windows.

 -- Niko Wenselowski <n.wenselowski@uib.de>  Mon, 30 Mar 2015 15:38:39 +0200

python-opsi (4.0.6.3-1) experimental; urgency=low

  * OPSI.Util.Task.Rights: avoid duplicate path processing.
  * OPSI.Backend.MySQL.ConnectionPool: lower log-level for messages.
  * OPSI.Util.Task.Rights.setRights: show what path is given.
  * Fix various problems in OPSI.Backend.Replicator.
  * OPSI.Util.Task.Sudoers: Retrieve path to 'service' from the OS.
  * OPSI.Util.Task.Sudoers: Add single entry if missing.
  * Small changes in OPSI.Util.File.
  * Less wildcard imports.
  * Refactoring in OPSI.Util.Task.Rights
  * OPSI.Util.Task.Rights will fail without raising an error if chown
    is not possible.
  * OPSI.Backend.BackendManager: refactored reading groups of user to be
    faster for large environments.
  * Many objects now have proper representations.
  * OPSI.Util.Task.ConfigureBackend.ConfigurationData: Adding WAN
    configuration defaults if they are missing.
  * New extension 70_wan.conf for easy disabling/enabling of WAN configuration
  * 70_dynamic_depot.conf: getDepotSelectionAlgorithmByNetworkAddress
    makes use of OPSI.Util.ipAddressInNetwork instead of copying code.
  * OPSI.Util.Task.Rights: chown will only supply an uid if euid is 0 to
    avoid failures.

 -- Niko Wenselowski <n.wenselowski@uib.de>  Mon, 30 Mar 2015 11:44:00 +0200

python-opsi (4.0.6.2-1) experimental; urgency=low

  * OPSI.Backend.MySQL: If connecting to DB fails during creation of the
    connection pool we wait 5 seconds before retrying to connect.
  * OPSI.Logger: Easier and faster check if syslog is present.
  * OPSI.Backend.Replicator: small refactorings.
  * OPSI.Backend.BackendManager: _dispatchMethod creats no more temp. list.
  * OPSI.Util.Task.Certificate: do not set the same serial number for
    every certificate.

 -- Niko Wenselowski <n.wenselowski@uib.de>  Mon, 09 Mar 2015 10:56:28 +0100

python-opsi (4.0.6.1-1) experimental; urgency=low

  * OPSI.Util.Repository: correctly set number of retries for dynamic bandwidth
  * setup.py: Exclude test folders.
  * objectToBeautifiedText: indent with only four spaces
  * OPSI/Object.py overhauled module
  * Added OPSI.System.Posix.runCommandInSession to have access to this
    function not only when running Windows.
  * OPSI.Backend.File: Various refactorings, not only to avoid unnecessary
    creation of temporary objects.
  * Backends: speed up option parsing during initalisation.
  * Make excessive use of List Comprehensions for faster processing.
  * OPSI.Backend.HostControl: Using the timeout-parameter available on
    httplib.HTTP(S)Connection in RpcThread and ConnectionThread
  * Improve speed of configState_getClientToDepotserver
  * OPSI.Backend.SQL: Refactored working with the hardware audit
  * Speed up OPSI.Backend.Backend.log_read
  * The size limit of log_write can now be controlled through
    opsiconfd.conf and the value of "max log size" in the section "global".
  * New module: OPSI.Util.Task.Rights
  * OPSI.System.Windows: function "mount" accepts "dynamic" as mountpoint to
    enable the automatic search for a free mountpoint on the system.
    Thanks to Markus Kötter for the initial patch!
  * OPSI.Util.Task.ConfigureBackend.ConfigurationData: add the possibility
    to enable the dynamic mountpoint selection.
  * OPSI.Backend.SQL: the columns referencing hostId are now of the same size
  * New module OPSI.Util.Task.UpdateBackend.MySQL
  * OPSI.Util.Task.UpdateBackend.MySQL: Fix too small hostId columns
  * OPSI.Backend.SQL: replacing duplicate code
  * Removed LDAP schema files and backend configuration.
  * OPSI.Backend.SQL: Functions getData and getRawData only allow SELECT
  * Making method backend_getSharedAlgorithm nonfunctional.
  * OPSI.SharedAlgorithm: No more working with code-as-text and evaluation
    of the text to get objects to work with. Now there are only the objects.
  * WindowsDrivers: Fallback if directories ends with "." or with whitespace.
  * OPSI.Types.forceList is now able to handle sets and generators
  * New function OPSI.System.Posix.getDHCPDRestartCommand
  * OPSI.SharedAlgorithm: Raising an error when a circular dependecy is
    detected between products.
  * OPSI.System.Posix.getNetworkDeviceConfig is now able to parse output
    from newer ifconfig versions like on CentOS 7.
  * OPSI.Backend.SQLite refactored query creation.

 -- Niko Wenselowski <n.wenselowski@uib.de>  Thu, 05 Feb 2015 09:46:50 +0100

python-opsi (4.0.5.17-1) testing; urgency=medium

  * Small bugfix in ConfigureBackend Task.

 -- Erol Ueluekmen <e.ueluekmen@uib.de>  Wed, 25 Feb 2015 14:33:25 +0100

python-opsi (4.0.5.16-1) stable; urgency=low

  * JSONRPCBackend: Fix build long authorization headers.

 -- Erol Ueluekmen <e.ueluekmen@uib.de>  Thu, 19 Feb 2015 13:23:19 +0100

python-opsi (4.0.5.15-1) stable; urgency=low

  * Patching sudoers: allow using service when no TTY present

 -- Niko Wenselowski <n.wenselowski@uib.de>  Wed, 22 Oct 2014 14:30:24 +0200

python-opsi (4.0.5.14-1) experimental; urgency=low

  * 10_opsi.conf: New methods getHardwareAuditDataCount and
    getSoftwareAuditDataCount
  * DHCPD backend: Fix logging problem caused by string / unicode mixup.
  * OPSI.System.Posix.getServiceNames: Prefer "systemctl" over "service"
    to have a solution that flawlessly works on CentOS 7.
  * OPSI.System.Posix.locateDHCPDInit: Added search via getServiceNames

 -- Niko Wenselowski <n.wenselowski@uib.de>  Wed, 22 Oct 2014 12:23:35 +0200

python-opsi (4.0.5.13-1) experimental; urgency=low

  * OPSI.System.Posix.Distribution: stripping the distribution attribute.

 -- Niko Wenselowski <n.wenselowski@uib.de>  Tue, 14 Oct 2014 15:34:21 +0200

python-opsi (4.0.5.12-1) experimental; urgency=low

  * More work on OPSI.System.Posix.getSambaServiceName

 -- Niko Wenselowski <n.wenselowski@uib.de>  Wed, 08 Oct 2014 14:50:17 +0200

python-opsi (4.0.5.11-2) experimental; urgency=low

  * Dropping python-simplejson as dependency because it is Pythons stdlib as
    json since Python 2.6

 -- Niko Wenselowski <n.wenselowski@uib.de>  Wed, 08 Oct 2014 11:43:34 +0200

python-opsi (4.0.5.11-1) experimental; urgency=low

  * MySQL-backend: lower log-level for messages regarding transactions
  * Posix: added Methods getServiceNames and getSambaServiceName

 -- Niko Wenselowski <n.wenselowski@uib.de>  Mon, 06 Oct 2014 15:58:24 +0200

python-opsi (4.0.5.10-1) stable; urgency=low

  * DHCPD.py: small fix in restarting dhcp-service

 -- Erol Ueluekmen <e.ueluekmen@uib.de>  Wed, 01 Oct 2014 16:54:50 +0200

python-opsi (4.0.5.9-1) stable; urgency=low

  * opsi-setup: changed restarting services over service calls
    instead of using init-scripts directly.

 -- Erol Ueluekmen <e.ueluekmen@uib.de>  Wed, 01 Oct 2014 16:14:13 +0200

python-opsi (4.0.5.8-2) testing; urgency=low

  * python-crypto requirement modified for sles to python-pycrypto

 -- Erol Ueluekmen <e.ueluekmen@uib.de>  Mon, 29 Sep 2014 10:13:17 +0200

python-opsi (4.0.5.8-1) testing; urgency=low

  * FileBackend raises Exception if getRawData method is called.

 -- Erol Ueluekmen <e.ueluekmen@uib.de>  Tue, 23 Sep 2014 15:16:56 +0200

python-opsi (4.0.5.7-1) experimental; urgency=low

  * Preferring ldaptor over OPSI.ldaptor

 -- Niko Wenselowski <n.wenselowski@uib.de>  Wed, 10 Sep 2014 13:36:47 +0200

python-opsi (4.0.5.6-2) experimental; urgency=low

  * rpm-based packages: require python-pyasn1

 -- Niko Wenselowski <n.wenselowski@uib.de>  Tue, 09 Sep 2014 16:55:20 +0200

python-opsi (4.0.5.6-1) experimental; urgency=low

  * Fix for certificate creation on SLES11SP3

 -- Niko Wenselowski <n.wenselowski@uib.de>  Mon, 25 Aug 2014 15:26:42 +0200

python-opsi (4.0.5.5-1) testing; urgency=medium

  * setProductActionRequestWithDependencies: added optional force
    parameter, to set dependend products even if they are installed

 -- Erol Ueluekmen <e.ueluekmen@uib.de>  Sat, 23 Aug 2014 02:37:20 +0200

python-opsi (4.0.5.4-3) testing; urgency=low

  * Also build on Ubuntu 10.04

 -- Niko Wenselowski <n.wenselowski@uib.de>  Fri, 22 Aug 2014 17:28:08 +0200

python-opsi (4.0.5.4-2) experimental; urgency=low

  * 40_groupActions.conf: _getClientsOnDepotByHostGroup get correct clients.
  * Debian: call dh --with python2

 -- Niko Wenselowski <n.wenselowski@uib.de>  Fri, 22 Aug 2014 17:18:16 +0200

python-opsi (4.0.5.3-2) experimental; urgency=low

  * SLES: Require libmagic1 for working python-magic

 -- Niko Wenselowski <n.wenselowski@uib.de>  Tue, 19 Aug 2014 12:55:00 +0200

python-opsi (4.0.5.3-1) experimental; urgency=low

  * Fix termination of KillableThread on newer Pythons

 -- Niko Wenselowski <n.wenselowski@uib.de>  Mon, 11 Aug 2014 14:09:02 +0200

python-opsi (4.0.5.2-7) experimental; urgency=low

  * RHEL / CentOS: Depending on MySQL-python instead python-mysql
  * openSUSE / SLES: Fix depending on wrong version number for python-newt

 -- Niko Wenselowski <n.wenselowski@uib.de>  Wed, 06 Aug 2014 12:10:08 +0200

python-opsi (4.0.5.2-5) experimental; urgency=low

  * Dependencies for RHEL / CentOS 6 fixed and cleaned up .spec.

 -- Niko Wenselowski <n.wenselowski@uib.de>  Wed, 06 Aug 2014 11:20:25 +0200

python-opsi (4.0.5.2-4) experimental; urgency=low

  * Re-Enabling dependency on python-ldaptor.

 -- Niko Wenselowski <n.wenselowski@uib.de>  Mon, 04 Aug 2014 16:39:12 +0200

python-opsi (4.0.5.2-2) experimental; urgency=low

  * Possible to build with python-support again.

 -- Niko Wenselowski <n.wenselowski@uib.de>  Mon, 04 Aug 2014 14:35:00 +0200

python-opsi (4.0.5.2-1) experimental; urgency=low

  * fix in write method for backendConfigFiles

 -- Erol Ueluekmen <e.ueluekmen@uib.de>  Sun, 03 Aug 2014 03:26:28 +0200

python-opsi (4.0.5.1-2) experimental; urgency=low

  * Using dh_python2

 -- Niko Wenselowski <n.wenselowski@uib.de>  Wed, 30 Jul 2014 17:38:00 +0200

python-opsi (4.0.5.1-1) experimental; urgency=low

  * New module: OPSI.Util.Task.Sudoers
  * 70_dynamic_depot.conf: Latency algorythm does even work if pinging
    a depot results in a timeout.
  * OpsiBackupArchive: Avoid hanging in an endless loop when running
    backupMySQLBackend and stderr gets spammed with the same message
  * DHCPD Backend: Trying to read the address of an client from the
    DHCPD configuration file if it can't be resolved via DNS.
  * Certificate Creation: Using 2048 bit instead of 1024
  * small fix in getOpsiHostKey method
  * configed: direct access for mysql-backend users
  * forceUrl method don't convert value to lower
  * OpsiBackupArchive: get path to mysqldump via which
  * Speeding up backend_getInterface, getArgAndCallString, objectToHtml,
    objectToBeautifiedText
  * New module: OPSI.Util.Task.ConfigureBackend.ConfigurationData
  * Added possibility to disable pigz in opsi.conf
  * SQL-Backends: Improved speed of query creation
  * Do not fail on removing installed products if the directory
    contains filenames with unicode characters
  * OPSI.System.Posix: Fixing reread partiontable problem with new bootimage
  * OPSI.System.Windows: Added setLocalSystemTime and getServiceTime in backend
  * Driverintegration: Fallback for byAudit to check if mainboard integration is possible.
  * OPSI.System.Posix: initializing bytesPerSector attribute in Harddisk class
    constructor
  * OPSI.Util.Repository: workarround timing problem after reconnect network
    adapter

 -- Erol Ueluekmen <e.ueluekmen@uib.de>  Thu, 28 Jul 2014 23:51:00 +0200

python-opsi (4.0.4.5-1) stable; urgency=low

  * set of small fixes.

 -- Erol Ueluekmen <e.ueluekmen@uib.de>  Fri, 07 Feb 2014 02:10:23 +0100

python-opsi (4.0.4.4-1) testing; urgency=low

  * added geo_override patch for older bios (opsi-linux-bootimage)
  * removed debug outputs from repository.py
  * SQL backend: tables PRODUCT_PROPERTY and BOOT_CONFIGURATION now use type
    TEXT for column 'description'
  * Harddisks have a new attribute 'rotational'.
  * MySQL backend: table 'HOST': using DEFAULT value for column 'created' to
    avoid using the values given by MySQL. These values did result in a
    unwanted misbehaviour where clients always updated their 'created'
    attribute to the time of the last update.
  * Removed workarounds for Python versions prior to 2.6
  * New depot selection alogrith: Select the depot with lowest latency that
    either is or belongs to the master depot the client is attached to.
  * New module: OPSI.Util.Task.CleanupBackend
  * Suppressing DeprecationWarning from ldaptor.
  * Bugfix in HTTPRepository.
  * Workarround for Windows 8.1 detection.

 -- Erol Ueluekmen <e.ueluekmen@uib.de>  Wed, 29 Jan 2014 01:22:18 +0100

python-opsi (4.0.4.3-1) testing; urgency=low

  * Small bugfix for objectToBeautifiedText Method.

 -- Erol Ueluekmen <e.ueluekmen@uib.>  Fri, 20 Dec 2013 18:11:37 +0100

python-opsi (4.0.4.2-1) testing; urgency=low

  * objectToBeautifiedText optimization.

 -- Erol Ueluekmen <e.ueluekmen@uib.de>  Wed, 11 Dec 2013 11:02:06 +0100

python-opsi (4.0.4.1-1) testing; urgency=low

  * Minimum required Python version is now 2.6
  * New backend method for configed: setRights
  * Tar archives: make use of pigz for parallel gzip compression if available.
    Requires pigz version >2.2.3
  * File backend: Added options to configure user/group the files belong to.
  * Bugfix: Added missing import to prevent "opsi-setup --renew-opsiconfd-cert"
    from crashing
  * Bugfix: Do not fail when reading distribution information from an UCS
    system.
  * Bugfix in posix.py for precise
  * Remove loading geo_override kernel patch
  * Fixing mountoptions handling for cifs-mount
  * Added Transaction control for sql-backends for prevent of duplicate entries in productProperty-Defaultvalues. (fixes #456)
  * New module: OPSI.Util.Task.Certificate

 -- Erol Ueluekmen <e.ueluekmen@uib.de>  Tue, 12 Sep 2013 11:41:33 +0200

python-opsi (4.0.3.3-1) experimental; urgency=low

  * Fixes for wheezy and raring support
  * System.Windows: Added handling mshotfix for win8 and win2012
  * Moved method formatFileSize from OPSI.web2.dirlist to OPSI.Util
  * Added 40_groupActions.conf in opsi-webservice-extender
  * Modified debian postinst script (user opsiconfd will be created if not exists)

 -- Erol Ueluekmen <e.ueluekmen@uib.de>  Tue, 03 Jun 2013 11:41:33 +0200

python-opsi (4.0.3.2-1) experimental; urgency=low

  * Don't load geo_override module on 64bit bootimage.

 -- Erol Ueluekmen <e.ueluekmen@uib.de>  Mon, 29 Apr 2013 16:13:16 +0200

python-opsi (4.0.3.1-1) testing; urgency=low

  * dhcp-backend: ddns-rev-domainname added to list where the values are written in double quotas
  * System: opsi-setup --init-current-config gives an warning instead of error, when vendor not found for network device
  * Posix:
    - saveImage returns the result from partclone if run was successful.
    - readPartitionTable: Try to find out the right filesystem with blkid tool.
    - createPartition: allows linux as filesystem-type and produces partition with id 83
  * WindowsDriver: byAudit: Translating model and vendor from hwinvent: characters <>?":|\/* will be translated to _
  * python-opsi locale: danish added
  * compareVersion: fixed handling with versions from custom packages.
  * global.conf: fixed hostname entries
  * fixed resource directory listing for custom packages /repository
  * fix for ubuntu 12.10

 -- Erol Ueluekmen <e.ueluekmen@uib.de>  Tue, 05 Feb 2013 17:40:23 +0100

python-opsi (4.0.2.6-1) testing; urgency=low

  * Posix: getBlockDeviceControllerInfo():
    - if no devices attached on a AHCI-Controller (maybe a lshw or a kernel bug)
      try to find AHCI-Controller, if found try return the first found AHCI Controller
      for textmode-driverintegration (only for nt5)
  * Posix: modifications for newer ms-sys version
  * rpm-spec-file: noreplace option for dispatch.conf.default in files-section

 -- Erol Ueluekmen <e.ueluekmen@uib.de>  Mon, 07 Nov 2012 17:34:13 +0100

python-opsi (4.0.2.5-1) testing; urgency=low

  * fix in hwinvent procedure, don't crash if lshw don't work properly
  * fix for resizeNTFSPartition if blockAlignmnet is used (ntfs-restore-image)

 -- Erol Ueluekmen <e.ueluekmen@uib.de>  Fri, 02 Nov 2012 15:00:34 +0200

python-opsi (4.0.2.4-1) stable; urgency=low

  * fixes method setProductActionRequestWithDependencies after host_createOpsiClient
  * added default dhcp string and text options that the values will be set in double-quotes (fixes#403)
  * added method userIsReadOnlyUser()
  * WindowsDriverIntegration: do not break when no devices found in txtsetup.oem (corrupted txtsetup.oem)

 -- Erol Ueluekmen <e.ueluekmen@uib.de>  Thu, 27 Sep 2012 10:35:17 +0200

python-opsi (4.0.2.3-1) testing; urgency=low

  * Workarround for bootimage: wait if blockfile to partition not exists.
  * Automated additional-driver - byAudit - integration support.
  * hostControl-Fix for host_reachable method.
  * added opsiFileAdminhandling, added new opsi.conf File.
  * dellexpresscode for hwinvent implemented
  * licensekey length increased to 1024
  * use opsi-auth pam module if exists

 -- Erol Ueluekmen <e.ueluekmen@uib.de>  Tue, 17 Jul 2012 13:33:13 +0200

python-opsi (4.0.2.2-1) testing; urgency=low

  * Workarround for python 2.7 in jsonrpc-backend: compressed data will send as bytearray
  * fix for isc-dhcp-server for oneiric and precise
  * Workarround for bootimage: wait if blockfile to partition not exists.

 -- Erol Ueluekmen <e.ueluekmen@uib.de>  Mon, 11 Jun 2012 13:42:58 +0200

python-opsi (4.0.2.1-1) stable; urgency=low

  * Featurepack-Release 4.0.2

 -- Erol Ueluekmen <e.ueluekmen@uib.de>  Wed, 30 May 2012 11:20:56 +0200

python-opsi (4.0.1.40-1) testing; urgency=low

  * Fix getArchitecture for Windows-Systems (opsiclientd)
  * Workarround for WinAPI Bug: LSAGetLogonSessionData in NT5 x64

 -- Erol Ueluekmen <e.ueluekmen@uib.de>  Tue, 08 May 2012 15:27:08 +0200

python-opsi (4.0.1.39-1) testing; urgency=low

  * opsi-makeproductfile: switch to tar format if source files take
      then 2GB of diskusage, to prevent a override of cpio sizelimit.
  * 20_legacy.conf: method getProductDependencies_listOfHashes fix.
  * fix loosing membership in productGroups when upgrading opsi-packages
  * setProductActionRequestWithDepedencies:
      Raising exeption if required packages are not available.
  * fix setVersion for auditSoftware and auditSoftwareOnClient
      software Version 0 will be produce '0' and not ''

 -- Erol Ueluekmen <e.ueluekmen@uib.de>  Tue, 17 Apr 2012 16:51:08 +0200

python-opsi (4.0.1.38-1) testing; urgency=low

  * HostControl-Backend: added hostControl_execute
  * 10_opsi.conf: added setProductActionRequestWithDependencies
  * Object.py: OpsiDepotserver new default: isMasterDepot=True

 -- Erol Ueluekmen <e.ueluekmen@uib.de>  Wed, 15 Feb 2012 13:42:37 +0100

python-opsi (4.0.1.37-1) stable; urgency=low

  * fix hybi10Decode

 -- Jan Schneider <j.schneider@uib.de>  Tue, 17 Jan 2012 13:40:01 +0100

python-opsi (4.0.1.36-1) stable; urgency=low

  * MessageBus improvements
  * fix deleteProduct method

 -- Jan Schneider <j.schneider@uib.de>  Tue, 22 Nov 2011 13:05:41 +0100

python-opsi (4.0.1.35-1) stable; urgency=low

  * Add funtions hybi10Decode, hybi10Encode to Util/HTTP

 -- Jan Schneider <j.schneider@uib.de>  Tue, 15 Nov 2011 15:08:07 +0100

python-opsi (4.0.1.34-1) stable; urgency=low

  * Posix.py: blockAlignment in createPartition

 -- Erol Ueluekmen <e.ueluekmen@uib.de>  Mon, 14 Nov 2011 10:27:23 +0100

python-opsi (4.0.1.33-1) stable; urgency=low

  * OPSI/Util: Add function getGlobalConf
  * OPSI/Types: Add BootConfiguration

 -- Jan Schneider <j.schneider@uib.de>  Tue, 11 Oct 2011 09:36:12 +0200

python-opsi (4.0.1.32-1) stable; urgency=low

  * Add module OPSI/Util/MessageBus
  * OPSI/Backend/BackendManager: implement MessageBusNotifier
  * OPSI/Backend/HostControl: Don't reboot or shutdown all opsiClients if wrong hostId is given
  * OPSI/Util/WindowsDriver: Fix for duplicatesearch in WindowsDriver
  * OPSI/Backend/JSONRPCBackend: raise socket.error on connect
  * opsihwaudit.conf: HDAUDIO_DEVICE wmi

 -- Jan Schneider <j.schneider@uib.de>  Tue, 27 Sep 2011 14:29:14 +0200

python-opsi (4.0.1.31-1) stable; urgency=low

  * OPSI/Backend/Backend:
     - log_read/log_write: add type userlogin
     - log_write: maximum logfile size
  * OPSI/Objects:
     - remove forceUnicodeLower for all licensekeys

 -- Jan Schneider <j.schneider@uib.de>  Tue, 13 Sep 2011 14:40:13 +0200

python-opsi (4.0.1.30-1) stable; urgency=low

  * DHCP-parser: Fix recursive searching blocks.

 -- Erol Ueluekmen <e.ueluekmen@uib.de>  Tue, 13 Sep 2011 10:11:15 +0200

python-opsi (4.0.1.29-1) stable; urgency=low

  * OPSI/Util/WindowsDriver
     - Fix intregateWindowsDrivers
  * OPSI/UI
     - Fix encoding

 -- Erol Ueluekmen <e.ueluekmen@uib.de>  Fri, 02 Sep 2011 17:11:13 +0200

python-opsi (4.0.1.28-1) stable; urgency=low

  * french localization

 -- Jan Schneider <j.schneider@uib.de>  Wed, 31 Aug 2011 16:57:40 +0200

python-opsi (4.0.1.27-1) stable; urgency=low

  * OPSI/UI
     - Fix getSelection for many entries / scrolling

 -- Jan Schneider <j.schneider@uib.de>  Mon, 29 Aug 2011 14:38:29 +0200

python-opsi (4.0.1.26-1) stable; urgency=low

  * OPSI/Util/WindowsDriver:
     - Fix integrateWindowsDrivers
  * OPSI/Util/File:
     - Modify loglevels in inf-file-parsing

 -- Jan Schneider <j.schneider@uib.de>  Thu, 25 Aug 2011 15:42:13 +0200

python-opsi (4.0.1.25-1) stable; urgency=low

  * OPSI/Object:
     - BoolConfig: remove duplicates from default values

 -- Jan Schneider <j.schneider@uib.de>  Tue, 23 Aug 2011 12:15:29 +0200

python-opsi (4.0.1.24-1) stable; urgency=low

  * tests/helper/fixture
    - fix for python 2.4

 -- Jan Schneider <j.schneider@uib.de>  Mon, 15 Aug 2011 15:12:05 +0200

python-opsi (4.0.1.23-1) stable; urgency=low

  * OPSI/Object
    - Host: force list of hardware addresses to single value (needed for univention)

 -- Jan Schneider <j.schneider@uib.de>  Mon, 15 Aug 2011 14:15:33 +0200

python-opsi (4.0.1.22-1) stable; urgency=low

  * OPSI/Util/File/Opsi/__init__:
    - Fix startswith for python 2.4

 -- Jan Schneider <j.schneider@uib.de>  Thu, 04 Aug 2011 09:58:22 +0200

python-opsi (4.0.1.21-1) experimental; urgency=low

  * Build against dhcp3 in lucid

 -- Christian Kampka <c.kampka@uib.de>  Mon, 01 Aug 2011 12:27:34 +0200

python-opsi (4.0.1.20-1) stable; urgency=low

  * OPSI/Backend/JSONRPC
    - forceUnicode Exception

 -- Jan Schneider <j.schneider@uib.de>  Thu, 21 Jul 2011 17:36:54 +0200

python-opsi (4.0.1.19-1) stable; urgency=low

  * OPSI/Util/WindowsDrivers
    - add integrated drivers to integratedDrivers list in loop

 -- Jan Schneider <j.schneider@uib.de>  Wed, 20 Jul 2011 14:48:27 +0200

python-opsi (4.0.1.18-1) stable; urgency=low

  * OPSI/Backend/SQL
    - fix _getHardwareIds

 -- Jan Schneider <j.schneider@uib.de>  Wed, 20 Jul 2011 11:42:10 +0200

python-opsi (4.0.1.17-1) stable; urgency=low

  * Correct replacement of escaped asterisk in search filter
  * Added new hostControl method opsiclientdRpc

 -- Jan Schneider <j.schneider@uib.de>  Tue, 19 Jul 2011 14:46:35 +0200

python-opsi (4.0.1.16-1) stable; urgency=low

  * Version bump

 -- Christian Kampka <c.kampka@uib.de>  Wed, 13 Jul 2011 14:20:15 +0200

python-opsi (4.0.1.15-2) stable; urgency=low

  * OPSI/Utils
    - fixed import bug

 -- Christian Kampka <c.kampka@uib.de>  Wed, 13 Jul 2011 11:54:22 +0200

python-opsi (4.0.1.15-1) stable; urgency=low

  * OPSI/Util
    - method to determain a fixed fqdn
  * OPIS/Util/HTTP
    - make sure socket is not None

 -- Christian Kampka <c.kampka@uib.de>  Tue, 12 Jul 2011 12:49:24 +0200

python-opsi (4.0.1.14-1) stable; urgency=low

  * SQL: methods for character escaping

 -- Jan Schneider <j.schneider@uib.de>  Wed, 29 Jun 2011 14:47:47 +0200

python-opsi (4.0.1.13-1) stable; urgency=low

  * Service/Session
    - sessionExpired(): return true if expired / false if closed by client
  * Util/HTTP:
    - disable server verification for localhost
  * Backend/HostControl:
    - new method hostControl_getActiveSessions

 -- Jan Schneider <j.schneider@uib.de>  Fri, 17 Jun 2011 14:21:03 +0200

python-opsi (4.0.1.12-1) stable; urgency=low

  * Util/File/Opsi
    - copy permission bits and mtime on filecopy

 -- Christian Kampka <c.kampka@uib.de>  Wed, 15 Jun 2011 11:00:27 +0200

python-opsi (4.0.1.11-2) stable; urgency=low

  * Util/Task/Backup:
    - supress waring when restoring configuration

 -- Christian Kampka <c.kampka@uib.de>  Tue, 14 Jun 2011 15:57:24 +0200

python-opsi (4.0.1.11-1) stable; urgency=low

  * Util/Task/Backup:
    - Override backup file if it already exists
    - Fixed spelling in help text

 -- Christian Kampka <c.kampka@uib.de>  Tue, 14 Jun 2011 13:41:56 +0200

python-opsi (4.0.1.10-1.1) stable; urgency=low

  * Util/Task/Backup, Util/File/Opsi
    - Several usability improvements

 -- Christian Kampka <c.kampka@uib.de>  Fri, 10 Jun 2011 14:14:46 +0200

python-opsi (4.0.1.9-1) stable; urgency=low

  * System/Posix:
     - Added Harddisk.setDosCompatibility()
     - reread partition table after deleting partition table
  * Util/Repository:
     - Fix HTTPRepository.copy
  * Util/HTTP, Util/Repository, Backend/JSONRPC
     - SSL verify by ca certs file

 -- Jan Schneider <j.schneider@uib.de>  Tue, 07 Jun 2011 10:45:49 +0200

python-opsi (4.0.1.8-1) stable; urgency=low

  * HostControl backend: Fix error message

 -- Jan Schneider <j.schneider@uib.de>  Tue, 31 May 2011 12:41:44 +0200

python-opsi (4.0.1.7-1) stable; urgency=low

  * Fixes additional driver integration with directories as symbolic links
  * Improved logging in generateProductOnClientSequence_algorithm1
  * Fixes Driverintegration: Fix loading duplicate driver, if integrated in additional

 -- Jan Schneider <j.schneider@uib.de>  Mon, 30 May 2011 14:21:08 +0200

python-opsi (4.0.1.6-1) stable; urgency=low

  * fixes for OpsiBackup

 -- Erol Ueluekmen <e.ueluekmen@uib.de>  Wed, 18 May 2011 15:42:33 +0200

python-opsi (4.0.1.5-1) stable; urgency=low

  * OpsiBackupFile: Fix symlink restore

 -- Jan Schneider <j.schneider@uib.de>  Wed, 11 May 2011 17:40:42 +0200

python-opsi (4.0.1.4-1) stable; urgency=low

  * IniFile: Add newline at end of section
  * BackenAccessControl _pamAuthenticateUser: pam winbind forceUnicode names

 -- Jan Schneider <j.schneider@uib.de>  Wed, 04 May 2011 14:46:17 +0200

python-opsi (4.0.1.3-1) stable; urgency=low

  * File-Backend: Fix host_insert for depots

 -- Jan Schneider <j.schneider@uib.de>  Mon, 02 May 2011 14:55:27 +0200

python-opsi (4.0.1.2-1) stable; urgency=low

  * Posix: fix calculation of disk size

 -- Jan Schneider <j.schneider@uib.de>  Tue, 19 Apr 2011 10:41:19 +0200

python-opsi (4.0.1.1-1) stable; urgency=low

  * Product: do not set owner of links
  * Util: new function ipAddressInNetwork
  * DHCPD: use ipAddressInNetwork
  * 70_dynamic_depot.conf: fix log
  * BackendAccessControl: forced groups

 -- Jan Schneider <j.schneider@uib.de>  Fri, 15 Apr 2011 12:19:02 +0200

python-opsi (4.0.1-22) stable; urgency=low

  * Correct json html output

 -- Jan Schneider <j.schneider@uib.de>  Thu, 14 Apr 2011 10:33:35 +0200

python-opsi (4.0.1-21) stable; urgency=low

  * Fix product sequence

 -- Jan Schneider <j.schneider@uib.de>  Wed, 13 Apr 2011 18:58:41 +0200

python-opsi (4.0.1-20) stable; urgency=low

  * fixed import for python 2.4 environments

 -- Christain Kampka <c.kampka@uib.de>  Tue, 05 Apr 2011 12:23:32 +0200

python-opsi (4.0.1-19) stable; urgency=low

  * Fixes

 -- Jan Schneider <j.schneider@uib.de>  Fri, 01 Apr 2011 15:10:37 +0200

python-opsi (4.0.1-18) testing; urgency=low

  * move server verification into HTTP module

 -- Jan Schneider <j.schneider@uib.de>  Tue, 29 Mar 2011 16:13:03 +0200

python-opsi (4.0.1-17) testing; urgency=low

  * LDAP: Fix productPropertyState_updateObject

 -- Jan Schneider <j.schneider@uib.de>  Sat, 26 Mar 2011 13:26:47 +0100

python-opsi (4.0.1-16) testing; urgency=low

  * PackageControlFile: fix generation of productproperty with empty values
  * DepotserverBackend: cleanup product property states on package installation

 -- Jan Schneider <j.schneider@uib.de>  Wed, 23 Mar 2011 18:46:19 +0100

python-opsi (4.0.1-15) testing; urgency=low

  * Posix.py: get dhcp config from dhclient

 -- Jan Schneider <j.schneider@uib.de>  Tue, 22 Mar 2011 14:08:04 +0100

python-opsi (4.0.1-14) testing; urgency=low

  * Rework KillableThread
  * HostControlBackend: wait 5 seconds before killing threads

 -- Jan Schneider <j.schneider@uib.de>  Thu, 17 Mar 2011 16:47:07 +0100

python-opsi (4.0.1-13) testing; urgency=low

  * Fix _transfer in Repository

 -- Jan Schneider <j.schneider@uib.de>  Wed, 16 Mar 2011 14:15:25 +0100

python-opsi (4.0.1-12) testing; urgency=low

  * Fix SQL

 -- Jan Schneider <j.schneider@uib.de>  Wed, 16 Mar 2011 10:52:41 +0100

python-opsi (4.0.1-11) testing; urgency=low

  * SQL: Fix config_updateObject/productProperty_updateObject

 -- Jan Schneider <j.schneider@uib.de>  Tue, 15 Mar 2011 11:14:58 +0100

python-opsi (4.0.1-10) testing; urgency=low

  * Add OPSI.Util.Ping

 -- Jan Schneider <j.schneider@uib.de>  Mon, 14 Mar 2011 14:40:10 +0100

python-opsi (4.0.1-8) testing; urgency=low

  * Add dependency to m2crypto

 -- Jan Schneider <j.schneider@uib.de>  Tue, 08 Mar 2011 22:25:46 +0100

python-opsi (4.0.1-7) testing; urgency=low

  * Fix group type filter in file backend

 -- Jan Schneider <j.schneider@uib.de>  Thu, 24 Feb 2011 19:23:29 +0100

python-opsi (4.0.1-6) testing; urgency=low

  * HostControl_reachable

 -- Jan Schneider <j.schneider@uib.de>  Thu, 24 Feb 2011 11:56:22 +0100

python-opsi (4.0.1-5) testing; urgency=low

  * HostControl: support for directed broadcasts

 -- Jan Schneider <j.schneider@uib.de>  Wed, 23 Feb 2011 16:34:00 +0100

python-opsi (4.0.1-3) testing; urgency=low

  * HostControl: resolve if ip address not known

 -- Jan Schneider <j.schneider@uib.de>  Wed, 23 Feb 2011 12:35:25 +0100

python-opsi (4.0.1-2) testing; urgency=low

  * testing release

 -- Jan Schneider <j.schneider@uib.de>  Wed, 23 Feb 2011 11:15:04 +0100

python-opsi (4.0.0.99-2) testing; urgency=low

  * Add config file for HostControlBackend

 -- Jan Schneider <j.schneider@uib.de>  Wed, 16 Feb 2011 16:57:01 +0100

python-opsi (4.0.0.99-1) testing; urgency=low

  * Add new serivce lib
  * Close socket in HTTP

 -- Jan Schneider <j.schneider@uib.de>  Wed, 02 Feb 2011 12:32:59 +0100

python-opsi (4.0.0.20-1) stable; urgency=low

  * Fix AccessControlBackend
  * Add OPSI/Service
  * Fix getNetworkDeviceConfig Posix.py

 -- Jan Schneider <j.schneider@uib.de>  Tue, 11 Jan 2011 11:03:28 +0100

python-opsi (4.0.0.19-1) stable; urgency=low

  * Added ProductGroup Handling
  * add ConfigDataBackend methods <objectclass>_getHashes

 -- Erol Ueluekmen <e.ueluekmen@uib.de>  Wed, 08 Dec 2010 00:29:18 +0100

python-opsi (4.0.0.18-1) stable; urgency=low

  * Util: objectToHtml() Escape &
  * Backend/Backend: reimplemented configState_getClientToDepotserver

 -- Jan Schneider <j.schneider@uib.de>  Thu, 02 Dec 2010 15:29:10 +0100

python-opsi (4.0.0.17-1) stable; urgency=low

  * Util/File: ZsyncFile

 -- Jan Schneider <j.schneider@uib.de>  Wed, 01 Dec 2010 14:30:18 +0100

python-opsi (4.0.0.16-1) testing; urgency=low

  * Fix LDAP.py: Don't delete HostObject on ucs-Servers, if deleteCommand is not set.

 -- Erol Ueluekmen <e.ueluekmen@uib.de>  Tue, 30 Nov 2010 13:33:26 +0000

python-opsi (4.0.0.15-2) stable; urgency=low

  * new package version for build service

 -- Jan Schneider <j.schneider@uib.de>  Mon, 29 Nov 2010 18:08:50 +0100

python-opsi (4.0.0.15-1) stable; urgency=low

  * Move method getDepotSelectionAlgorithm into new config file 70_dynamic_depot.conf
  * Backend/Backend: Fix _objectHashMatches for version numbers
  * System/Posix: Fix getBlockDeviceContollerInfo for device/vendor ids with len < 4

 -- Jan Schneider <j.schneider@uib.de>  Mon, 29 Nov 2010 17:04:37 +0100

python-opsi (4.0.0.14-1) stable; urgency=low

  * Util/Repository: fix upload

 -- Jan Schneider <j.schneider@uib.de>  Thu, 25 Nov 2010 15:09:27 +0100

python-opsi (4.0.0.13-1) stable; urgency=low

  * Backend/JSONRPC: fix username/password kwargs

 -- Jan Schneider <j.schneider@uib.de>  Wed, 24 Nov 2010 09:09:57 +0100

python-opsi (4.0.0.12-1) stable; urgency=low

  * Util/HTTP
     - change default to not reuse HTTP connection in pool
     - fix urlsplit
  * Util/Repository: retry upload
  * Backend/Backend: fix key error in _productOnClient_processWithFunction

 -- Jan Schneider <j.schneider@uib.de>  Tue, 23 Nov 2010 12:16:39 +0100

python-opsi (4.0.0.11-1) stable; urgency=low

  * Backend/LDAP: fix execution of external commands
  * Backend/DHCPD: fix deletion of hosts

 -- Jan Schneider <j.schneider@uib.de>  Fri, 19 Nov 2010 11:39:45 +0100

python-opsi (4.0.0.10-1) stable; urgency=low

  * Product sort algorithm1: move product up in sequence if requirement type is "after"
  * Backend/LDAP: fix handling on attributes param in get methods
  * Backend/DHCPD: fix depot handling

 -- Jan Schneider <j.schneider@uib.de>  Wed, 17 Nov 2010 16:58:59 +0100

python-opsi (4.0.0.9-1) stable; urgency=low

  * Util/File: try/except setting locale
  * BAckend/Backend: fix backend_searchIdents for ProductOnClient, ProductPropertyState, ConfigState objects

 -- Jan Schneider <j.schneider@uib.de>  Fri, 22 Oct 2010 12:17:57 +0200

python-opsi (4.0.0.8-1) stable; urgency=low

  * Added SQLite backend
  * New JSONRPCBackend
  * Use ConnectionPool in Util/WebDAVRepository
  * Added Util/HTTP
  * Fix package extraction order in Util/Product

 -- Jan Schneider <j.schneider@uib.de>  Wed, 20 Oct 2010 17:03:55 +0200

python-opsi (4.0.0.7-1) stable; urgency=low

  * Util/Repository: remove functools import, Repository.disconnect()
                     call mount from System, nt compatibility
  * Util/Message: fix fireAlways
  * System/Windows: new funftions: getArchitecture, getFreeDrive, reimplemented mount for cifs/smb

 -- Jan Schneider <j.schneider@uib.de>  Tue, 12 Oct 2010 16:26:43 +0200

python-opsi (4.0.0.6-1) stable; urgency=low

  * Util/File/Opsi: Fix parsing of true/false of product property defaults in control file (again)

 -- Jan Schneider <j.schneider@uib.de>  Mon, 11 Oct 2010 21:24:38 +0200

python-opsi (4.0.0.5-1) stable; urgency=low

  * Util/File/Opsi: Fix parsing of true/false of product property defaults in control file
  * Backend/LDAP: Fix reading objects with attribute value []

 -- Jan Schneider <j.schneider@uib.de>  Mon, 11 Oct 2010 18:02:52 +0200

python-opsi (4.0.0.4-1) stable; urgency=low

  * 30_configed.conf: add method getConfigs
  * Backend/File: Fix auditHardware/auditHardwareOnHost insert/update/delete

 -- Jan Schneider <j.schneider@uib.de>  Mon, 11 Oct 2010 14:20:23 +0200

python-opsi (4.0.0.3-1) stable; urgency=low

  * Types,Logger: forceUnicode try except __unicode__
  * System/Posix: get fs from partclone
  * Backend/File: fix double escape
  * opsihwaudit.conf: : USB_DEVICE: interfaceClass, interfaceSubClass resized to 500, interfaceProtocol resized to 200

 -- Jan Schneider <j.schneider@uib.de>  Thu, 07 Oct 2010 10:47:48 +0200

python-opsi (4.0.0.2-1) stable; urgency=low

  * UI: drawRootText: encode to ascii because snack does not support unicode here

 -- Jan Schneider <j.schneider@uib.de>  Tue, 05 Oct 2010 17:25:59 +0200

python-opsi (4.0.0.1-1) stable; urgency=low

  * Added hwaudit locale fr_FR
  * System/Posix: use partclone for images
  * Util/File: set "<value>" for DHCPDConf_Option *-domain
  * opsihwaudit.conf: USB_DEVICE: interfaceClass, interfaceSubClass resized to 200

 -- Jan Schneider <j.schneider@uib.de>  Mon, 04 Oct 2010 09:48:46 +0200

python-opsi (4.0.0.0-1) stable; urgency=low

  * opsi 4.0 stable release

 -- Jan Schneider <j.schneider@uib.de>  Mon, 27 Sep 2010 14:11:39 +0200

python-opsi (3.99.0.6-1) testing; urgency=low

  * Object __repr__ now returning __str__

 -- Jan Schneider <j.schneider@uib.de>  Mon, 27 Sep 2010 10:34:59 +0200

python-opsi (3.99.0.5-1) testing; urgency=low

  * Fix getDepotIds_list in legacy extension
  * Fix SQL expression for numbers

 -- Jan Schneider <j.schneider@uib.de>  Fri, 24 Sep 2010 14:35:08 +0200

python-opsi (3.99.0.4-1) testing; urgency=low

  * Fix dependcy recurion in _productOnClient_processWithFunction
  * Prevent unnecessary update of dhcpd configuration

 -- Jan Schneider <j.schneider@uib.de>  Fri, 17 Sep 2010 14:15:01 +0200

python-opsi (3.99.0.3-1) testing; urgency=low

  * Fix table creation in MySQL-Backend

 -- Jan Schneider <j.schneider@uib.de>  Fri, 17 Sep 2010 12:04:11 +0200

python-opsi (3.99.0.2-1) testing; urgency=low

  * rc2

 -- Jan Schneider <j.schneider@uib.de>  Thu, 16 Sep 2010 10:04:21 +0200

python-opsi (3.99.0.1-1) testing; urgency=low

  * rc 1

 -- Jan Schneider <j.schneider@uib.de>  Wed, 01 Sep 2010 15:45:41 +0200

python-opsi (3.99.0.0-1) testing; urgency=low

  * local package
  * opsi 4.0

 -- Jan Schneider <j.schneider@uib.de>  Tue, 18 May 2010 15:38:15 +0200

python-opsi (3.4.99.1-1) testing; urgency=low

  * testing release

 -- Jan Schneider <j.schneider@uib.de>  Tue, 06 Apr 2010 12:19:37 +0200

python-opsi (3.4.99.0-1) experimental; urgency=low

  * starting 3.5 development

 -- Jan Schneider <j.schneider@uib.de>  Fri, 06 Nov 2009 15:33:48 +0100

python-opsi (3.4.0.4-1) stable; urgency=low

  * implemented setIpAddress() in DHCPD, File31

 -- Jan Schneider <j.schneider@uib.de>  Wed, 04 Nov 2009 12:41:51 +0100

python-opsi (3.4.0.3-1) stable; urgency=low

  * Posix 1.3.1
     - fixed getNetworkDeviceConfig

 -- Jan Schneider <j.schneider@uib.de>  Wed, 28 Oct 2009 17:51:07 +0100

python-opsi (3.4.0.2-1) stable; urgency=low

  * Posix 1.3
     - new method getEthernetDevices
     - new method getNetworkDeviceConfig
     - rewritten method getDHCPResult

 -- Jan Schneider <j.schneider@uib.de>  Fri, 11 Sep 2009 19:03:50 +0200

python-opsi (3.4.0.1-1) stable; urgency=low

  * Changed lshw class for DISK_PARITION in hwaudit.conf
  * Posix 1.2.6

 -- Jan Schneider <j.schneider@uib.de>  Mon, 07 Sep 2009 10:12:19 +0200

python-opsi (3.4.0.0-s1) stable; urgency=low

  * New version number

 -- Jan Schneider <j.schneider@uib.de>  Thu, 27 Aug 2009 14:23:40 +0200

python-opsi (3.4.0.0-rc6) unstable; urgency=low

  * MySQL 0.3.3.4: fixed encoding error
  * Fixed db conversion in init-opsi-mysql-db.py

 -- Jan Schneider <j.schneider@uib.de>  Wed, 26 Aug 2009 10:19:37 +0200

python-opsi (3.4.0.0-rc5) unstable; urgency=low

  * Posix.py 1.2.4

 -- Jan Schneider <j.schneider@uib.de>  Wed, 29 Jul 2009 16:39:46 +0200

python-opsi (3.4.0.0-rc4) unstable; urgency=low

  * LDAP.py 1.0.9

 -- Jan Schneider <j.schneider@uib.de>  Tue, 28 Jul 2009 11:07:28 +0200

python-opsi (3.4.0.0-rc3) unstable; urgency=low

  * Bugfix in File31
  * LDAP 1.0.7

 -- Jan Schneider <j.schneider@uib.de>  Fri, 26 Jun 2009 16:00:29 +0200

python-opsi (3.4.0.0-rc2) unstable; urgency=low

  * Tools.py 1.0.1: replaced popen by subprocess
  * BackendManager 1.0.6: installPackage() encode defaultValue to utf-8
  * Bugfix in LDAP.py and File31

 -- Jan Schneider <j.schneider@uib.de>  Tue, 16 Jun 2009 12:40:10 +0200

python-opsi (3.4.0.0-rc1) unstable; urgency=low

  * Introducing license management
  * JSONRPC backend: non-blocking connect
  * Introducing modules file /etc/opsi/modules
  * Added /usr/share/opsi/opsi-fire-event.py
  * opsi-admin 1.0

 -- Jan Schneider <j.schneider@uib.de>  Tue, 02 Jun 2009 12:49:22 +0200

python-opsi (3.3.1.5-1) stable; urgency=low

  * Fixed getSelections on lenny in module UI (snack)

 -- Jan Schneider <j.schneider@uib.de>  Mon, 06 Apr 2009 15:30:13 +0200

python-opsi (3.3.1.4-1) stable; urgency=low

  * Tools.py 0.9.9.6
      - fixed text mode driver integration
  * BackendManager.py 1.0
      - introducing method getOpsiInformation_hash

 -- Jan Schneider <j.schneider@uib.de>  Wed, 04 Mar 2009 12:32:32 +0100

python-opsi (3.3.1.3-1) stable; urgency=low

  * Product.py 1.1.2
  * BackendManager.py 0.9.9.5
  * LDAP.py 0.9.1.12
  * Tools.py 0.9.9.4
  * Util.py 0.2.1

 -- Jan Schneider <j.schneider@uib.de>  Tue, 24 Feb 2009 14:02:42 +0100

python-opsi (3.3.1.2-1) stable; urgency=low

  * Posix.py 1.1.12
     - createPartition: lowest possible start sector now 0
  * Util.py 0.2
  * BackendManager.py 0.9.9.3
     - possibility to pass forced backend instance to constructor
  * Cache.py 0.1 (starting a new data backend)
  * Backend.py 0.9.9
  * Product.py 1.1.1
     - introducing file-info-file
  * Tools.py 0.9.9.2
     - includeDir, includeFile parms for findFile

 -- Jan Schneider <j.schneider@uib.de>  Tue, 17 Feb 2009 10:28:12 +0100

python-opsi (3.3.1.1-1) stable; urgency=low

  * Product.py 1.0.1
  * Util.py 0.2
  * BackendManager.py 0.9.9.2

 -- Jan Schneider <schneider@pcbon14.uib.local>  Wed, 11 Feb 2009 16:18:17 +0100

python-opsi (3.3.1.0-5) stable; urgency=low

  * File31.py 0.2.7.22
  * Windows.py 0.1.5

 -- Jan Schneider <j.schneider@uib.de>  Wed, 04 Feb 2009 14:51:24 +0100

python-opsi (3.3.1.0-4) stable; urgency=low

  * Bugfixes in:
      - Windows.py
      - LDAP.py
      - BackendManager.py

 -- Jan Schneider <j.schneider@uib.de>  Wed, 04 Feb 2009 14:50:08 +0100

python-opsi (3.3.1.0-3) stable; urgency=low

  * BackendManager.py 0.9.9
      new methods adjustProductActionRequests, adjustProductStates
  * File.py 0.9.7.9
      pathnams.ini fixes
  * new version of config file 50_interface.conf

 -- Jan Schneider <j.schneider@uib.de>  Mon, 26 Jan 2009 11:54:04 +0100

python-opsi (3.3.1.0-2) stable; urgency=low

  * Fix

 -- Jan Schneider <j.schneider@uib.de>  Wed, 14 Jan 2009 17:57:18 +0100

python-opsi (3.3.1.0-1) stable; urgency=low

  * changed signature of methods getClientIds_list, getClients_listOfHashes
      depotid=None => depotIds=[]
  * added creation timestamp to host hash

 -- Jan Schneider <j.schneider@uib.de>  Tue, 13 Jan 2009 12:42:41 +0100

python-opsi (3.3.0.32-1) stable; urgency=low

  * Posix 1.1.11
      hardwareInventory(): added alsa hdaudio information
  * opsihwaudit.conf: added class HDAUDIO_DEVICE

 -- Jan Schneider <j.schneider@uib.de>  Tue, 06 Jan 2009 11:49:47 +0100

python-opsi (3.3.0.31-1) stable; urgency=low

  * MySQL.py 0.2.4.4

 -- Jan Schneider <j.schneider@uib.de>  Wed, 17 Dec 2008 16:23:51 +0100

python-opsi (3.3.0.30-1) stable; urgency=low

  * Fixed bug in File31.py method getSoftwareInformation_hash
  * File.py 0.9.7.5

 -- Jan Schneider <j.schneider@uib.de>  Tue, 16 Dec 2008 17:44:35 +0100

python-opsi (3.3.0.29-1) stable; urgency=low

  * Fixed bug in Product.py (Product instance has no attribute 'windowsSoftwareId')

 -- Jan Schneider <j.schneider@uib.de>  Fri, 21 Nov 2008 23:06:59 +0100

python-opsi (3.3.0.28-1) stable; urgency=low

  * Added maxSize param to readLog()

 -- Jan Schneider <j.schneider@uib.de>  Wed, 19 Nov 2008 15:45:47 +0100

python-opsi (3.3.0.27-1) stable; urgency=low

  * new versions of opsi-standalone.schema, opsi.schema
  * new version of 50_interface.conf
  * Windows.py 0.1.1
  * Util.py 0.1.2.1
  * Product.py 0.9.9
  * Backend/LDAP.py 0.9.1.6
  * Backend/BackendManager.py 0.9.7.2
  * Backend/File31.py 0.2.7.14
  * Backend/File.py 0.9.7.4

 -- Jan Schneider <j.schneider@uib.de>  Wed, 19 Nov 2008 13:50:22 +0100

python-opsi (3.3.0.26-1) stable; urgency=low

  * Product.py 0.9.8.9
  * Backend/MySQL.py 0.2.4.3
  * System/Posix.py 1.1.9
  * new version of opsihwaudit.conf
  * register-depot.py 1.1.1

 -- Jan Schneider <j.schneider@uib.de>  Tue, 28 Oct 2008 14:43:01 +0100

python-opsi (3.3.0.25-1) stable; urgency=low

  * Added Twisted.Web2.dav
  * Posix.py 1.1.8
  * JSONRPC.py 0.9.5.8

 -- Jan Schneider <j.schneider@uib.de>  Wed, 08 Oct 2008 15:53:05 +0200

python-opsi (3.3.0.24-1) stable; urgency=low

  * Using librsync from duplicity

 -- Jan Schneider <j.schneider@uib.de>  Mon, 25 Aug 2008 13:59:57 +0200

python-opsi (3.3.0.23-1) stable; urgency=low

  * Util.py 0.1
  * File31.py 0.2.7.13
  * LDAP.py 0.9.1.4
  * System.py removed
  * System/Posix.py 1.1.5
  * System/Windows.py 0.0.1

 -- Jan Schneider <j.schneider@uib.de>  Mon, 11 Aug 2008 11:50:51 +0200

python-opsi (3.3.0.22-1) stable; urgency=low

  * librsync included

 -- Jan Schneider <j.schneider@uib.de>  Wed, 09 Jul 2008 17:12:04 +0200

python-opsi (3.3.0.21-1) stable; urgency=low

  * File31.py 0.2.7.11
     fixed bug in getDefaultNetbootProductId

 -- Jan Schneider <j.schneider@uib.de>  Wed, 09 Jul 2008 17:07:02 +0200

python-opsi (3.3.0.20-1) stable; urgency=low

  * File31.py 0.2.7.10
  * LDAP.py 0.9.1.2

 -- Jan Schneider <j.schneider@uib.de>  Mon, 07 Jul 2008 14:11:40 +0200

python-opsi (3.3.0.19-1) stable; urgency=low

  * LDAP.py 0.9.1.1
  * Univention.py 0.5
  * File31.py 0.2.7.9

 -- Jan Schneider <j.schneider@uib.de>  Thu, 03 Jul 2008 13:46:13 +0200

python-opsi (3.3.0.18-1) stable; urgency=low

  * File.py 0.9.7.3
  * LDAP.py 0.9.0.3
  * Product.py 0.9.8.8

 -- Jan Schneider <j.schneider@uib.de>  Thu, 26 Jun 2008 09:36:36 +0200

python-opsi (3.3.0.17-1) stable; urgency=low

  * LDAP Backend rewritten

 -- Jan Schneider <j.schneider@uib.de>  Mon, 23 Jun 2008 17:16:03 +0200

python-opsi (3.3.0.16-1) stable; urgency=low

  * WakeOnLAN 0.9.2
      Magic Packet changed

 -- Jan Schneider <j.schneider@uib.de>  Tue, 17 Jun 2008 14:08:30 +0200

python-opsi (3.3.0.15-1) stable; urgency=low

  * System.py 1.1.0
      LD_PRELOAD now set temporary while running subprocesses
      new methods getBlockDeviceBusType(), Harddisk.getBusType()

 -- Jan Schneider <j.schneider@uib.de>  Thu, 12 Jun 2008 17:35:19 +0200

python-opsi (3.3.0.14-1) stable; urgency=low

  * System.py 1.0.1
  * interface method getDepot_hash returns depot's ip

 -- Jan Schneider <j.schneider@uib.de>  Thu, 05 Jun 2008 16:16:46 +0200

python-opsi (3.3.0.13-1) stable; urgency=low

  * System.py 1.0.0.8

 -- Jan Schneider <j.schneider@uib.de>  Thu, 29 May 2008 14:40:20 +0200

python-opsi (3.3.0.12-1) stable; urgency=low

  * System.py 1.0.0.7
  * File31.py 0.2.7.7

 -- Jan Schneider <j.schneider@uib.de>  Thu, 29 May 2008 13:40:01 +0200

python-opsi (3.3.0.11-1) stable; urgency=low

  * changed logging

 -- Jan Schneider <j.schneider@uib.de>  Wed, 28 May 2008 14:33:22 +0200

python-opsi (3.3.0.10-1) stable; urgency=low

  * added BackendManager method getDiskSpaceUsage

 -- Jan Schneider <j.schneider@uib.de>  Tue, 20 May 2008 09:48:22 +0200

python-opsi (3.3.0.9-1) stable; urgency=low

  * parameter tempDir added to method installPackage in BackendManager

 -- Jan Schneider <j.schneider@uib.de>  Thu, 15 May 2008 14:11:03 +0200

python-opsi (3.3.0.8-1) stable; urgency=low

  * added interface method setMacAddress()
  * repository bandwidth added

 -- Jan Schneider <j.schneider@uib.de>  Tue, 13 May 2008 13:39:56 +0200

python-opsi (3.3.0.7-1) stable; urgency=low

  * setMacAddresses() implemented in DHCPD-Backend
  * added methods readLog(), writeLog()
  * Fixed bug in System.py

 -- Jan Schneider <j.schneider@uib.de>  Mon,  5 May 2008 13:26:45 +0200

python-opsi (3.3.0.6-1) stable; urgency=low

  * Fixed several bugs

 -- Jan Schneider <j.schneider@uib.de>  Fri,  2 May 2008 14:05:46 +0200

python-opsi (3.3.0.5-1) stable; urgency=low

  * Fixed bug in Logger linkLogFile()

 -- Jan Schneider <j.schneider@uib.de>  Thu, 24 Apr 2008 17:08:12 +0200

python-opsi (3.3.0.4-1) stable; urgency=low

  * MySQL lacy connect

 -- Jan Schneider <j.schneider@uib.de>  Wed, 23 Apr 2008 16:25:33 +0200

python-opsi (3.3.0.3-1) stable; urgency=low

  * Fixed unpack of SERVER_DATA

 -- Jan Schneider <j.schneider@uib.de>  Tue, 22 Apr 2008 18:00:03 +0200

python-opsi (3.3.0.2-1) stable; urgency=low

  * MySQL Backend 0.2.3

 -- Jan Schneider <j.schneider@uib.de>  Mon, 21 Apr 2008 16:11:48 +0200

python-opsi (3.3.0.1-1) stable; urgency=high

  * Fixed postinst bug in BackendManager
  * Added method getMD5Sum()

 -- Jan Schneider <j.schneider@uib.de>  Thu, 17 Apr 2008 16:16:55 +0200

python-opsi (3.3.0.0-1) stable; urgency=low

  * Multidepot support
  * Major changes in product/package handling
  * OpsiPXEConfd backend can forward requests to other depots
  * MySQL Backend for hardware audit and software audit
  * Removed Reinstmgr Backend
  * Logger can handle special configuration for class instances

 -- Jan Schneider <j.schneider@uib.de>  Tue, 15 Apr 2008 13:42:27 +0200

python-opsi (3.2.0.16-1) stable; urgency=low

  * JSONRPC - fixed bug in retry request

 -- Jan Schneider <j.schneider@uib.de>  Mon, 31 Mar 2008 10:44:44 +0200

python-opsi (3.2.0.15-1) stable; urgency=low

  * Added backend methods userIsHost() and userIsAdmin()
  * Univention.py fixed some warnings

 -- Jan Schneider <j.schneider@uib.de>  Mon, 10 Mar 2008 13:03:15 +0100

python-opsi (3.2.0.14-1) stable; urgency=low

  * System.py 0.9.9.9
     - hardwareInventory() replacing invalid tokens from lshw output

 -- Jan Schneider <j.schneider@uib.de>  Wed, 27 Feb 2008 12:43:13 +0100

python-opsi (3.2.0.13-1) stable; urgency=low

  * Product.py 0.9.8.0
     - fixes
     - faster unpacking
     - custom only packages
  * System.py: fixed bug in shred()

 -- Jan Schneider <j.schneider@uib.de>  Mon, 18 Feb 2008 11:17:57 +0100

python-opsi (3.2.0.12-1) stable; urgency=low

  * File31.py 0.2.6.1: fixed bug in getProductProperties_hash

 -- Jan Schneider <j.schneider@uib.de>  Sun, 10 Feb 2008 21:04:21 +0100

python-opsi (3.2.0.11-1) stable; urgency=low

  * Product.py 0.9.7.0: productProperty values with space characters
  * Added interface method setProductProperty

 -- Jan Schneider <j.schneider@uib.de>  Fri,  8 Feb 2008 09:12:35 +0100

python-opsi (3.2.0.10-1) stable; urgency=low

  * System.py 0.9.9.7

 -- Jan Schneider <j.schneider@uib.de>  Wed,  6 Feb 2008 12:35:11 +0100

python-opsi (3.2.0.9-1) stable; urgency=low

  * System.py 0.9.9.6

 -- Jan Schneider <j.schneider@uib.de>  Wed,  6 Feb 2008 10:31:49 +0100

python-opsi (3.2.0.8-1) stable; urgency=low

  * System.py 0.9.9.5

 -- Jan Schneider <j.schneider@uib.de>  Fri, 25 Jan 2008 13:52:38 +0100

python-opsi (3.2.0.7-1) stable; urgency=low

  * Fixed bug when passing unicode strings in Logger.log

 -- Jan Schneider <j.schneider@uib.de>  Mon, 21 Jan 2008 14:53:00 +0100

python-opsi (3.2.0.6-1) stable; urgency=low

  * Fixed bug in backend LDAP method getProductIds_list

 -- Jan Schneider <j.schneider@uib.de>  Wed, 16 Jan 2008 17:20:09 +0100

python-opsi (3.2.0.5-1) stable; urgency=low

  * readPartitionTable adapted for cciss

 -- Jan Schneider <j.schneider@uib.de>  Tue, 15 Jan 2008 11:20:26 +0100

python-opsi (3.2.0.4-1) stable; urgency=low

  * getPcpatchRSAPrivateKey updated

 -- Jan Schneider <j.schneider@uib.de>  Tue, 18 Dec 2007 11:29:01 +0100

python-opsi (3.2.0.3-1) stable; urgency=low

  * added default parameter for getProductIds_list in LDAP.py

 -- Rupert Roeder <r.roeder@uib.de>  Mon,  3 Dec 2007 15:29:39 +0100

python-opsi (3.2.0.2-1) stable; urgency=low

  * handling of percent signs in file 3.1

 -- Jan Schneider <j.schneider@uib.de>  Thu,  8 Nov 2007 15:29:39 +0100

python-opsi (3.2.0.1-1) stable; urgency=low

  * Extended hwaudit

 -- Jan Schneider <j.schneider@uib.de>  Thu,  8 Nov 2007 15:29:39 +0100

python-opsi (3.2.0-1) stable; urgency=low

  * Changes in System.hardwareInventory()
  * Bugfix in System.execute()
  * New function Tools.objectToBeautifiedText()

 -- Jan Schneider <j.schneider@uib.de>  Fri,  2 Nov 2007 11:04:35 +0100

python-opsi (3.1.2.1-1) stable; urgency=low

  * File31: Implemented getSoftwareInformation_hash(), setSoftwareInformation(), deleteSoftwareInformation()

 -- Jan Schneider <j.schneider@uib.de>  Tue, 23 Oct 2007 12:56:04 +0200

python-opsi (3.1.2.0-1) stable; urgency=low

  * Added methods comment(), exit() to Logger
  * Fixed bug in Logger (exception if log-file not writable)

 -- Jan Schneider <j.schneider@uib.de>  Mon, 22 Oct 2007 16:09:26 +0200

python-opsi (3.1.1.0-1) stable; urgency=low

  * Added opsi hwaudit
  * SSH RSA authentication for pcpatch
  * Fixed bug on unpacking incremental packages
  * ProductPackageSource.pack() excludes .svn dirs by default

 -- Jan Schneider <j.schneider@uib.de>  Fri, 19 Oct 2007 13:35:55 +0200

python-opsi (3.1.0.1-1) stable; urgency=low

  * fixed bug in Tools.compareVersions()
  * changed permissions for method getClientIds_list in 50_interface.conf
  * fixed bugs in DHCPD.py: inheritance when creating clients, single ; as command
  * added methods getPcpatchRSAPrivateKey(), getHostRSAPublicKey()

 -- Jan Schneider <j.schneider@uib.de>  Tue, 11 Sep 2007 10:12:32 +0200

python-opsi (3.1.0-2) stable; urgency=low

  * added method getProducts_listOfHashes to 50_interface.conf

 -- Jan Schneider <j.schneider@uib.de>  Thu, 30 Aug 2007 15:37:46 +0200

python-opsi (3.1.0-1) stable; urgency=low

  * Opsi 3.1 stable release

 -- Jan Schneider <j.schneider@uib.de>  Tue, 28 Aug 2007 10:02:48 +0200

python-opsi (3.1rc1-8) unstable; urgency=low

  * 50_interface: Corrected hwinvent-backend
  * File-Backend: fixed createProduct()

 -- Jan Schneider <j.schneider@uib.de>  Thu,  2 Aug 2007 13:51:33 +0200

python-opsi (3.1rc1-7) unstable; urgency=low

  * File: keep client property values when reinstalling product with opsiinst

 -- Jan Schneider <j.schneider@uib.de>  Wed, 25 Jul 2007 13:31:37 +0200

python-opsi (3.1rc1-6) unstable; urgency=low

  * reverted hardware information handling
  * Fixed version information (all backends)

 -- Jan Schneider <j.schneider@uib.de>  Thu, 19 Jul 2007 11:50:27 +0200

python-opsi (3.1rc1-5) unstable; urgency=low

  * opsiaudit adjustments
  * Bugfixes

 -- Jan Schneider <j.schneider@uib.de>  Tue, 17 Jul 2007 13:19:45 +0200

python-opsi (3.1rc1-4) unstable; urgency=low

  * Fixed: DHCPD-Backend-configuration fixed-address type setting not working
  * Fixed: makeproductfile does not create Customized products
  * Fixed: LDAP-Backend wrong version information

 -- Jan Schneider <j.schneider@uib.de>  Thu, 12 Jul 2007 10:34:05 +0200

python-opsi (3.1rc1-3) unstable; urgency=low

  * added support for pxeConfigTemplates defined in netboot products

 -- Jan Schneider <j.schneider@uib.de>  Thu,  5 Jul 2007 12:16:37 +0200

python-opsi (3.1rc1-2) unstable; urgency=low

  * File31 getDepotId() recursion fix

 -- Jan Schneider <j.schneider@uib.de>  Wed,  4 Jul 2007 09:51:24 +0200

python-opsi (3.1rc1-1) unstable; urgency=low

  * opsi 3.1 release candidate 1
  * opsipxeconfd becomes default boot manager
  * getClientIds_list, getClients_listOfHashes: filter by productVersion + packageVersion
  * new method setProductState
  * FileBackend becomes LegacyFileBackend, new FileBackend

 -- Jan Schneider <j.schneider@uib.de>  Thu, 26 May 2007 15:17:00 +0200

python-opsi (0.9.6.0-1) unstable; urgency=low

  * getDomain() returns default domain if called without params
  * setPcpatchPassword / getPcpatchPassword for server
  * Bugfixes

 -- Jan Schneider <j.schneider@uib.de>  Fri, 11 May 2007 17:21:46 +0200

python-opsi (0.9.5.1-1) unstable; urgency=low

  * Added support for package-dependencies and incremental packages

 -- Jan Schneider <j.schneider@uib.de>  Mon, 07 May 2007 12:18:34 +0200

python-opsi (0.9.5.0-1) unstable; urgency=low

  * Added product state "installing"
  * Added backend OpsiPXEConfd

 -- Jan Schneider <j.schneider@uib.de>  Thu, 26 Apr 2007 11:24:56 +0200

python-opsi (0.9.4.4-1) unstable; urgency=low

  * support for product archives without compression

 -- Jan Schneider <j.schneider@uib.de>  Mon, 23 Apr 2007 09:54:28 +0200

python-opsi (0.9.4.3-1) unstable; urgency=low

  * BackendManager uses /etc/opsi/backendManager.d for config by default

 -- Jan Schneider <j.schneider@uib.de>  Thu, 19 Apr 2007 14:13:31 +0200

python-opsi (0.9.4.2-1) unstable; urgency=high

  * Corrected important errors when creating and extracting tar archives

 -- Jan Schneider <j.schneider@uib.de>  Thu, 19 Apr 2007 14:13:31 +0200

python-opsi (0.9.4.1-1) unstable; urgency=low

  * added backend method setPcpatchPassword

 -- Jan Schneider <j.schneider@uib.de>  Wed, 18 Apr 2007 16:41:21 +0200

python-opsi (0.9.4.0-1) unstable; urgency=low

  * fixed setGeneralConfig in LDAP backend

 -- Jan Schneider <j.schneider@uib.de>  Fri, 13 Apr 2007 16:07:51 +0200

python-opsi (0.9.3.9-1) unstable; urgency=low

  * fixes

 -- Jan Schneider <j.schneider@uib.de>  Thu, 12 Apr 2007 14:39:22 +0200

python-opsi (0.9.3.8-1) unstable; urgency=low

  * Product.py pack() fix

 -- Jan Schneider <j.schneider@uib.de>  Tue, 05 Apr 2007 15:06:12 +0200

python-opsi (0.9.3.7-1) unstable; urgency=low

  * several fixes, improvements
  * tar as default format for opsi packages

 -- Jan Schneider <j.schneider@uib.de>  Tue, 05 Apr 2007 13:02:23 +0200

python-opsi (0.9.3.6-1) unstable; urgency=low

  * several fixes, improvements

 -- Jan Schneider <j.schneider@uib.de>  Thu, 22 Mar 2007 12:16:01 +0200

python-opsi (0.9.3.5-1) unstable; urgency=low

  * Tools.py
      Fixed createArchive()

 -- Jan Schneider <j.schneider@uib.de>  Fri, 13 Mar 2007 17:16:26 +0200

python-opsi (0.9.3.4-1) unstable; urgency=low

  * Latest version of File.py
      Fixed ini writing (uninstall script) on createProduct()
  * Latest version of LDAP.py
  * Latest version of Univention.py

 -- Jan Schneider <j.schneider@uib.de>  Fri, 09 Mar 2007 16:15:02 +0200

python-opsi (0.9.3.3-1) unstable; urgency=low

  * Latest version of Product.py

 -- Jan Schneider <j.schneider@uib.de>  Thu, 08 Mar 2007 11:24:01 +0200

python-opsi (0.9.3.2-2) unstable; urgency=low

  * Added LDAP schema /etc/ldap/schema/opsi.schema

 -- Jan Schneider <j.schneider@uib.de>  Thu, 15 Feb 2007 14:25:44 +0200

python-opsi (0.9.3.2-1) unstable; urgency=high

  * Product.py (0.9.3.2)
       Bugfix

 -- Jan Schneider <j.schneider@uib.de>  Thu, 15 Feb 2007 14:18:01 +0200

python-opsi (0.9.3.1-1) unstable; urgency=low

  * System.py (0.9.3.1)
       Using -t cifs instead of -t smbfs to mount smb shares

 -- Jan Schneider <j.schneider@uib.de>  Thu, 15 Feb 2007 13:20:03 +0200

python-opsi (0.9.3-1) unstable; urgency=low

  * File.py (0.9.2)
       Improved logging of name resolution errors

 -- Jan Schneider <j.schneider@uib.de>  Wed, 14 Feb 2007 14:51:13 +0200

python-opsi (0.9.2-1) unstable; urgency=low

  * backendManager.conf
       permissions rw-rw---- pcpatch:opsiadmin
  * /usr/bin/opsi-admin
       permissions rwxrwx--- pcpatch:opsiadmin
  * Backend.py (0.9.2)
       added abstract DataBackend.createOpsiBase()
  * File.py (0.9.2)
       createClient() file mode for <pcname>.ini now 660
  * Product.py (0.9.2)
       added method ProductPackageFile.unpackSource,
       which creates package source from package file
  * Reinstmgr (0.9.2)
       no Exception raised by getBootimages_list if no bootimages present

 -- Jan Schneider <j.schneider@uib.de>  Wed, 14 Feb 2007 13:16:10 +0200

python-opsi (0.91-1) unstable; urgency=low

  * backendManager.conf: createClient() creates opsi-hostkey only if missing.
  * some fixes in File backend

 -- Jan Schneider <j.schneider@uib.de>  Tue, 13 Feb 2007 8:56:44 +0200

python-opsi (0.9-1) unstable; urgency=low

  * Initial Release.

 -- Jan Schneider <j.schneider@uib.de>  Thu, 18 Jan 2007 11:46:44 +0200<|MERGE_RESOLUTION|>--- conflicted
+++ resolved
@@ -1,4 +1,3 @@
-<<<<<<< HEAD
 python3-opsi (4.2.0.8-1) testing; urgency=medium
 
   * OPSI.Backend.SQLite: Support Python 3.
@@ -75,14 +74,13 @@
     OPSI.Backend.Base.
 
  -- Niko Wenselowski <n.wenselowski@uib.de>  Tue, 06 Nov 2018 16:46:45 +0100
-=======
+
 python-opsi (4.1.1.67-1) stable; urgency=medium
 
   * OPSI.Backend.File.FileBackend: raise an error when executing getData.
   * OPSI.System.Posix: Cache the service names of DHCPD and Samba after lookup.
 
  -- Niko Wenselowski <n.wenselowski@uib.de>  Wed, 29 May 2019 16:52:29 +0200
->>>>>>> 1d5b8dad
 
 python-opsi (4.1.1.66-1) stable; urgency=medium
 
