--- conflicted
+++ resolved
@@ -1,4 +1,3 @@
-<<<<<<< HEAD
 python-opsi (4.1.1.13-1) testing; urgency=medium
 
   * OpsiBackup: Fix a bug where an attempt may be made to compare
@@ -203,7 +202,7 @@
     into OPSI/__init__.py to always show the current version.
 
  -- Niko Wenselowski <n.wenselowski@uib.de>  Tue, 04 Oct 2016 16:15:11 +0200
-=======
+
 python-opsi (4.0.7.42-1) stable; urgency=medium
 
   * Fixed a bug in the package content file generation where a link that
@@ -211,7 +210,6 @@
     have the hash of the link destination included.
 
  -- Niko Wenselowski <n.wenselowski@uib.de>  Wed, 12 Jul 2017 10:55:49 +0200
->>>>>>> 4a1aa785
 
 python-opsi (4.0.7.41-1) stable; urgency=medium
 
