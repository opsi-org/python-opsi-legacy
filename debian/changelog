<<<<<<< HEAD
python3-opsi (4.2.0.6-1) experimental; urgency=medium

  * OPSI.Backend.OpsiPXEConfd.ServerConnection: Fix communication through the
    unix socket.
  * OPSI.Util.Task.UpdatePackages: Correctly encode when communicating with
    a webserver.
  * OPSI.Util.Task.UpdatePackages: Pass correct types to password manager.
  * OPSI.Backend.Manager: Caching backend configuration and extension files
    once read to avoid the same files being read over and over again.
  * For developers: Dependencies moved from requirements files into setup.py.

 -- Niko Wenselowski <n.wenselowski@uib.de>  Wed, 27 Mar 2019 17:49:16 +0100

python3-opsi (4.2.0.5-1) experimental; urgency=medium

  * AsyncBackendWrapper: backend_exit is now async.
  * BackendExtender: Fix bug when loading files.
  * OPSI.Util.File.Archive: Fix invocation of magic.

 -- Niko Wenselowski <n.wenselowski@uib.de>  Fri, 15 Mar 2019 11:00:08 +0100

python3-opsi (4.2.0.4-1) experimental; urgency=medium

  * Use python3-pam for PAM auth.
  * Fix an encoding error that could occur on restoring a backup.

 -- Niko Wenselowski <n.wenselowski@uib.de>  Wed, 27 Feb 2019 17:30:05 +0100

python3-opsi (4.2.0.3-1) experimental; urgency=medium

  * 20_legacy.conf: getDepotId: Parameter clientId is required.
  * Added OPSI.Backend.Manager.Authentication. This module contains reusable
    authentication functionality.
  * Fix accessing MySQL error codes in exceptions.

 -- Niko Wenselowski <n.wenselowski@uib.de>  Wed, 21 Nov 2018 14:06:19 +0100

python3-opsi (4.2.0.2-1) experimental; urgency=medium

  * OPSI.Backend._Async: Added asynchronous backend wrapper.
    Use at own risk. Changes to this module may be made without further
    announcements.
  * OPSI.Backend.Manager.Dispatcher: Removed accidently remaining
    BackendExtender class. Import from OPSI.Backend.Manager.Extender instead.
  * OPSI.UI: Make it compatible with Python 3.
  * OPSI.Backend.JSONRPC.JSONRPC: Convert retrieved data to str if they are
    bytes to be able to load with json.loads on older Python 3.
  * OPSI.Backend.Replicator: Avoid use of a variable with name of a builtin.
  * OPSI.Util.File.Archive: Fix encoding bug preventing opsi package creation.

 -- Niko Wenselowski <n.wenselowski@uib.de>  Thu, 08 Nov 2018 16:19:34 +0100

python3-opsi (4.2.0.1-1) experimental; urgency=medium

  * Providing initial support for Python 3.
  * OPSI.Backend.BackendManager has been split into various modules in
    OPSI.Backend.Manager.
  * OPSI.Backend.Backend has been split into various modules in
    OPSI.Backend.Base.

 -- Niko Wenselowski <n.wenselowski@uib.de>  Tue, 06 Nov 2018 16:46:45 +0100
=======
python-opsi (4.1.1.66-1) stable; urgency=medium

  * OPSI.Backend.Backend: Only import MethodType from types.
  * OPSI.System.Windows.execute: refactored showing output lines.
  * 10_opsi.conf: setProductActionRequestWithDependencies small refactoring.
  * OPSI.SharedAlgorithm: Adjusted loglevel for cases where unfulfillable
    requirements are requested to make problems easier to spot.
  * OPSI.Backend.JSONRPC.JSONRPCBackend: Defaults ports are now class
    variables instead of instance variables.

 -- Niko Wenselowski <n.wenselowski@uib.de>  Tue, 14 May 2019 15:42:58 +0200

python-opsi (4.1.1.65-1) stable; urgency=medium

  * Using thread.is_alive instead of thread.isAlive because the latter will
    be removed in Python 3.8.
  * hwaudit.conf: Change field for extClock from int to bigint.
  * OPSI.Util.File.Opsi: Internal refactorings.
  * OPSI.Util.Task.Backup: Internal refactorings.

 -- Niko Wenselowski <n.wenselowski@uib.de>  Fri, 03 May 2019 14:26:59 +0200

python-opsi (4.1.1.64-1) stable; urgency=medium

  * OpsiBackupArchive: Use a defaults-file when creating/restoring a mysql
    backup.
  * OpsiBackupArchive: Removed Python 2.6 workaround code.
  * OPSI.Backend.HostControl.RpcThread: Setting user-agent to "opsi-RpcThread".

 -- Niko Wenselowski <n.wenselowski@uib.de>  Thu, 02 May 2019 12:03:40 +0200
>>>>>>> 2cf8ad93

python-opsi (4.1.1.63-1) stable; urgency=medium

  * Update regular expression patterns to be raw strings.
  * Add line breaks after the opsi logo on the interface page.

 -- Niko Wenselowski <n.wenselowski@uib.de>  Fri, 05 Apr 2019 18:42:38 +0200

python-opsi (4.1.1.62-1) stable; urgency=medium

  * Opsi.Util.File.Opsi.Opsirc: Change the default path for an opsirc file
    to ~/.opsi.org/opsirc.

 -- Niko Wenselowski <n.wenselowski@uib.de>  Tue, 19 Feb 2019 16:58:20 +0100

python-opsi (4.1.1.61-1) stable; urgency=medium

  * OPSI.Util.Task.UpdatePackages.Updater.getLocalPackages: When looking for
    the checksum file use the absolute path.

 -- Niko Wenselowski <n.wenselowski@uib.de>  Mon, 18 Feb 2019 10:53:33 +0100

python-opsi (4.1.1.60-1) stable; urgency=medium

  * OPSI.Backend.MySQL: Fixed a reference error.
  * OPSI.Util.File.Opsi.Opsirc.readOpsirc: Skip empty values from config.
  * OPSI.Util.File.Opsi.Opsirc.readOpsirc: Mark passwords as confidential
    right after reading.
  * OPSI.Util.File.Opsi.Opsirc.readOpsirc: filename parameter is optional.
    If None is given it will resort to retrieving the path via
    getOpsircPath.

 -- Niko Wenselowski <n.wenselowski@uib.de>  Fri, 15 Feb 2019 13:07:20 +0100

python-opsi (4.1.1.59-1) stable; urgency=medium

  * DhcpOnDepot Feature-Fix: (fixes #3901)
  * Added module OPSI.Util.File.Opsi.Opsirc

 -- Erol Ueluekmen <e.ueluekmen@uib.de>  Fri, 08 Feb 2019 15:15:29 +0100

python-opsi (4.1.1.58-1) stable; urgency=medium

  * Re-release 4.1.1.57 due to some merge problems.

 -- Niko Wenselowski <niko@stellar>  Fri, 18 Jan 2019 16:36:48 +0100

python-opsi (4.1.1.57-1) stable; urgency=medium

  * OPSI.Util.Task.ConfigureBackend.DHCPD: Default path for dhcpd config set
    to /etc/dhcp/dhcpd.conf.
  * Added module OPSI.Util.Task.ConfigureBackend.ConfigDefaults.

 -- Niko Wenselowski <n.wenselowski@uib.de>  Fri, 18 Jan 2019 16:19:30 +0100

python-opsi (4.1.1.56-1) testing; urgency=medium

  * OPSI.Backend.OpsiPXEConfd: _collectDataForUpdate: Changed first parameter
    to client ID instead of getting the value from a ProductOnClient.

 -- Niko Wenselowski <n.wenselowski@uib.de>  Tue, 08 Jan 2019 17:40:47 +0100

python-opsi (4.1.1.55-1) testing; urgency=medium

  * OPSI.Backend.OpsiPXEConfd: Caching data will now work as expected
    when changing PXE templates of a product.

 -- Niko Wenselowski <n.wenselowski@uib.de>  Tue, 08 Jan 2019 17:12:53 +0100

python-opsi (4.1.1.54-1) stable; urgency=medium

  * OPSI.Util.Task.Backup: Do not show a message for an unused backend
    when running in auto mode.
  * OPSI.System.Posix & OPSI.System.Windows: refactored getDiskSpaceUsage.
  * OPSI.System.Windows: Make code more consistent with the other modules.
  * OPSI.Util.Task.InitializeBackend: supplied an __all__.
  * OPSI.Util.Task.InitializeBackend and OPSI.Util.Task.Rights use the
    BackendManager in contextmanager style.
  * OPSI.Util.Repository: Make code more consistent with the other modules.
  * opsihwaudit.conf: Accept NICs with 10GB+ throughput.
  * OPSI.Sytem.Posix: removed support for dhcp3 dhclient.leases file.

 -- Niko Wenselowski <n.wenselowski@uib.de>  Fri, 07 Dec 2018 13:37:00 +0100

python-opsi (4.1.1.53-1) stable; urgency=medium

  * OPSI.System.Posix: isOpenSuse will return False if not running on openSuse.

 -- Niko Wenselowski <n.wenselowski@uib.de>  Fri, 30 Nov 2018 11:26:37 +0100

python-opsi (4.1.1.52-2) testing; urgency=medium

  * OPSI.System.Posix: isOpenSUSE refactored to not use platform

 -- Mathias Radtke <m.radtke@uib.de>  Mon, 26 Nov 2018 12:07:10 +0100

python-opsi (4.1.1.52-1) testing; urgency=medium

  * OPSI.System.Posix: correctly detecting openSUSE Leap 15.0 and above
  * OPSI.System.Posix: using isOpenSUSE() to determine Leap, isOpenSUSELeap()
    is obsolete
  * OPSI.Util.Task.Rights: replaced isOpenSUSELeap() with isOpenSUSE()

 -- Mathias Radtke <m.radtke@uib.de>  Fri, 23 Nov 2018 09:58:13 +0100

python-opsi (4.1.1.51-3) stable; urgency=medium

  * RPM: openSUSE Leap 15 needs net-tools-deprecated to work with 'ifconfig'

 -- Mathias Radtke <m.radtke@uib.de>  Thu, 22 Nov 2018 15:30:36 +0100

python-opsi (4.1.1.51-2) stable; urgency=medium

  * RPM: requires python-mysqlclient on openSUSE Leap 15.0

 -- Mathias Radtke <m.radtke@uib.de>  Mon, 19 Nov 2018 15:43:29 +0100

python-opsi (4.1.1.51-1) stable; urgency=medium

  * Fixed opsiDepotId Usage for opsi-package-updater

 -- Erol Ueluekmen <e.ueluekmen@uib.de>  Mon, 19 Nov 2018 14:48:57 +0100

python-opsi (4.1.1.50-1) stable; urgency=medium

  * OPSI.Util.Task.UpdatePackages: Certificate authentication implemented
    for opsi-package-updater.

 -- Erol Ueluekmen <e.ueluekmen@uib.de>  Fri, 16 Nov 2018 12:38:45 +0100

python-opsi (4.1.1.49-1) stable; urgency=medium

  * OPSI.Service.Worker: HTTP headers are set according to RFC 2616.
    If a header with Content-Type starting with "gzip" is encountered a
    backwards-compatible answer is made.
  * OPSI.Object: Adding a property read-only property version to Product,
    ProductOnClient and ProductOnDepot. It is a string combining the values of
    productVersion and packageVersion. This property is not present in the API.

 -- Niko Wenselowski <n.wenselowski@uib.de>  Tue, 06 Nov 2018 12:16:49 +0100

python-opsi (4.1.1.48-1) stable; urgency=medium

  * OPSI.System.Windows: Fixed some reference bugs.
  * OPSI.Util.Task.UpdatePackages: Added missing reference.

 -- Niko Wenselowski <n.wenselowski@uib.de>  Wed, 17 Oct 2018 14:36:41 +0200

python-opsi (4.1.1.47-1) stable; urgency=medium

  * Based on python-opsi 4.0.7.69.

 -- Niko Wenselowski <n.wenselowski@uib.de>  Thu, 20 Sep 2018 17:17:14 +0200

python-opsi (4.1.1.46-1) stable; urgency=medium

  * OPSI.Backend.File: Fix reading extended attributes of LocalbootProduct and
    NetbootProduct.

 -- Niko Wenselowski <n.wenselowski@uib.de>  Tue, 11 Sep 2018 14:59:21 +0200

python-opsi (4.1.1.45-1) testing; urgency=medium

  * Added OPSI.Util.Task.UpdatePackages. This makes parts of
    opsi-package-updater reusable.

 -- Niko Wenselowski <n.wenselowski@uib.de>  Tue, 04 Sep 2018 13:56:55 +0200

python-opsi (4.1.1.44-1) stable; urgency=medium

  * OPSI.Backend.Depotserver: Small internal refactorings.
  * OPSI.Backend.Depotserver: depot_installPackage: Log messages show exactly
    what product / depot is involved.
  * OPSI.Backend.HostControl: Refactored lookup for custom opsiclientd port.
  * OPSI.Backend.HostControlSafe: Added support for custom opsiclientd port.
  * OPSI.Backend.OpsiPXEConfd: Added support for connection to a different
    external opsi server.

 -- Niko Wenselowski <n.wenselowski@uib.de>  Mon, 03 Sep 2018 13:34:03 +0200

python-opsi (4.1.1.43-1) testing; urgency=medium

  * OPSI.Backend.Depotserver: only unlock productOnDepot after successful
    installation.

 -- Niko Wenselowski <n.wenselowski@uib.de>  Mon, 20 Aug 2018 17:15:26 +0200

python-opsi (4.1.1.42-4) stable; urgency=medium

  * Debian: Reverted changes from -3 and -2.

 -- Niko Wenselowski <n.wenselowski@uib.de>  Tue, 15 Aug 2018 13:08:28 +0200

python-opsi (4.1.1.42-3) stable; urgency=medium

  * Alter dependency from 4.1.1.42-2: Depend on python-twisted <= 17.9.

 -- Niko Wenselowski <n.wenselowski@uib.de>  Tue, 15 Aug 2018 11:46:48 +0200

python-opsi (4.1.1.42-2) stable; urgency=medium

  * Do not use conch 18.4 or newer because this will currently break things

 -- Niko Wenselowski <n.wenselowski@uib.de>  Tue, 14 Aug 2018 17:06:37 +0200

python-opsi (4.1.1.42-1) testing; urgency=medium

  * Various small internal refactorings.
  * OPSI.Backend.Depotserver: Refactored handling in installPackage.
  * OPSI.Backend.MySQL: Refactored productProperty_updateObject and
    productProperty_insertObject.
  * OPSI.System.Windows.getArchitecture: correctly returns the default 'x86'
    in case of an error.
  * OPSI.Util.File.Archive: Make use of longopts in all commands.
  * OPSI.Util.File.Archive.CpioArchive: Extract with --no-preserve-owner.
  * OPSI.Util.Task.Backup.OpsiBackup: added method 'list' to show what is
    contained in a backup.
  * OPSI.Util.Task.Backup.OpsiBackup: restore will warn if restoring an
    currently unused backend is attempted.
  * OPSI.Util.Task.Backup.OpsiBackup: restore will fail if an restore attempt
    would lead to doing nothing.

 -- Niko Wenselowski <n.wenselowski@uib.de>  Tue, 07 Aug 2018 09:09:07 +0200

python-opsi (4.1.1.41-1) stable; urgency=medium

  * Based on python-opsi 4.0.7.68.

 -- Niko Wenselowski <n.wenselowski@uib.de>  Thu, 26 Jul 2018 15:10:44 +0200

python-opsi (4.1.1.40-2) stable; urgency=medium

  * Postinst: Making sure that /etc/opsi/server_commands_default.conf exists.

 -- Niko Wenselowski <n.wenselowski@uib.de>  Tue, 16 Jul 2018 12:18:52 +0200

python-opsi (4.1.1.40-1) testing; urgency=medium

  * OpsiPXEConfd backend: improve performance by precollecting the
    required data that then can be used by opsipxeconfd.

 -- Niko Wenselowski <n.wenselowski@uib.de>  Tue, 19 Jun 2018 14:38:25 +0200

python-opsi (4.1.1.39-1) stable; urgency=medium

  * SQL-based backends: Increased length of inventoryNumber of a host to 64
    characters.
  * OPSI.Backend.Backend.ModificationTrackingBackend: small speedup.
  * Various small internal refactorings.

 -- Niko Wenselowski <n.wenselowski@uib.de>  Mon, 11 Jun 2018 11:44:15 +0200

python-opsi (4.1.1.38-1) stable; urgency=medium

  * Based on python-opsi 4.0.7.66.

 -- Niko Wenselowski <n.wenselowski@uib.de>  Thu, 07 Jun 2018 22:35:19 +0200

python-opsi (4.1.1.37-1) stable; urgency=medium

  * Based on python-opsi 4.0.7.65.

 -- Niko Wenselowski <n.wenselowski@uib.de>  Tue, 29 May 2018 13:23:17 +0200

python-opsi (4.1.1.36-1) testing; urgency=medium

  * OPSI.Util.Message has received an __all__.
  * OPSI.Backend.SQL: The length of column `groupId` in table `OBJECT_TO_GROUP`
    is now the same as defined in the table `GROUP`.
  * Refactored processing of backend migrations for MySQL backend.
  * OPSI.SharedAlgorithm: Changed classification of many log messages to
    have fewer log entries in non-debug levels.
  * OPSI.Backend.Backend: added new method 'describeInterface' to describe
    the public interface of an instance.
  * OPSI.Service.JsonRpc: Only one lookup of the method name during execution.
  * 10_opsi.conf: setProductActionRequestWithDependencies will relay
    requests for a netboot product to setProductActionRequest.

 -- Niko Wenselowski <n.wenselowski@uib.de>  Tue, 22 May 2018 15:10:02 +0200

python-opsi (4.1.1.35-2) testing; urgency=medium

  * Debian: depend on iproute or iproute2.

 -- Niko Wenselowski <n.wenselowski@uib.de>  Fri, 04 May 2018 14:26:40 +0200

python-opsi (4.1.1.35-1) testing; urgency=medium

  * Based on python-opsi 4.0.7.63.

 -- Niko Wenselowski <n.wenselowski@uib.de>  Wed, 02 May 2018 17:45:26 +0200

python-opsi (4.1.1.34-1) testing; urgency=medium

  * OpsiPXEConfdBackend.configState_deleteObjects: Make sure that only one
    update of the PXE config is triggered per host.

 -- Niko Wenselowski <n.wenselowski@uib.de>  Tue, 24 Apr 2018 18:15:31 +0200

python-opsi (4.1.1.33-1) experimental; urgency=medium

  * Changed loglevel for execution of a package script (preinst / postinst).
  * Small internal refactorings.
  * OPSI.Util.HTTP: Removed unfinished pycurl experiments.

 -- Niko Wenselowski <n.wenselowski@uib.de>  Fri, 13 Apr 2018 11:07:17 +0200

python-opsi (4.1.1.32-1) stable; urgency=medium

  * BackendManager logs easier to spot warning if loading the configuration
    for HostControlBackend or HostControlSafeBackend fails.

 -- Niko Wenselowski <n.wenselowski@uib.de>  Mon, 09 Apr 2018 10:03:28 +0200

python-opsi (4.1.1.31-1) testing; urgency=medium

  * Creating /var/lib/opsi/server_commands_custom.conf if missing and
    setting the appropriate access rights during postinst.

 -- Niko Wenselowski <n.wenselowski@uib.de>  Wed, 21 Mar 2018 15:22:50 +0100

python-opsi (4.1.1.30-1) testing; urgency=medium

  * Based on python-opsi 4.0.7.58.

 -- Niko Wenselowski <n.wenselowski@uib.de>  Tue, 20 Mar 2018 16:07:34 +0100

python-opsi (4.1.1.29-1) stable; urgency=medium

  * OPSI.Util.Task.Certificate: use os.urandom instead of OpenSSL.rand
    because OpenSSL.rand has been removed in current versions.

 -- Niko Wenselowski <n.wenselowski@uib.de>  Fri, 09 Mar 2018 15:40:23 +0100

python-opsi (4.1.1.28-1) stable; urgency=medium

  * Based on python-opsi 4.0.7.57-1.

 -- Niko Wenselowski <n.wenselowski@uib.de>  Fri, 23 Feb 2018 13:26:52 +0100

python-opsi (4.1.1.27-1) stable; urgency=medium

  * 45_deprecated.conf: Added methods createOpsiBase, createServer,
    deleteClient, deleteDepot, deleteGroup, deleteProductDependency,
    deleteServer, setHostLastSeen. These methods are deprecated.

 -- Niko Wenselowski <n.wenselowski@uib.de>  Thu, 22 Feb 2018 13:48:10 +0100

python-opsi (4.1.1.26-1) stable; urgency=medium

  * Based on python-opsi 4.0.7.56-1.

 -- Niko Wenselowski <n.wenselowski@uib.de>  Tue, 20 Feb 2018 14:13:35 +0100

python-opsi (4.1.1.25-1) stable; urgency=medium

  * Move targetfile to the name of link if dispatch.conf and acl.conf
    are symbolic links
  * dispatch.conf.default renamed to dispatch.conf.example
  * acl.conf.default renamed to acl.conf.example
  * RPM & debian: Added preinst

 -- Erol Ueluekmen <e.ueluekmen@uib.de>  Thu, 08 Feb 2018 00:39:05 +0100

python-opsi (4.1.1.24-1) stable; urgency=medium

  * dispatch.conf.default: Removed dhcpd from backends because this is
    an optional backend.

 -- Niko Wenselowski <n.wenselowski@uib.de>  Mon, 05 Feb 2018 12:59:08 +0100

python-opsi (4.1.1.23-1) stable; urgency=medium

  * OPSI.Backend.OpsiPXEConfd: The error marker is now a constant.

 -- Niko Wenselowski <n.wenselowski@uib.de>  Thu, 01 Feb 2018 16:19:32 +0100

python-opsi (4.1.1.22-1) testing; urgency=medium

  * Based on python-opsi 4.0.7.53-1.

 -- Niko Wenselowski <n.wenselowski@uib.de>  Thu, 04 Jan 2018 15:37:42 +0100

python-opsi (4.1.1.21-1) stable; urgency=medium

  * Fix problem when updating hardware audit data.

 -- Niko Wenselowski <n.wenselowski@uib.de>  Mon, 27 Nov 2017 18:02:31 +0100

python-opsi (4.1.1.20-2) stable; urgency=medium

  * Creating empty directory /etc/opsi/modules.d/

 -- Niko Wenselowski <n.wenselowski@uib.de>  Wed, 22 Nov 2017 13:04:26 +0100

python-opsi (4.1.1.20-1) stable; urgency=medium

  * Moved function getGlobalConfig from OPSI.Util to OPSI.Util.Config.
  * Calling OPSI.Util.getfqdn without explicit parameter as this resembles
    the default behaviour.

 -- Niko Wenselowski <n.wenselowski@uib.de>  Mon, 06 Nov 2017 15:02:03 +0100

python-opsi (4.1.1.19-1) stable; urgency=medium

  * spec: added python-setuptools workaround for sles12 + Leap

 -- Mathias Radtke <m.radtke@uib.de>  Fri, 13 Oct 2017 13:53:02 +0200

python-opsi (4.1.1.18-1) stable; urgency=medium

  * 45_deprecated.conf: Removed methods isLegacyOpsi, isOpsi35 and isOpsi4
    since there is no need for them.

 -- Niko Wenselowski <n.wenselowski@uib.de>  Wed, 27 Sep 2017 16:20:25 +0200

python-opsi (4.1.1.17-1) stable; urgency=medium

  * Added logging to host_renameOpsiClient.
  * host_renameOpsiDepotserver will now also change the workbenchRemoteUrl.
  * Added logging to host_renameOpsiDepotserver.
  * Internal refactorings in host_renameOpsiDepotserver.
  * OPSI.Backend.ConfigDataBackend: Added new method
    backend_getSystemConfiguration.

 -- Niko Wenselowski <n.wenselowski@uib.de>  Wed, 30 Aug 2017 13:05:56 +0200

python-opsi (4.1.1.16-1) stable; urgency=medium

  * OPSI.System.Posix: Added CommandNotFoundException to __all__.

 -- Niko Wenselowski <n.wenselowski@uib.de>  Mon, 31 Jul 2017 11:44:27 +0200

python-opsi (4.1.1.15-1) testing; urgency=medium

  * Improved rpm packaging.
  * Refactored OPSI.Util.compareVersions.
  * Refactored OPSI.Util.File.Opsi.HostKeyFile for faster writing.
  * OPSI.Util.File.Opsi.HostKeyFile: Do not crash when reading file with
    invalid format.

 -- Niko Wenselowski <n.wenselowski@uib.de>  Fri, 28 Jul 2017 15:20:43 +0200

python-opsi (4.1.1.14-3) testing; urgency=medium

  * Listing 45_deprecated.conf for rollout.
  * Debian: Removed leftovers from the pre-systemd-era.
  * postinst: Another change at removing /etc/opsi/version to make SLES
    happy.

 -- Niko Wenselowski <n.wenselowski@uib.de>  Thu, 13 Jul 2017 16:03:00 +0200

python-opsi (4.1.1.14-2) testing; urgency=medium

  * RPM: Removed leftovers from the pre-systemd-era.
  * postinst: Making sure that a failed attempt at removing /etc/opsi/version
    does not crash the postinst.

 -- Niko Wenselowski <n.wenselowski@uib.de>  Thu, 13 Jul 2017 15:47:25 +0200

python-opsi (4.1.1.14-1) testing; urgency=medium

  * OPSI.Util.File.Opsi.PackageContentFile.generate has been refactored to
    be easier to maintain.
  * OPSI.Backend.Backend: backend_info will log informations about a
    possibly missing modules file as info instead of warning.
  * postinst: only remove /etc/opsi/version if this file exists
  * Debian packaging: Remove leftover from python-support.

 -- Niko Wenselowski <n.wenselowski@uib.de>  Thu, 13 Jul 2017 15:17:49 +0200

python-opsi (4.1.1.13-1) testing; urgency=medium

  * OpsiBackup: Fix a bug where an attempt may be made to compare
    uncomparable types.

 -- Niko Wenselowski <n.wenselowski@uib.de>  Mon, 10 Jul 2017 17:57:43 +0200

python-opsi (4.1.1.12-1) testing; urgency=medium

  * OpsiBackup: Fix bug where differences between the archive and the current
    system are detected but there are none.

 -- Niko Wenselowski <n.wenselowski@uib.de>  Mon, 10 Jul 2017 13:53:23 +0200

python-opsi (4.1.1.11-2) testing; urgency=medium

  * dispatch.conf.default now uses a default setup that makes use of file
    for all data except for audit data which is stored in MySQL.

 -- Niko Wenselowski <n.wenselowski@uib.de>  Tue, 04 Jul 2017 16:15:53 +0200

python-opsi (4.1.1.11-1) testing; urgency=medium

  * OPSI.Util.Task.UpdateBackend.ConfigurationData.getServerAddress is
    now a public function.

 -- Niko Wenselowski <n.wenselowski@uib.de>  Fri, 30 Jun 2017 16:06:00 +0200

python-opsi (4.1.1.10-1) testing; urgency=medium

  * acl.conf.default: restricted the access to user_getCredentials and
    user_setCredentials.
  * New extension: 45_deprecated.conf. Methods in that extension will issue a
    warning when called. Calls to these functions should be replaced in the used clients as these functions will be removed in the future.
    Currently containing the functions isLegacyOpsi, isOpsi35 and isOpsi4.
  * Make it possible to configure the location of the workbench on
    OpsiDepotserver.
  * New module OPSI.Util.Task.InitializeBackend for backend setup.
  * New module OPSI.Util.Task.UpdateBackend.ConfigurationData for updating
    the configuration data in an existing backend.
  * New module OPSI.Config.
  * initializeBackends will set up new servers with remote URLs using IP
    except for UCS where FQDN is used by default.

 -- Niko Wenselowski <n.wenselowski@uib.de>  Fri, 30 Jun 2017 12:01:29 +0200

python-opsi (4.1.1.9-1) testing; urgency=medium

  * Remove obsolete reference to /etc/opsi/version when restoring a backup.
  * dhcpd.conf: Make the current Debian/Ubuntu dhcp settings the default.

 -- Niko Wenselowski <n.wenselowski@uib.de>  Tue, 27 Jun 2017 15:02:52 +0200

python-opsi (4.1.1.8-1) testing; urgency=medium

  * Fix a bug in OPSI.Util.objectToBash leading to an AttributeError.
  * Fix a bug in OPSI.Util.objectToBash where the reference to an result
    was incomplete.

 -- Niko Wenselowski <n.wenselowski@uib.de>  Thu, 22 Jun 2017 16:06:21 +0200

python-opsi (4.1.1.7-1) testing; urgency=medium

  * Exceptions have been moved from OPSI.Types to OPSI.Exceptions.
  * Remove leftover for Scientific Linux support.
  * Re-classified log-messages regarding the (un)installation of packages.
  * Post-installation /etc/opsi/version will be removed.
  * SQL backend: speed up retrieval of ProductProperty objects.
  * Various refactorings regarding (de)serialization.

 -- Niko Wenselowski <n.wenselowski@uib.de>  Wed, 21 Jun 2017 15:48:26 +0200

python-opsi (4.1.1.6-1) testing; urgency=medium

  * 20_legacy.conf: Various refactorings to make it easier to maintain.
  * 20_legacy.conf: Removed method deleteGroup. Use group_delete instead.
  * 20_legacy.conf: Removed method createServer.
  * 20_legacy.conf: Removed method deleteClient. Use host_delete instead.
  * 20_legacy.conf: Removed method deleteDepot. Use host_delete instead.
  * 20_legacy.conf: Removed method setHostLastSeen.
  * 20_legacy.conf: Removed method deleteProductDependency.
  * 20_legacy.conf: Removed method deleteOpsiBase.
  * 20_legacy.conf: Removed method createOpsiBase.
  * 30_kiosk.conf: Relying on dict comprehensions.
  * Debian packaging: Remove workarounds for Debian 7 and Ubuntu 12.04.
  * Method backend_info will now use the version from OPSI.__version__.
  * Certificates created with OPSI.Util.Task.createCertificate will use
    sha512 instead of sha1.
  * acl.conf.default: Limit access to getData / getRawData to administrative
    users.
  * Remove support for RHEL / CentOS 6.
  * Remove modules for obsolete opsiconfd supervisor.
  * New module OPSI.Util.Task.UpdateBackend.File.
  * OPSI.Util.Task.UpdateBackend: Added check for the used schema version
    of the backend.
  * Removed usage of the file /etc/opsi/version. It is safer to read the
    version from OPSI.__version__.

 -- Niko Wenselowski <n.wenselowski@uib.de>  Tue, 30 May 2017 13:58:35 +0200

python-opsi (4.1.1.5-1) testing; urgency=medium

  * OPSI.Util.objectToBash: refactored function.
  * ConfigDataBackend: log_read and log_write now accept logType 'winpe'.
  * Removed deprecated method backend_getSharedAlgorithm.
  * OPSI.Util.getfqdn: small internal refactoring.
  * OPSI.Service.Session: SessionHandler.getSessions now always returns
    a dict.
  * Refactored configState_getClientToDepotserver to work faster.
  * Improved speed of OPSI.Object.decodeIdent if the hash contains no
    key 'ident'.
  * 10_opsi.conf: Dropped the deprecated 'force' parameter from
    setProductActionRequestWithDependencies.
  * Instead of a plain Exception we now raise more specific exceptions in
    many places.
  * OPSI.Util.File.Opsi.PackageControlFile now supports product properties
    with empty lists as default or possible values. Regenerating a control
    file will not drop that empty lists anymore.
  * The ports used for Wake-on-LAN in the HostControl(Safe) backend can now
    be configured on a per-broadcast-addresse-basis in hostcontrol.conf.
  * Refactorings in OPSI.Util.Message.

 -- Niko Wenselowski <n.wenselowski@uib.de>  Wed, 10 May 2017 14:32:20 +0200

python-opsi (4.1.1.4-1) testing; urgency=medium

  * OPSI.Backend.MySQL: Providing known error codes as constants.
  * OPSI.Backend.MySQL: Refactored MySQL.connect.
  * OPSI.Backend.JSONRPC.JSONRPCBackend: Removed check for working deflate
    that was required because of possibly invalid HTTP headers in old
    OPSI versions.
  * OPSI.System.Posix: no direct import of posix module.

 -- Niko Wenselowski <n.wenselowski@uib.de>  Mon, 24 Apr 2017 14:11:55 +0200

python-opsi (4.1.1.3-1) testing; urgency=medium

  * Small refactorings in SQL backend.
  * Cleaned up OPSI.Util.Repository.
  * 20_legacy.conf: Various cleanups and adaption of code style.
  * The user pcpatch is created with /bin/false as default shell.
  * Builds for debian-based systems do not depend on python-support anymore.
  * acl.conf.default and dispatch.conf.default will be copied instead of
    linked.
  * Implemented __all__ with tuples.
  * JSONRPCBackend: removed methods isLegacyOpsi, isOpsi35 and isOpsi4.
    If you need to know the version of the connected backend call the
    method 'backend_info' instead.
  * Internal refactorings.

 -- Niko Wenselowski <n.wenselowski@uib.de>  Fri, 17 Mar 2017 16:10:09 +0100

python-opsi (4.1.1.2-1) experimental; urgency=medium

  * OPSI.Backend.Backend got new context manager temporaryBackendOptions.
  * Removed various obsolete modules.
  * OPSI.Util.Task.Rights: removed opsi-deploy-client-agent-default and
    opsi-deploy-client-agent-old from the list of known executables.
  * PackageControlFile: no more support for opsi3 compatible packages.
  * Removed support for incremental packages.
  * Minimum required Python version is now 2.7.
  * 70_dynamic_depot.conf: Removed unused getBytes.
  * Removed 30_configed.conf.
  * 20_legacy.conf: Removed various methods only returning a
    NotImplementedError: setNetworkConfigValue, deleteNetworkConfig,
    setPXEBootConfiguration, unsetPXEBootConfiguration,
    softwareInformationToProductInstallationStatus,
    filterHostsByHardwareInformation, generateOpsiHostKey,
    createServerProduct, getServerProductIds_list,
    getUninstalledProductIds_list, getDefaultNetBootProductId,
    deleteProductProperty, deleteProductProperties
  * 20_legacy.conf: getHostId now raises a ValueError if no hostname
    is given.
  * 20_legacy.conf: getOpsiHostKey now raises a ValueError if no hostId
    is given.
  * Remove unused BootConfiguration objects and SQL tables. If the table
    'BOOT_CONFIGURATION' exists updateMySQLBackend will drop that table.
  * BackendDispatchConfigFile.parse will now return a list of tuples.

 -- Niko Wenselowski <n.wenselowski@uib.de>  Fri, 27 Jan 2017 15:42:15 +0100

python-opsi (4.1.1.1-1) experimental; urgency=medium

  * OPSI.Logger, OPSI.Object, OPSI.System.Posix, OPSI.System.Windows,
    OPSI.Util and the modules in OPSI.Backend now provide __all__.
  * JSONRPCBackend: Avoid using "async" as name for a variable because
    this will become a keyword with Python 3.5.
  * ConfigurationData.initializeConfigs now creates entries for
    opsiclientd.event_user_login.active and
    opsiclientd.event_user_login.action_processor_command by default.
  * Removed parts of an old message bus implementation.
  * Replacing the deprecated module 'new' with 'types'.
  * SQLBackend: Filter creation is done through generators.
  * OPSI.Util.objectToBeautifiedText now uses the json module instead of
    a custom implementation.
  * Removed unsupported backends: Cache, Multiplex, LDAP.
  * ThreadPool: removed functions __createWorker & __deleteWorker.
  * Removed unused function OPSI.Util.flattenSequence.
  * OPSI.Backend.Backend implemented the protocol for being used as a
    context manager.
  * setup.py will patch the first version found in debian/changelog
    into OPSI/__init__.py to always show the current version.

 -- Niko Wenselowski <n.wenselowski@uib.de>  Tue, 04 Oct 2016 16:15:11 +0200

python-opsi (4.0.7.69-1) stable; urgency=medium

  * OPSI.Util.File.Opsi.parseFilename now works with absolute and relative
    paths.

 -- Niko Wenselowski <n.wenselowski@uib.de>  Thu, 13 Sep 2018 14:19:24 +0200

python-opsi (4.0.7.68-1) stable; urgency=medium

  * OpsiBackup: Internal refactorings for restore handling.
  * OpsiBackup: Fix restore when backends are "auto" and the backup
    does not contain data for a backend.

 -- Niko Wenselowski <n.wenselowski@uib.de>  Thu, 26 Jul 2018 14:25:19 +0200

python-opsi (4.0.7.67-1) stable; urgency=medium

  * OpsiBackup: File backend: improve handling of hostkeys file.
    Most noticable the restore will restore the file to the path
    configured in the backup.

 -- Niko Wenselowski <n.wenselowski@uib.de>  Mon, 11 Jun 2018 09:51:42 +0200

python-opsi (4.0.7.66-1) stable; urgency=medium

  * MySQL-Backend: Improve handling of very large changelogs containing
    unicode characters.

 -- Niko Wenselowski <n.wenselowski@uib.de>  Thu, 07 Jun 2018 22:07:32 +0200

python-opsi (4.0.7.65-1) stable; urgency=medium

  * Reverted changes made in 4.0.7.63.
    This means all updates will be relayed to the depot again regardless
    of the set action request.

 -- Niko Wenselowski <n.wenselowski@uib.de>  Tue, 29 May 2018 12:56:42 +0200

python-opsi (4.0.7.64-1) testing; urgency=medium

  * 10_opsi.conf: setProductActionRequestWithDependencies will relay
    requests for a netboot product to setProductActionRequest.

 -- Niko Wenselowski <n.wenselowski@uib.de>  Tue, 22 May 2018 15:32:58 +0200

python-opsi (4.0.7.63-1) testing; urgency=medium

  * OpsiPXEConfd: Only relay updates to the depot if the action request is
    setup, always or once.

 -- Niko Wenselowski <n.wenselowski@uib.de>  Wed, 02 May 2018 16:40:36 +0200

python-opsi (4.0.7.62-1) testing; urgency=medium

  * JSONRPCBackend: Block again when retrieving connections.
  * JSONRPCBackend: Default connection pool size is 2.

 -- Niko Wenselowski <n.wenselowski@uib.de>  Wed, 18 Apr 2018 10:35:24 +0200

python-opsi (4.0.7.61-1) testing; urgency=medium

  * OpsiPXEConfd backend: Reliably close socket.
  * OpsiPXEConfd backend: small refactorings.

 -- Niko Wenselowski <n.wenselowski@uib.de>  Thu, 12 Apr 2018 14:15:17 +0200

python-opsi (4.0.7.60-1) experimental; urgency=medium

  * JSONRPCBackend: Do not block when retrieving connections.

 -- Niko Wenselowski <n.wenselowski@uib.de>  Thu, 12 Apr 2018 12:12:15 +0200

python-opsi (4.0.7.59-1) testing; urgency=medium

  * 10_wim.conf: updateWIMConfig checks for install.wim and install.esd.

 -- Niko Wenselowski <n.wenselowski@uib.de>  Wed, 21 Mar 2018 15:16:25 +0100

python-opsi (4.0.7.58-1) testing; urgency=medium

  * 20_legacy.conf: setProductProperty does not make a string out of lists
    anymore.
  * 20_legacy.conf: setProductProperty does not have the side-effect of
    changing out-of-scope properties anymore.
  * 20_legacy.conf: Refactored setProductProperties.
    This will now raise BackendMissingDataError in case non-existing
    product or property should be changed.
    This will raise an ValueError if an attempt is made to set multiple
    values on a non-multivalue ProductProperty.

 -- Niko Wenselowski <n.wenselowski@uib.de>  Tue, 20 Mar 2018 15:10:37 +0100

python-opsi (4.0.7.57-1) testing; urgency=medium

  * OPSI.Backend.MySQL: In case the MySQL server goes away during the
    execution of a query the retry will not deadlock.

 -- Niko Wenselowski <n.wenselowski@uib.de>  Fri, 23 Feb 2018 12:58:25 +0100

python-opsi (4.0.7.56-1) testing; urgency=medium

  * OPSI.Backend.MySQL: Creation of connection pool will wait for the lock
    in a non-blocking fashion.

 -- Niko Wenselowski <n.wenselowski@uib.de>  Tue, 20 Feb 2018 13:34:45 +0100

python-opsi (4.0.7.55-1) stable; urgency=medium

  * OPSI.Backend.Backend: configState_insertObject and configState_updateObject
    do not fail anymore when called with a dict as parameter.

 -- Niko Wenselowski <n.wenselowski@uib.de>  Fri, 02 Feb 2018 14:32:28 +0100

python-opsi (4.0.7.54-1) stable; urgency=medium

  * OPSI.Backend.MySQL: Avoid possible deadlock situation.

 -- Niko Wenselowski <n.wenselowski@uib.de>  Thu, 01 Feb 2018 15:27:03 +0100

python-opsi (4.0.7.53-1) testing; urgency=medium

  * OPSI.Backend.MySQL: Fix a bug in the handling of the connection pool
    that would lead to opening too many connections to the mysql server.
  * OPSI.Backend.MySQL: Correctly defining a special version of
    productProperty_updateObject.

 -- Niko Wenselowski <n.wenselowski@uib.de>  Thu, 04 Jan 2018 15:05:09 +0100

python-opsi (4.0.7.52-1) stable; urgency=medium

  * OPSI.Util.Task.Samba: _writeConfig does not reload Samba. This is
    now a separate function _reloadSamba.
  * 30_kiosk.conf: Fix bug in getKioskProductInfosForClient where product
    missing on depot will result in a KeyError.
    This limits the available products to those present on the depot of
    the client.

 -- Niko Wenselowski <n.wenselowski@uib.de>  Fri, 15 Dec 2017 10:13:19 +0100

python-opsi (4.0.7.51-1) stable; urgency=medium

  * Fixed typo in documentation.
  * Updated documentation of log_read / log_write.
  * Refactored reading of the used algorithm to make sure algorithm1 is used
    whenever an invalid value is encountered.

 -- Niko Wenselowski <n.wenselowski@uib.de>  Mon, 11 Dec 2017 16:47:58 +0100

python-opsi (4.0.7.50-1) experimental; urgency=medium

  * Corrected failing Samba tests

 -- Mathias Radtke <m.radtke@uib.de>  Fri, 22 Sep 2017 12:22:40 +0200

python-opsi (4.0.7.49-1) experimental; urgency=medium

  * fixed OpenSUSE Leap opsi_workbench share directory
  * Catching missing server_commands_custom.conf error

 -- Mathias Radtke <m.radtke@uib.de>  Fri, 22 Sep 2017 10:54:06 +0200

python-opsi (4.0.7.48-1) stable; urgency=medium

  * System.Windows.getActiveSessionIds fix for nt6
  * hostControl: Implementation for modified opsiclientd controlserver port over configState

 -- Erol Ueluekmen <e.ueluekmen@uib.de>  Mon, 21 Aug 2017 16:07:09 +0200

python-opsi (4.0.7.47-1) stable; urgency=medium

  * Changed OPSI.Util.File.Opsi.parseFilename to be able to handle files
    not ending in .opsi.

 -- Niko Wenselowski <n.wenselowski@uib.de>  Fri, 18 Aug 2017 17:06:35 +0200

python-opsi (4.0.7.46-1) stable; urgency=medium

  * Added function OPSI.Util.File.Opsi.parseFilename.
  * OPSI.Util.Repository.FileRepository: Fix bug where instead of appending
    a file it was newly written.
  * OPSI.Backend.BackendManager.BackendAccessControl: Added logmessages
    to make it easier to follow PAM authentication.

 -- Niko Wenselowski <n.wenselowski@uib.de>  Thu, 17 Aug 2017 12:28:47 +0200

python-opsi (4.0.7.45-3) stable; urgency=medium

  * openSuse 42.3: We depend on python-setuptools because python-cryptography
    requires it during runtime but the package from the openSuse repos
    misses that requirement.
    See https://bugzilla.opensuse.org/show_bug.cgi?id=1052927

 -- Niko Wenselowski <n.wenselowski@uib.de>  Wed, 09 Aug 2017 10:35:06 +0200

python-opsi (4.0.7.45-2) stable; urgency=medium

  * Updated Spanish and Russian translation.
  * Added Dutch translation.
  * Updated Russian hwaudit translation.
  * Added Dutch hwaudit translation.

 -- Niko Wenselowski <n.wenselowski@uib.de>  Mon, 07 Aug 2017 14:17:14 +0200

python-opsi (4.0.7.45-1) stable; urgency=medium

  * 10_opsi.conf: setProductActionRequestWithDependencies will relay a call
    with actionRequest = 'none' to setProductActionRequest.
  * OPSI.Backend.Backend.ConfigDataBackend: improved log truncation when
    processing unicode characters that use more than one byte.

 -- Niko Wenselowski <n.wenselowski@uib.de>  Thu, 27 Jul 2017 14:02:39 +0200

python-opsi (4.0.7.44-1) experimental; urgency=medium

  * OPSI.Util.Task.Certificate: replaced gendh with dhparam
  * OPSI.Util.Task.Rights: Default access rights for workbench set to 664.

 -- Mathias Radtke <m.radtke@uib.de>  Tue, 25 Jul 2017 14:28:31 +0200

python-opsi (4.0.7.43-2) stable; urgency=medium

  * Debian packaging: Depending on net-tools for ifconfig.

 -- Niko Wenselowski <n.wenselowski@uib.de>  Tue, 25 Jul 2017 09:19:10 +0200

python-opsi (4.0.7.43-1) stable; urgency=medium

  * opsihwaudit.conf: Memory clock speed is now handled as a bigint.

 -- Niko Wenselowski <n.wenselowski@uib.de>  Mon, 17 Jul 2017 17:35:54 +0200

python-opsi (4.0.7.42-1) stable; urgency=medium

  * Fixed a bug in the package content file generation where a link that
    linked to a destination outside of the client data directory did not
    have the hash of the link destination included.

 -- Niko Wenselowski <n.wenselowski@uib.de>  Wed, 12 Jul 2017 10:55:49 +0200

python-opsi (4.0.7.41-1) stable; urgency=medium

  * 30_kiosk.conf: Improved speed of getKioskProductInfosForClient.

 -- Niko Wenselowski <n.wenselowski@uib.de>  Wed, 24 May 2017 16:02:20 +0200

python-opsi (4.0.7.40-1) stable; urgency=medium

  * 30_kiosk.conf: getKioskProductInfosForClient does only return a product
    once even if they are in multiple groups.

 -- Niko Wenselowski <n.wenselowski@uib.de>  Wed, 03 May 2017 14:18:09 +0200

python-opsi (4.0.7.39-1) stable; urgency=medium

  * Added 30_kiosk.conf for the new kiosk client.
  * 30_sshcommands.conf: Internal refactoring.
  * 30_sshcommands.conf: Removed getSSHCommand.
    Use SSHCommand_getObject instead.
  * 30_sshcommands.conf: Removed getSSHCommands.
    Use SSHCommand_getObjects instead.
  * 30_sshcommands.conf: Removed createSSHCommands.
    Use SSHCommand_createObjects instead.
  * 30_sshcommands.conf: Removed createSSHCommand.
    Use SSHCommand_createObject instead.
  * 30_sshcommands.conf: Removed updateSSHCommand.
    Use SSHCommand_updateObject instead.
  * 30_sshcommands.conf: Removed updateSSHCommands.
    Use SSHCommand_updateObjects instead.
  * 30_sshcommands.conf: Removed deleteSSHCommands.
    Use SSHCommand_deleteObjects instead.
  * 30_sshcommands.conf: Removed deleteSSHCommand.
    Use SSHCommand_deleteObject instead.
  * 40_admin_tasks.conf: Updated docstring of getClientsWithOutdatedProduct.

 -- Niko Wenselowski <n.wenselowski@uib.de>  Mon, 24 Apr 2017 17:46:09 +0200

python-opsi (4.0.7.38-4) stable; urgency=medium

  * Drop creating the custom ssh command file in the postinst.

 -- Niko Wenselowski <n.wenselowski@uib.de>  Thu, 20 Apr 2017 19:29:11 +0200

python-opsi (4.0.7.38-3) stable; urgency=medium

  * Do not deploy empty file for custom ssh command config but instead
    create that file in the postinst if not existing.

 -- Niko Wenselowski <n.wenselowski@uib.de>  Thu, 20 Apr 2017 17:09:02 +0200

python-opsi (4.0.7.38-2) stable; urgency=medium

  * Reverted the prevention of creating users on UCS.
  * SSH extension: emptied file with default commands for safety reasons.

 -- Niko Wenselowski <n.wenselowski@uib.de>  Thu, 20 Apr 2017 12:52:51 +0200

python-opsi (4.0.7.38-1) stable; urgency=medium

  * 10_opsi.conf: Do not pass invalid parameter in deleteProductDependency.
  * Added SSH extension.
  * OPSI.Logger: Show no message if unlinking a non-existing file fails.
  * OPSI.Util.File.Opsi.PackageControlFile: if no version for package or
    product are given assume defaults.

 -- Niko Wenselowski <n.wenselowski@uib.de>  Thu, 30 Mar 2017 10:47:13 +0200

python-opsi (4.0.7.37-1) stable; urgency=medium

  * 20_legacy.conf: Removed methods getPcpatchRSAPrivateKey and
    setPcpatchPassword. Please use the opsi-admin task setPcpatchPassword
    for setting the password instead.

 -- Niko Wenselowski <n.wenselowski@uib.de>  Thu, 02 Mar 2017 11:23:49 +0100

python-opsi (4.0.7.36-1) stable; urgency=medium

  * OPSI.Util: the methods for blowfish encryption / decryption now raise
    a BlowfishError if things fail.

 -- Niko Wenselowski <n.wenselowski@uib.de>  Thu, 16 Feb 2017 15:11:25 +0100

python-opsi (4.0.7.35-1) stable; urgency=medium

  * 10_opsi.conf: setProductActionRequestWithDependencies fix.

 -- Erol Ueluekmen <e.ueluekmen@uib.de>  Fri, 10 Feb 2017 16:01:16 +0100

python-opsi (4.0.7.34-3) experimental; urgency=medium

  * Negate check for UCS to make it work as intended.

 -- Niko Wenselowski <n.wenselowski@uib.de>  Thu, 02 Feb 2017 14:11:32 +0100

python-opsi (4.0.7.34-2) experimental; urgency=medium

  * Do not add users on UCS.

 -- Niko Wenselowski <n.wenselowski@uib.de>  Wed, 01 Feb 2017 16:12:25 +0100

python-opsi (4.0.7.34-1) stable; urgency=medium

  * 40_admin_tasks.conf: New method setupWhereFailed.
  * 40_admin_tasks.conf: setupWhereFailed and setupWhereInstalled do not
    alter the actionResult anymore.

 -- Niko Wenselowski <n.wenselowski@uib.de>  Fri, 27 Jan 2017 10:30:16 +0100

python-opsi (4.0.7.33-1) experimental; urgency=medium

  * OPSI.Service.SSLContext: new parameter acceptedCiphers to limit the
    ciphers a context accepts.

 -- Niko Wenselowski <n.wenselowski@uib.de>  Wed, 11 Jan 2017 15:05:07 +0100

python-opsi (4.0.7.32-1) experimental; urgency=medium

  * DepotserverBackend: the function depot_installPackage has a new parameter
    suppressPackageContentFileGeneration that can be used to avoid the
    generation of package content file during installation.
  * OPSI.Util: Backported md5sum from opsi 4.1.

 -- Niko Wenselowski <n.wenselowski@uib.de>  Mon, 02 Jan 2017 17:14:58 +0100

python-opsi (4.0.7.31-1) stable; urgency=medium

  [ Mathias Radtke ]
  * OPSI.System.Posix: Reboot scheduled after 1 minute of reboot() call

  [ Niko Wenselowski ]
  * OPSI.Util.Task.UpdateBackend.MySQL: Disable foreign key checks when
    changing length of productId column.

 -- Niko Wenselowski <n.wenselowski@uib.de>  Mon, 02 Jan 2017 10:52:42 +0100

python-opsi (4.0.7.30-1) stable; urgency=medium

  * OPSI.Util.Task.Samba.isSamba4: fix possible reference to unitialised
    variable.

 -- Niko Wenselowski <n.wenselowski@uib.de>  Thu, 15 Dec 2016 12:27:59 +0100

python-opsi (4.0.7.29-1) testing; urgency=medium

  * OPSI.Util.Task.ConfigureBackend.MySQL: allow creation of users containing
    a minus in their name.

 -- Niko Wenselowski <n.wenselowski@uib.de>  Fri, 09 Dec 2016 17:28:45 +0100

python-opsi (4.0.7.28-5) stable; urgency=medium

  * Updated acl.conf to restrict backend deletion to administrators.

 -- Niko Wenselowski <n.wenselowski@uib.de>  Fri, 13 Jan 2017 09:48:38 +0100

python-opsi (4.0.7.28-4) stable; urgency=medium

  * Updated acl.conf to restrict access to hostControl(Safe)-methods.

 -- Niko Wenselowski <n.wenselowski@uib.de>  Thu, 12 Jan 2017 11:21:53 +0100

python-opsi (4.0.7.28-3) stable; urgency=medium

  * Updated translations for hwaudit.

 -- Niko Wenselowski <n.wenselowski@uib.de>  Thu, 08 Dec 2016 15:17:30 +0100

python-opsi (4.0.7.28-2) stable; urgency=medium

  * Updated translations.

 -- Niko Wenselowski <n.wenselowski@uib.de>  Thu, 08 Dec 2016 14:11:42 +0100

python-opsi (4.0.7.28-1) stable; urgency=medium

  * OPSI.Backend.Backend.Backend.backend_setOptions now logs whenever a value
    is skipped because of the type differs from the expected one.
  * OPSI.Backend.JSONRPC.JSONRPCBackend: corrected indentation.

 -- Niko Wenselowski <n.wenselowski@uib.de>  Tue, 22 Nov 2016 14:12:48 +0100

python-opsi (4.0.7.27-1) experimental; urgency=medium

  * Improved __repr__ of Group, ProductProperty, ProductPropertyState and
    their subclasses.
  * OpsiBackupArchive does not fail anymore if an added file does not exist.

 -- Niko Wenselowski <n.wenselowski@uib.de>  Tue, 25 Oct 2016 11:29:56 +0200

python-opsi (4.0.7.26-1) experimental; urgency=medium

  * SQLite backend: Fix syntax error that may occur during an ALTER TABLE
    if more than one column should be altered.

 -- Niko Wenselowski <n.wenselowski@uib.de>  Mon, 10 Oct 2016 17:54:42 +0200

python-opsi (4.0.7.25-1) testing; urgency=medium

  * DepotserverBackend: Fix problem with package installation.

 -- Niko Wenselowski <n.wenselowski@uib.de>  Thu, 29 Sep 2016 18:16:54 +0200

python-opsi (4.0.7.24-1) stable; urgency=medium

  * ConfigurationData: On UCS we preferably read the domain from UCR.
    If this fails we resort to the Samba config file.

 -- Niko Wenselowski <n.wenselowski@uib.de>  Tue, 27 Sep 2016 12:37:43 +0200

python-opsi (4.0.7.23-2) stable; urgency=medium

  * Correct entry in changelog.

 -- Niko Wenselowski <n.wenselowski@uib.de>  Mon, 26 Sep 2016 15:29:35 +0200

python-opsi (4.0.7.23-1) stable; urgency=medium

  * OPSI.System.Posix: added missing 'datetime' import.
  * OPSI.System.Posix: fix wrong reference in getBlockDeviceBusType

 -- Niko Wenselowski <n.wenselowski@uib.de>  Mon, 26 Sep 2016 13:18:20 +0200

python-opsi (4.0.7.22-1) testing; urgency=medium

  * DepotserverBackend: function depot_installPackage now has parameter
    'forceProductId' to force a specific product id when installing a
     product. The installation will be made into the corresponding directory
     of the given product id.
  * OPSI.Util.File.Archive.getFileType now follows symlinks.

 -- Niko Wenselowski <n.wenselowski@uib.de>  Fri, 23 Sep 2016 14:15:56 +0200

python-opsi (4.0.7.21-1) stable; urgency=medium

  * New BackendMethod changeWANConfig
  * OPSI.System.Posix: added enx network device support
  * small fix in Repository-Handling

 -- Erol Ueluekmen <e.ueluekmen@uib.de>  Wed, 21 Sep 2016 01:22:59 +0200

python-opsi (4.0.7.20-1) stable; urgency=medium

  * Various internal refactorings.
  * OPSI.System.Posix.which now throws CommandNotFoundException instead of
    a basic Exception to make catching errors easier.

 -- Niko Wenselowski <n.wenselowski@uib.de>  Tue, 13 Sep 2016 09:39:56 +0200

python-opsi (4.0.7.19-1) testing; urgency=medium

  * OPSI.Util.Task.UpdateBackend.MySQL: temporary disable foreign key checks
    when altering the depotId / hostId.

 -- Niko Wenselowski <n.wenselowski@uib.de>  Tue, 06 Sep 2016 14:11:02 +0200

python-opsi (4.0.7.18-1) stable; urgency=medium

  * OPSI.System.Posix: added sleep function when using ms-sys to write partition
    boot record
  * Corrected some typos.
  * Make header verify_server_cert work with current Python 2.7.
  * OPSI.Util.Task.Samba.configureSamba: warn if oplocks are present in
    Samba configuration.
  * OPSI.System.Posix: Wait a few seconds before running ms-sys to avoid
    timing problems on systems with NVME storage.

 -- Niko Wenselowski <n.wenselowski@uib.de>  Wed, 24 Aug 2016 17:08:55 +0200

python-opsi (4.0.7.17-1) stable; urgency=medium

  * OPSI.Util: Refactored encryptWithPublicKeyFromX509CertificatePEMFile
    and decryptWithPrivateKeyFromPEMFile.

 -- Niko Wenselowski <n.wenselowski@uib.de>  Thu, 18 Aug 2016 10:10:53 +0200

python-opsi (4.0.7.16-1) testing; urgency=medium

  * OPSI.System.Posix: new function isOpenSUSELeap.
  * OPSI.Util.Task.Rights: Improved support for openSUSE Leap.

 -- Niko Wenselowski <n.wenselowski@uib.de>  Mon, 15 Aug 2016 16:53:24 +0200

python-opsi (4.0.7.15-1) stable; urgency=medium

  * corrected opsi-set-rights for openSUSE

 -- Mathias Radtke <m.radtke@uib.de>  Wed, 10 Aug 2016 13:44:48 +0200

python-opsi (4.0.7.14-1) stable; urgency=medium

  * OPSI.Util.Task.Rights: Corrected path for UCS.

 -- Niko Wenselowski <n.wenselowski@uib.de>  Fri, 05 Aug 2016 15:56:55 +0200

python-opsi (4.0.7.13-1) testing; urgency=medium

  * OPSI.Util.Task.Rights: Corrected path for SLES 11.

 -- Niko Wenselowski <n.wenselowski@uib.de>  Wed, 27 Jul 2016 17:11:57 +0200

python-opsi (4.0.7.12-1) stable; urgency=medium

  * Correct indentation in some places.
  * Use future-proof octal values.
  * Correct version in OPSI.Util.Task.Rights and OPSI.Backend.JSONRPC.

 -- Niko Wenselowski <n.wenselowski@uib.de>  Mon, 25 Jul 2016 14:39:25 +0200

python-opsi (4.0.7.11-1) testing; urgency=medium

  * OPSI.Util.Task.Rights: Better support for different SLES versions.

 -- Niko Wenselowski <n.wenselowski@uib.de>  Mon, 25 Jul 2016 13:13:55 +0200

python-opsi (4.0.7.10-1) testing; urgency=medium

  * OPSI.Util.Task.Rights: Do not fail if MySQL backend is configured but
    not yet set up.

 -- Niko Wenselowski <n.wenselowski@uib.de>  Fri, 22 Jul 2016 11:17:24 +0200

python-opsi (4.0.7.9-1) testing; urgency=medium

  * OPSI.System.Posix: new functions: isDebian, isOpenSuse, isUbuntu, isUCS.
  * OPSI.Util.Task.Rights: Refactored module.
  * OPSI.Util.Task.Rights: setRights will try to set rights on the webserver
    directory as installed by the package opsi-linux-support.
  * 40_admin_tasks.conf: Bugfix for setupWhereNotInstalled

 -- Niko Wenselowski <n.wenselowski@uib.de>  Thu, 21 Jul 2016 16:22:58 +0200

python-opsi (4.0.7.8-1) stable; urgency=low

  * OPSI.System.Windows:
    - getOpsiHotfixName supports now Windows 10
    - fixed Syncing Time function with service
  * Proxysupport for HTTP-Connections
  * Fix for setActionRequestWithDependencies
  * do not add obsolete config software-on-demand.show-details
  * ConfigDataBackend: internal refactoring in log_read and log_write

 -- Erol Ueluekmen <e.ueluekmen@uib.de>  Tue, 19 Jul 2016 15:36:42 +0200

python-opsi (4.0.7.7-1) stable; urgency=low

  * WindowsDrivers byAudit sku fallback fixed.

 -- Erol Ueluekmen <e.ueluekmen@uib.de>  Tue, 05 Jul 2016 15:29:36 +0200

python-opsi (4.0.7.6-1) stable; urgency=medium

  * Changed formatting in Logger to not expose parts of confidential strings
    under special circumstances.
  * OPSI.Util.Task.ConfigureBackend.MySQL: fixed error on hostname with dash

 -- Niko Wenselowski <n.wenselowski@uib.de>  Mon, 04 Jul 2016 17:49:17 +0200

python-opsi (4.0.7.5-1) testing; urgency=medium

  * JSONRPC backend has received small refactorings.
  * 10_opsi.conf: Refactored setProductActionRequestWithDependencies.
    With this change the 'force' parameter is deprecated and does not have
    any effect. It may be removed in future releases.

 -- Niko Wenselowski <n.wenselowski@uib.de>  Thu, 30 Jun 2016 15:39:29 +0200

python-opsi (4.0.7.4-1) testing; urgency=medium

  * OPSI.Util.Task.UpdateBackend.MySQL: Also correct license key column in
    table SOFTWARE_CONFIG.
  * ACL: Pre-compiling patterns
  * ACL: Changed log output for easier debugging.
  * Various small improvements in OPSI.Backend.BackendManager.
  * OPSI.Util.Task.Samba: Removed oplocks from share definition.
    This will only affect new share configurations.
  * OPSI.System.Posix: Improved detection for predictable network interfaces.
  * Configuration of MySQL backends warns if strict mode seems to be
    enabled.

 -- Niko Wenselowski <n.wenselowski@uib.de>  Fri, 24 Jun 2016 14:28:26 +0200

python-opsi (4.0.7.3-1) testing; urgency=medium

  * Repaired sort algorithm 1.

 -- Niko Wenselowski <n.wenselowski@uib.de>  Fri, 10 Jun 2016 13:36:41 +0200

python-opsi (4.0.7.2-1) testing; urgency=medium

  * OPSI.Util.Task.UpdateBackend.MySQL: making sure that columns for license
    keys are 1024 characters long.
  * HostControl: If resolveHostAddress is set to True we fall back to
    using the specified in case of a lookup failure.
  * Various small changes.

 -- Niko Wenselowski <n.wenselowski@uib.de>  Thu, 09 Jun 2016 15:34:59 +0200

python-opsi (4.0.7.1-1) testing; urgency=medium

  * forceObjectClass got a faster check to see if we are processing JSON.
  * OPSI.System.Posix: fixed typo: init -6 -> init 6.
  * OPSI.Backend.Backend: _testFilterAndAttributes is faster if attributes
    and filter are missing.
  * OPSI.Backend.Backend: _objectHashMatches now avoids temporary variable.
  * Improved iteration in many parts to be more efficient.
  * OPSI.Logger: Faster lookup for output color / level name.
  * Changed some log outputs to make use of the formatting during logging.
  * Updated hwaudit.conf: Now showing the number of physical and logical
    cores.
  * OPSI.Util.Task.ConfigureBackend.DHCP: only retrieve and show system
    information once.
  * 20_legacy.conf: Refactored setGeneralConfig.

 -- Niko Wenselowski <n.wenselowski@uib.de>  Fri, 20 May 2016 15:44:59 +0200

python-opsi (4.0.6.50-1) experimental; urgency=medium

  * OPSI.Logger.Logger now is able to do formatting in the style of
    str.format. To format a message use the appropriate placeholders and
    then supply args / kwargs as needed.
    Formatting will only be applied if the message will actually be logged.
  * Improved logging during HTTP Connection.

 -- Niko Wenselowski <n.wenselowski@uib.de>  Tue, 07 Jun 2016 10:47:44 +0200

python-opsi (4.0.6.49-1) stable; urgency=medium

  * OPSI.Util.Task.Samba: removed oplocks from opsi_depot share
  * OPSI.Util.Product: Added debug output to show when tasks end.

 -- Niko Wenselowski <n.wenselowski@uib.de>  Fri, 6 May 2016 07:32:28 +0200

python-opsi (4.0.6.48-1) stable; urgency=medium

  * OPSI.Types.forceOct avoids using a temporary variable.
  * OPSI.Util.Task.Rights.setRights: avoid processing the same path
    twice.
  * OPSI.Logger and OPSI.Service.JsonRpc now use the 'traceback' module
    to get the tracebacks.
  * OPSI.Backend.Replicator: Show the renaming of the server as a single
    step for better user feedback.

 -- Niko Wenselowski <n.wenselowski@uib.de>  Wed, 27 Apr 2016 12:35:39 +0200

python-opsi (4.0.6.47-1) stable; urgency=medium

  * Not using bare "except:" - at least catching Exception.
  * OPSI.Util.Task.Samba: notify the user that he may need to restart the Samba
    daemon.
  * Fix typo in error message if the filter was referencing an attribute not
    present at the used object type.
  * OPSI.Backend.Replicator: Check if the used backend can rename the server
    before trying to do so. If the check fails fall back to using an
    ExtendedBackend.
  * OPSI.Backend.SQL: Limit the length of inserted changelogs to be lower than
    65535 to avoid problems with the limited size of columns of type TEXT.

 -- Niko Wenselowski <n.wenselowski@uib.de>  Thu, 21 Apr 2016 13:18:16 +0200

python-opsi (4.0.6.46.1-1) stable; urgency=medium

  * Using the new-style base64 Python interface to avoid breaking with
    combinations of username and password that exceed 72 characters and
    lead to newlines in the base64-encoded authentication header.
    This is in response to CVE-2016-5699 / Python bug 22928 as these
    patched Python versions may lead to breaks on some systems.

 -- Niko Wenselowski <n.wenselowski@uib.de>  Wed, 22 Jun 2016 17:28:31 +0200

python-opsi (4.0.6.46-1) stable; urgency=medium

  * File backend: Correctly read/write the locked attribute on ProductOnDepot.

 -- Niko Wenselowski <n.wenselowski@uib.de>  Thu, 07 Apr 2016 11:07:15 +0200

python-opsi (4.0.6.45-1) experimental; urgency=medium

  * 40_admin_tasks.conf: added method setupWhereInstalled.
  * 40_admin_tasks.conf: added method getClientsWithOutdatedProduct.
  * 40_admin_tasks.conf: added method
    setActionRequestWhereOutdatedWithDependencies.
  * Updated French translation for hwaudit.
  * OPSI.System.Posix: bypassed startsector 0 in Xenial Sfdisk

 -- Niko Wenselowski <n.wenselowski@uib.de>  Mon, 07 Mar 2016 17:12:50 +0100

python-opsi (4.0.6.44-1) experimental; urgency=medium

  * .spec: Naming all known config files.
  * Small improvements around the creation of AuditHardwareOnHosts.
  * OPSI.Types.forceOpsiTimestamp has received improved handling of
    datetime.datetime objects.
  * OPSI.Types.forceTime can now handle datetime.datetime objects.
  * OPSI.Object.mandatoryConstructorArgs has been refactored.
  * Moved the methods "uninstallWhereInstalled",
    "updateWhereInstalled", "setupWhereNotInstalled" and
    "setActionRequestWhereOutdated" into the new backend extension
    "40_admin_tasks.conf".
  * Method "setActionRequestWhereOutdated" ignores products on client
    with installation-status 'unknown'.
  * Added polish translation. Thanks to Jerzy Włudarczylk!
  * OPSI.System.Posix: corrected typo in sfdisk call
  * OPSI.System.Posix: added more reboot calls in reboot() function
  * OPSI.System.Posix: refactored sfdisk compatability from 4.0.6.41-1
  * OPSI.System.Posix: added new function setLocalSystemTime.

 -- Niko Wenselowski <n.wenselowski@uib.de>  Thu, 03 Mar 2016 13:58:55 +0100

python-opsi (4.0.6.43-1) experimental; urgency=medium

  * Small bugfix in 10_wim.conf.
  * OPSI.Util.WIM got a new function getImageInformation.

 -- Niko Wenselowski <n.wenselowski@uib.de>  Tue, 23 Feb 2016 13:32:33 +0100

python-opsi (4.0.6.42-1) experimental; urgency=medium

  * 20_legacy.conf: Added new methods "uninstallWhereInstalled",
    "updateWhereInstalled", "setupWhereNotInstalled" and
    "setActionRequestWhereOutdated".
  * New module: OPSI.Util.WIM.
  * New file: 10_wim.conf with methods "updateWIMConfigFromPath" and
    "updateWIMConfig".
  * OPSI.Util.File.Opsi.PackageControlFile does not add empty line after
    changelog anymore.
  * Improved error messages during creation of an object from a dict if that
    dict does miss an argument required by the constructor.

 -- Niko Wenselowski <n.wenselowski@uib.de>  Mon, 22 Feb 2016 17:29:04 +0100

python-opsi (4.0.6.41-1) experimental; urgency=medium

  [ Mathias Radtke ]
  * OPSI.System.Posix.py: Added sfdisk (2.26) compatability on HP Smart-Array
  * OPSI.System.Posix.py: Added 'enp' device in getEthernetDevices()

  [ Niko Wenselowski ]
  * OPSI.Util.flattenSequence is now handles generators by consuming them.
  * OPSI.Util.formatFileSize now handles terrabyte sized data.
  * 20_legacy.conf: new function setActionRequestWhereOutdated.
  * Show what sort algorithm get's called.

 -- Niko Wenselowski <n.wenselowski@uib.de>  Fri, 12 Feb 2016 14:45:33 +0100

python-opsi (4.0.6.40-1) experimental; urgency=medium

  [ Mathias Radtke ]
  * OPSI.System.Posix.py: fixed bug in HP Smart Array Disk handling
  * OPSI.System.Posix.py: added simple sfdisk 2.26 (wily) compatability

  [ Niko Wenselowski ]
  * 70_wan.conf: Added docstring for changeWANConfig.
  * 70_wan.conf: The 'enabled' parameter now will be converted to bool internally.
  * Rights.py: added 'windows-image-detector.py' to known executables.
  * JSONRPC-Backend: Changed method to use when checking for deflate support.

 -- Niko Wenselowski <n.wenselowski@uib.de>  Mon, 18 Jan 2016 14:27:19 +0100

python-opsi (4.0.6.39-2) experimental; urgency=medium

  * gettext.python-opsi_en: copied from python-opsi.pot instead of linking because of placeholder Variables

 -- Mathias Radtke <m.radtke@uib.de>  Wed, 06 Jan 2016 08:05:00 +0100

python-opsi (4.0.6.39-1) experimental; urgency=medium

  [Mathias Radtke]
  * gettext: added faked english 'translation'

  [ Niko Wenselowski]
  * Replacing many try/finally-constructs with contextmanagers.
  * OPSI.Util.Repository: Removed wildcard imports.
  * OPSI.Util.Repository: some small refactorings.
  * OPSI.Backend.BackendManager now uses a default configuration if no
    keyword arguments are supplied to the constructor.
  * openSuse: do not alter the path of filename in dhcpd.conf.

 -- Niko Wenselowski <n.wenselowski@uib.de>  Tue, 05 Jan 2016 15:10:27 +0100

python-opsi (4.0.6.38-1) experimental; urgency=medium

  * Reverting changes to
    OPSI.SharedAlgorithm.generateProductOnClientSequence_algorithm1

 -- Niko Wenselowski <n.wenselowski@uib.de>  Tue, 15 Dec 2015 13:43:42 +0100

python-opsi (4.0.6.37-1) experimental; urgency=medium

  * OPSI.SharedAlgorithm.generateProductOnClientSequence_algorithm1
    should now return the products in the expected order.
  * OPSI.Util.HTTP: new function closeConnection.
  * OPSI.Util.HTTP: new context manager closingConnection.

 -- Niko Wenselowski <n.wenselowski@uib.de>  Tue, 08 Dec 2015 15:12:00 +0100

python-opsi (4.0.6.36-1) experimental; urgency=medium

  * OPSI.Util.HTTP: Added log statements for easier debugging.
  * OPSI.Util.HTTP: Refactorings in hybi10Encode & hybi10Decode
  * OPSI.Backend.JSONRPC: Better readable debug output with loglevel 8.
  * OPSI.Logger: do not fail if calling setLogFile with None.
  * OPSI.Backend.ExtendedBackend: calling backend_info without backend
    set will not fail anymore.

 -- Niko Wenselowski <n.wenselowski@uib.de>  Thu, 03 Dec 2015 10:10:43 +0100

python-opsi (4.0.6.35-1) experimental; urgency=medium

  * OPSI.Backend.JSONRPC: Enrich debug information for method creation.
  * OPSI.Types: if forceOct fails show at what number it failed.
  * OPSI.Types: small refactoring in forceBool.
  * HostControl.RpcThread: specify "application/json" as content-type.
  * New module: OPSI.Util.Task.ConfigureBackend.DHCPD
  * New functions in OPSI.System.Posix: isCentOS, isSLES & isRHEL
  * OPSI.Backend.Backend: Small refactorings and improved debug output.
  * OPSI.Backend.ManagerBackend: Small refactorings and improved debug output.
  * configureDHCPD now also patches the DHCPD backend config to use the
    right service restart command.
  * OPSI.Object.AuditHardware: improve __repr__
  * OPSI.Logger: always use the absolute path when setting a logfile.
  * OPSI.Object.Product: __repr__ now shows version of product and package
  * OPSI.Object.BaseObject now creates a __repr__ out of the attributes
    that make an object unique.

 -- Niko Wenselowski <n.wenselowski@uib.de>  Fri, 27 Nov 2015 10:47:19 +0100

python-opsi (4.0.6.34-1) experimental; urgency=medium

  * ConfigDataBackend: the argument 'maxSize' for log_read must be positive.
  * ConfigDataBackend: refactored the log_write method.

 -- Niko Wenselowski <n.wenselowski@uib.de>  Thu, 12 Nov 2015 15:16:28 +0100

python-opsi (4.0.6.33-1) experimental; urgency=medium

  * OPSI.Service.Session.Session gained a __repr__.
  * OPSI.Backend.BackendManager.BackendDispatcher gained a __repr__.
  * OPSI.Backend.HostControl.HostControlBackend gained a __repr__.
  * OPSI.Backend.HostControlSafe.HostControlSafeBackend gained a __repr__.
  * ConfigDataBackend: fixed an edge case where the amount of data written
    would exceed the limit.
  * opsihwaudit.conf: Re-introduce the missing SKU.

 -- Niko Wenselowski <n.wenselowski@uib.de>  Fri, 06 Nov 2015 10:37:12 +0100

python-opsi (4.0.6.32-1) experimental; urgency=medium

  * OPSI.SharedAlgorithm: less log output.
  * OPSI.Backend.JSONRPC: small refactorings in JSONRPC.
  * OPSI.Backend.BackendManager: Log if dispatching a method is done.
  * OPSI.Backend.SQL.timeQuery: log duration even in case of failure.

 -- Niko Wenselowski <n.wenselowski@uib.de>  Fri, 30 Oct 2015 12:28:12 +0100

python-opsi (4.0.6.31-1) experimental; urgency=medium

  * OPSI.Backend.JSONRPC: Added some debug output.
  * OPSI.Service.Session: Show what session is in use before deletion.
  * OPSI.Util.HTTP.HTTPConnectionPool.urlopen: Log errors instead of ignoring
  * OPSI.Util.HTTP.HTTPConnectionPool.urlopen: slightly increased the delay
    between retries to not bomb a busy server with even more requests.

 -- Niko Wenselowski <n.wenselowski@uib.de>  Thu, 29 Oct 2015 14:31:33 +0100

python-opsi (4.0.6.30-1) experimental; urgency=medium

  * OPSI.Service.Session: SessionHandler.sessionExpired does more frequently
    checks if session is still in use or timeout occurred.
  * 20_legacy.conf & 30_configed.conf: getDomain: Fix NameError caused by
    implicit import.
  * 10_opsi.conf & 30_configed.conf: getProductOrdering: Fix NameError caused
    by implicit import.

 -- Niko Wenselowski <n.wenselowski@uib.de>  Wed, 28 Oct 2015 12:05:45 +0100

python-opsi (4.0.6.29-1) experimental; urgency=medium

  * Implementing type checks via isinstance instead of using type.
  * Removed wildcard import in various modules in OPSI.Backend.
  * 20_legacy.conf: Removed librsyncPatchFile because it never worked.
  * OpsiConfFile.parse now raises ValueError if invalid sections are
    found or configuration happens outside sections.
  * objectToHtml now works more efficient with large results.
  * OPSI.Util.Task.Samba: Fix typo in share opsi_repository that lead
    to referencing the wrong path.
  * toJson now handles generators by consuming them.
    The output resembles that of a list.
  * objectToBeautifiedText, objectToBash and objectToHtml are now able
    to handle sets - they interpret it like a list.
  * OPSI.Service.Worker.WorkerOpsiJsonRpc: improved backwards compatible
    handling of queries without any specific encoding. This should make
    any call with a plain encoding work as expected.

 -- Niko Wenselowski <n.wenselowski@uib.de>  Tue, 27 Oct 2015 17:38:16 +0100

python-opsi (4.0.6.28-1) testing; urgency=medium

  * OPSI.SharedAlgorithm: OpsiProductOrderingErrors now show what products
    cause the problem.
  * OPSI.Util.Task.CleanupBackend: Reference correct key.

 -- Niko Wenselowski <n.wenselowski@uib.de>  Thu, 08 Oct 2015 14:37:45 +0200

python-opsi (4.0.6.27-1) experimental; urgency=medium

  * OPSI.Util.flattenSequence now can handle sets.
  * OPSI.Backend.ConfigDataBackend.host_deleteObjects does not fail if
    no license management module is present.
  * OPSI.Backend.MySQL.SQLBackend: softwareLicense_getObjects and
    licenseContract_getObjects now return an empty list instead of None.
  * addDynamicDepotDriveSelection now only adds the new value and does
    not change the default.
  * The config for 'clientconfig.depot.drive' now also has the drives 'a:'
    and 'b:' present if it is created anew.

 -- Niko Wenselowski <n.wenselowski@uib.de>  Wed, 07 Oct 2015 16:40:29 +0200

python-opsi (4.0.6.26-1) testing; urgency=medium

  * toJSON: correctly handle sets.

 -- Niko Wenselowski <n.wenselowski@uib.de>  Wed, 07 Oct 2015 10:15:13 +0200

python-opsi (4.0.6.25-1) stable; urgency=medium

  * added proper sles12 version check

 -- Mathias Radtke <m.radtke@uib.de>  Fri, 02 Oct 2015 11:47:21 +0200

python-opsi (4.0.6.24-1) experimental; urgency=medium

  * OPSI.Util.Task.Rights: set +x on known executables in /opt/pcbin/install
  * OPSI.Util.Task.Rights: disabled the removal of duplicate folders to avoid
    problems with wrong rights in the depot.

 -- Niko Wenselowski <n.wenselowski@uib.de>  Thu, 01 Oct 2015 17:27:07 +0200

python-opsi (4.0.6.23-2) testing; urgency=medium

  * Added Danish translation for hwaudit.

 -- Niko Wenselowski <n.wenselowski@uib.de>  Fri, 25 Sep 2015 15:23:11 +0200

python-opsi (4.0.6.23-1) experimental; urgency=medium

  * Copy the following methods to 30_configed.conf: getDomain,
    getOpsiHWAuditConf, getPossibleMethods_listOfHashes, getServerIds_list
  * OPSI.Backend.Backend: Reading the default maximum logfile size from
    /etc/opsi/opsiconfd.conf.

 -- Niko Wenselowski <n.wenselowski@uib.de>  Wed, 16 Sep 2015 11:59:33 +0200

python-opsi (4.0.6.22-1) experimental; urgency=medium

  * log_read: Removed append-feature for rotated logs.

 -- Niko Wenselowski <n.wenselowski@uib.de>  Tue, 15 Sep 2015 14:23:46 +0200

python-opsi (4.0.6.21-1) experimental; urgency=medium

  * ExtendedConfigBackend: repr now works also with subclasses.
  * ConfigDataBackend: log_write does correctly limit the logsize.

 -- Niko Wenselowski <n.wenselowski@uib.de>  Tue, 15 Sep 2015 12:38:36 +0200

python-opsi (4.0.6.20-1) experimental; urgency=medium

  * OPSI.Service.Worker: header parsing errors are now logged
    with loglevel 8.
  * Re-introduce 30_configed.conf

 -- Niko Wenselowski <n.wenselowski@uib.de>  Wed, 09 Sep 2015 09:15:14 +0200

python-opsi (4.0.6.19-2) experimental; urgency=medium

  * Translations updated and translations for es, it & ru added.

 -- Niko Wenselowski <n.wenselowski@uib.de>  Thu, 03 Sep 2015 11:04:01 +0200

python-opsi (4.0.6.19-1) experimental; urgency=medium

  * OPSI.Backend.JSONRPC: refuse to enable deflate if we are talking to an
    old version of the service to avoid problems.

 -- Niko Wenselowski <n.wenselowski@uib.de>  Thu, 03 Sep 2015 10:30:30 +0200

python-opsi (4.0.6.18-1) experimental; urgency=medium

  * OPSI.Backend.BackendManager: showing the used ACL only on log level debug
    or higher.
  * OPSI.SharedAlgorithm: small refactorings regarding iteration of lists
  * OPSI.Backend.JSONRPC: more reliable fix for working with deflate against
    older webservice versions. This works by disabling deflate to ensure
    proper encoding / decoding.
  * OPSI.Backend.JSONRPC: type check via isinstance instead of type.

 -- Niko Wenselowski <n.wenselowski@uib.de>  Wed, 02 Sep 2015 16:34:26 +0200

python-opsi (4.0.6.17-1) experimental; urgency=medium

  * removed cpatureStderr=False fom execute of 'lsb-release -i' command

 -- Mathias Radtke <m.radtke@uib.de>  Wed, 02 Sep 2015 11:54:51 +0200

python-opsi (4.0.6.16-1) experimental; urgency=medium

  * OPSI.Backend.BackendManager: redirected lsb_release stderr and stdout output to /dev/null

 -- Mathias Radtke <m.radtke@uib.de>  Wed, 02 Sep 2015 09:33:16 +0200

python-opsi (4.0.6.15-1) experimental; urgency=medium

  * OPSI.Util.Task.Samba: add newline when adding repository.
  * RPM: Made the license machine-parseable.
  * OPSI.Util.WindowsDrivers: do not fail if Vendor or Model are None.
  * Create user / groups without explicit uid / gid.

 -- Niko Wenselowski <n.wenselowski@uib.de>  Tue, 25 Aug 2015 11:02:44 +0200

python-opsi (4.0.6.14-1) experimental; urgency=medium

  [ Mathias Radtke ]
  * OPSI.System.Posix: removed unneded captureStderr flag

  [ Anna Sucher ]
  * OPSI.Util.Task.Rights: added opsi-deploy-client-agent-default to
    files that are made executable

  [ Niko Wenselowski ]
  * JSONRPCBackend: Better handling of JSON-RPC-response from an old service.

 -- Niko Wenselowski <n.wenselowski@uib.de>  Tue, 11 Aug 2015 15:27:10 +0200

python-opsi (4.0.6.13-1) experimental; urgency=medium

  * Provide OPSI.System.Posix.shutdown.
  * Added function OPSI.Util.chunk.
  * OPSI.Util.Task.CleanupBackend: added chunking on mass-operations.
  * OPSI.Util.Task.CleanupBackend: Improving speed of operations.
  * OPSI.Backend.Replicator: Speed up membership test for productsOnDepot.
  * OPSI.System.Posix.execute now accepts list, set or tuple for ignoreExitCode
  * Debian: Remove dependency on python-support.
  * OPSI.System.Posix: removed unneded captureStderr flags from sfdisk calls

 -- Niko Wenselowski <n.wenselowski@uib.de>  Mon, 10 Aug 2015 15:22:38 +0200

python-opsi (4.0.6.12-1) experimental; urgency=medium

  [ Niko Wenselowski ]
  * Improving Python 3 compatibility.
  * hwaudit: Added translations for COMPUTER_SYSTEM.sku
  * tests: rename the domain of test objects from uib.local to test.invalid
  * OPSI.Service.Worker.WorkerOpsiJsonRpc: The header handling introduced
    with 4.0.6.8-1 must now be explicitely enabled by creating the file:
    /etc/opsi/opsi.header.fix.enable
    This makes sure that components get the same behaviour as before unless
    an change is done by an administrator.
  * 10_opsi.conf: Reintroduce setRights from the now remove 30_configed.conf
  * OPSI.Util.HTTP: the functions to decode/encode gzip/deflate now work
    better with unicode input and always return unicode.
  * OPSI.Service.Worker.WorkerOpsi: properly decode requests that have their
    content-encoding header set to "deflate".
  * log_read now also reads rotated logs.
  * OPSI.Util.Task.Rights: chown now correctly sets uid/gid on links.

  [ Mathias Radtke ]
  * new module OPSI Util task Samba
  * wrote tests for new module

 -- Niko Wenselowski <n.wenselowski@uib.de>  Wed, 29 Jul 2015 16:04:38 +0200

python-opsi (4.0.6.11-4) experimental; urgency=medium

  * Packaging fixes for Debian 8.

 -- Niko Wenselowski <n.wenselowski@uib.de>  Mon, 29 Jun 2015 16:23:22 +0200

python-opsi (4.0.6.11-3) experimental; urgency=medium

  * RPM: do not link removed file.

 -- Niko Wenselowski <n.wenselowski@uib.de>  Mon, 29 Jun 2015 16:11:06 +0200

python-opsi (4.0.6.11-2) experimental; urgency=medium

  * Removing remaining occurances of 30_configed.conf.

 -- Niko Wenselowski <n.wenselowski@uib.de>  Mon, 29 Jun 2015 16:06:51 +0200

python-opsi (4.0.6.11-1) experimental; urgency=medium

  * Debian: Moving lintian-overrides into debian/source
  * 20_legacy.conf: Small refactoring of getClients_listOfHashes
  * 20_legacy.conf: Refactored getLicenseStatistics_hash
  * OPSI.Types: better error message if forceObjectClass fails because of an
    argument that is missing for the constructor
  * OPSI.Types: better error message if forceObjectClass fails because of an
    invalid type
  * 20_legacy.conf: some small bugfixes.
  * OPSI.Object: repr for ConfigState now includes values.
  * Moving getProductOrdering from 30_configed.conf to 10_opsi.conf.
  * Removing 30_configed.conf.
  * Removing the link from etc/opsi/backendManager/extend.d/20_legacy.conf to
    etc/opsi/backendManager/extend.d/configed/20_legacy.conf.

 -- Niko Wenselowski <n.wenselowski@uib.de>  Mon, 29 Jun 2015 15:58:47 +0200

python-opsi (4.0.6.10-3) experimental; urgency=medium

  * Debian: Setting the package format to 1.0
  * RPM: creating folder for systemd templates before installation

 -- Niko Wenselowski <n.wenselowski@uib.de>  Tue, 16 Jun 2015 12:27:05 +0200

python-opsi (4.0.6.10-2) experimental; urgency=medium

  * RPM: supply %prep and %debug_package
  * Remove references to opsi-distutils

 -- Niko Wenselowski <n.wenselowski@uib.de>  Tue, 16 Jun 2015 10:57:43 +0200

python-opsi (4.0.6.10-1) experimental; urgency=medium

  * Added __repr__ for Backend and JSONRPCBackend.
  * OPSI.Backend.Replicator: Inserting objects should be a little faster.
  * OPSI.Backend: Only do a lookup for returnObjectsOnUpdateAndCreate once
    per method execution.
  * objectToBash, objectToHtml and objectToBeautifiedText now also correctly
    format subclasses of the lists / dicts.
  * 20_legacy.conf: Speed up _getProductStates_hash
  * FileBackend: Do not double the mapping list of LocalbootProduct and NetbootProduct.
  * FileBackend: allow products having ProductPropertyStates that are the same as the id of a product.
  * Some small refactorings to OPSI.Backend.SQL and OPSI.Backend.MySQL.
  * Supply new folder /etc/opsi/systemdTemplates

 -- Niko Wenselowski <n.wenselowski@uib.de>  Tue, 16 Jun 2015 10:45:21 +0200

python-opsi (4.0.6.9-1) experimental; urgency=medium

  * OPSI.Util.Task.Rights: reuse an existing depot URL if we found one before.

 -- Niko Wenselowski <n.wenselowski@uib.de>  Wed, 10 Jun 2015 10:20:56 +0200

python-opsi (4.0.6.8-1) experimental; urgency=low

  * 20_legacy.conf: createLicenseContract now returns the complete
    license contract id instead of just the first character.
  * OPSI.Util.File: Avoid bloating dhcpd.conf with '%s'
  * OPSI.Util.Task.Rights: added 'service_setup.sh' to KNOWN_EXECUTABLES
  * OPSI.Util.Task.Rights: Fix setting rights on KNOWN_EXECUTABLES in
    the depot folder.
  * Refactored worker for the interface page.
  * OPSI.Backend.File: Convert errors to unicode before logging them.
  * 40_groupActions.conf: create method to rename groups: updateGroupname
  * __repr__ now gives even better results.
  * 20_legacy.conf: new method setHostInventoryNumber
  * 20_legacy.conf: refactored getAndAssignSoftwareLicenseKey
  * debian/format: removed
  * OPSI.Types: checking for classes is now implemented via isinstance and
    therefore also subclasses will be accepted.
  * OPSI.Util.Task.Certificate: Fix certificate creation on Debian 8.
  * OPSI.Util.HTTP: Workarround for Python versions that implement PEP0476
  * OPSI.Service.Worker.WorkerOpsiJsonRpc: now correctly stating the HTTP
    header field "content-type" if the content is compressed via deflate or
    gzip. To stay backwards compatible we return in the old style if the
    header field "Accept" of the request starts with "gzip-application".
  * OPSI.Util.HTTP: new functions deflateEncode, deflateDecode, gzipEncode
    and gzipDecode
  * OPSI.Backend.JSONRPC: various refactorings
  * OPSI.Backend.JSONRPC.JSONRPCBackend: correctly handle responses that are
    compressed via deflate or gzip. To stay backwards compatible it deflates
    the data if the HTTP header field "content-type" starts with "gzip".
  * The users opsiconfd / pcpatch are now added to the file admin group
    based on the groupname and not on the gid. This avoids adding these users
    to the wrong group if a group with gid 992 already exists.
  * RPM: if a group with gid 992 is already existing add the file admin group
    without giving a specific gid.

 -- Niko Wenselowski <n.wenselowski@uib.de>  Tue, 09 Jun 2015 16:34:33 +0200

python-opsi (4.0.6.7-2) experimental; urgency=low

  * RHEL / CentOS 7: No indent to avoid confusing rpm.

 -- Niko Wenselowski <n.wenselowski@uib.de>  Fri, 10 Apr 2015 14:23:46 +0200

python-opsi (4.0.6.7-1) experimental; urgency=low

  * Fix encoding problems in new __repr__.

 -- Niko Wenselowski <n.wenselowski@uib.de>  Fri, 10 Apr 2015 13:40:21 +0200

python-opsi (4.0.6.6-1) experimental; urgency=low

  * OPSI.Util.Task.Rights: better ignoring of subfolders.
  * OPSI.Logger: some small refactorings.
  * OPSI.Util.Task.Sudoers: Do not duplicate existing entries.
  * OPSI.Logger.logWarnings: only log to the opsi-Logger.
  * CentOS / RHEL 7: depend on net-tools for ifconfig.
  * Added OPSI.System.Posix.getActiveConsoleSessionId

 -- Niko Wenselowski <n.wenselowski@uib.de>  Fri, 10 Apr 2015 10:31:29 +0200

python-opsi (4.0.6.5-1) experimental; urgency=low

  * Fix problem when working mit DHCP files.

 -- Niko Wenselowski <n.wenselowski@uib.de>  Tue, 31 Mar 2015 11:38:41 +0200

python-opsi (4.0.6.4-1) experimental; urgency=low

  * OPSI.System.Posix.execute now accepts keyword arguments 'shell' and
    'waitForEnding' to have the same keyword arguments as on Windows.

 -- Niko Wenselowski <n.wenselowski@uib.de>  Mon, 30 Mar 2015 15:38:39 +0200

python-opsi (4.0.6.3-1) experimental; urgency=low

  * OPSI.Util.Task.Rights: avoid duplicate path processing.
  * OPSI.Backend.MySQL.ConnectionPool: lower log-level for messages.
  * OPSI.Util.Task.Rights.setRights: show what path is given.
  * Fix various problems in OPSI.Backend.Replicator.
  * OPSI.Util.Task.Sudoers: Retrieve path to 'service' from the OS.
  * OPSI.Util.Task.Sudoers: Add single entry if missing.
  * Small changes in OPSI.Util.File.
  * Less wildcard imports.
  * Refactoring in OPSI.Util.Task.Rights
  * OPSI.Util.Task.Rights will fail without raising an error if chown
    is not possible.
  * OPSI.Backend.BackendManager: refactored reading groups of user to be
    faster for large environments.
  * Many objects now have proper representations.
  * OPSI.Util.Task.ConfigureBackend.ConfigurationData: Adding WAN
    configuration defaults if they are missing.
  * New extension 70_wan.conf for easy disabling/enabling of WAN configuration
  * 70_dynamic_depot.conf: getDepotSelectionAlgorithmByNetworkAddress
    makes use of OPSI.Util.ipAddressInNetwork instead of copying code.
  * OPSI.Util.Task.Rights: chown will only supply an uid if euid is 0 to
    avoid failures.

 -- Niko Wenselowski <n.wenselowski@uib.de>  Mon, 30 Mar 2015 11:44:00 +0200

python-opsi (4.0.6.2-1) experimental; urgency=low

  * OPSI.Backend.MySQL: If connecting to DB fails during creation of the
    connection pool we wait 5 seconds before retrying to connect.
  * OPSI.Logger: Easier and faster check if syslog is present.
  * OPSI.Backend.Replicator: small refactorings.
  * OPSI.Backend.BackendManager: _dispatchMethod creats no more temp. list.
  * OPSI.Util.Task.Certificate: do not set the same serial number for
    every certificate.

 -- Niko Wenselowski <n.wenselowski@uib.de>  Mon, 09 Mar 2015 10:56:28 +0100

python-opsi (4.0.6.1-1) experimental; urgency=low

  * OPSI.Util.Repository: correctly set number of retries for dynamic bandwidth
  * setup.py: Exclude test folders.
  * objectToBeautifiedText: indent with only four spaces
  * OPSI/Object.py overhauled module
  * Added OPSI.System.Posix.runCommandInSession to have access to this
    function not only when running Windows.
  * OPSI.Backend.File: Various refactorings, not only to avoid unnecessary
    creation of temporary objects.
  * Backends: speed up option parsing during initalisation.
  * Make excessive use of List Comprehensions for faster processing.
  * OPSI.Backend.HostControl: Using the timeout-parameter available on
    httplib.HTTP(S)Connection in RpcThread and ConnectionThread
  * Improve speed of configState_getClientToDepotserver
  * OPSI.Backend.SQL: Refactored working with the hardware audit
  * Speed up OPSI.Backend.Backend.log_read
  * The size limit of log_write can now be controlled through
    opsiconfd.conf and the value of "max log size" in the section "global".
  * New module: OPSI.Util.Task.Rights
  * OPSI.System.Windows: function "mount" accepts "dynamic" as mountpoint to
    enable the automatic search for a free mountpoint on the system.
    Thanks to Markus Kötter for the initial patch!
  * OPSI.Util.Task.ConfigureBackend.ConfigurationData: add the possibility
    to enable the dynamic mountpoint selection.
  * OPSI.Backend.SQL: the columns referencing hostId are now of the same size
  * New module OPSI.Util.Task.UpdateBackend.MySQL
  * OPSI.Util.Task.UpdateBackend.MySQL: Fix too small hostId columns
  * OPSI.Backend.SQL: replacing duplicate code
  * Removed LDAP schema files and backend configuration.
  * OPSI.Backend.SQL: Functions getData and getRawData only allow SELECT
  * Making method backend_getSharedAlgorithm nonfunctional.
  * OPSI.SharedAlgorithm: No more working with code-as-text and evaluation
    of the text to get objects to work with. Now there are only the objects.
  * WindowsDrivers: Fallback if directories ends with "." or with whitespace.
  * OPSI.Types.forceList is now able to handle sets and generators
  * New function OPSI.System.Posix.getDHCPDRestartCommand
  * OPSI.SharedAlgorithm: Raising an error when a circular dependecy is
    detected between products.
  * OPSI.System.Posix.getNetworkDeviceConfig is now able to parse output
    from newer ifconfig versions like on CentOS 7.
  * OPSI.Backend.SQLite refactored query creation.

 -- Niko Wenselowski <n.wenselowski@uib.de>  Thu, 05 Feb 2015 09:46:50 +0100

python-opsi (4.0.5.17-1) testing; urgency=medium

  * Small bugfix in ConfigureBackend Task.

 -- Erol Ueluekmen <e.ueluekmen@uib.de>  Wed, 25 Feb 2015 14:33:25 +0100

python-opsi (4.0.5.16-1) stable; urgency=low

  * JSONRPCBackend: Fix build long authorization headers.

 -- Erol Ueluekmen <e.ueluekmen@uib.de>  Thu, 19 Feb 2015 13:23:19 +0100

python-opsi (4.0.5.15-1) stable; urgency=low

  * Patching sudoers: allow using service when no TTY present

 -- Niko Wenselowski <n.wenselowski@uib.de>  Wed, 22 Oct 2014 14:30:24 +0200

python-opsi (4.0.5.14-1) experimental; urgency=low

  * 10_opsi.conf: New methods getHardwareAuditDataCount and
    getSoftwareAuditDataCount
  * DHCPD backend: Fix logging problem caused by string / unicode mixup.
  * OPSI.System.Posix.getServiceNames: Prefer "systemctl" over "service"
    to have a solution that flawlessly works on CentOS 7.
  * OPSI.System.Posix.locateDHCPDInit: Added search via getServiceNames

 -- Niko Wenselowski <n.wenselowski@uib.de>  Wed, 22 Oct 2014 12:23:35 +0200

python-opsi (4.0.5.13-1) experimental; urgency=low

  * OPSI.System.Posix.Distribution: stripping the distribution attribute.

 -- Niko Wenselowski <n.wenselowski@uib.de>  Tue, 14 Oct 2014 15:34:21 +0200

python-opsi (4.0.5.12-1) experimental; urgency=low

  * More work on OPSI.System.Posix.getSambaServiceName

 -- Niko Wenselowski <n.wenselowski@uib.de>  Wed, 08 Oct 2014 14:50:17 +0200

python-opsi (4.0.5.11-2) experimental; urgency=low

  * Dropping python-simplejson as dependency because it is Pythons stdlib as
    json since Python 2.6

 -- Niko Wenselowski <n.wenselowski@uib.de>  Wed, 08 Oct 2014 11:43:34 +0200

python-opsi (4.0.5.11-1) experimental; urgency=low

  * MySQL-backend: lower log-level for messages regarding transactions
  * Posix: added Methods getServiceNames and getSambaServiceName

 -- Niko Wenselowski <n.wenselowski@uib.de>  Mon, 06 Oct 2014 15:58:24 +0200

python-opsi (4.0.5.10-1) stable; urgency=low

  * DHCPD.py: small fix in restarting dhcp-service

 -- Erol Ueluekmen <e.ueluekmen@uib.de>  Wed, 01 Oct 2014 16:54:50 +0200

python-opsi (4.0.5.9-1) stable; urgency=low

  * opsi-setup: changed restarting services over service calls
    instead of using init-scripts directly.

 -- Erol Ueluekmen <e.ueluekmen@uib.de>  Wed, 01 Oct 2014 16:14:13 +0200

python-opsi (4.0.5.8-2) testing; urgency=low

  * python-crypto requirement modified for sles to python-pycrypto

 -- Erol Ueluekmen <e.ueluekmen@uib.de>  Mon, 29 Sep 2014 10:13:17 +0200

python-opsi (4.0.5.8-1) testing; urgency=low

  * FileBackend raises Exception if getRawData method is called.

 -- Erol Ueluekmen <e.ueluekmen@uib.de>  Tue, 23 Sep 2014 15:16:56 +0200

python-opsi (4.0.5.7-1) experimental; urgency=low

  * Preferring ldaptor over OPSI.ldaptor

 -- Niko Wenselowski <n.wenselowski@uib.de>  Wed, 10 Sep 2014 13:36:47 +0200

python-opsi (4.0.5.6-2) experimental; urgency=low

  * rpm-based packages: require python-pyasn1

 -- Niko Wenselowski <n.wenselowski@uib.de>  Tue, 09 Sep 2014 16:55:20 +0200

python-opsi (4.0.5.6-1) experimental; urgency=low

  * Fix for certificate creation on SLES11SP3

 -- Niko Wenselowski <n.wenselowski@uib.de>  Mon, 25 Aug 2014 15:26:42 +0200

python-opsi (4.0.5.5-1) testing; urgency=medium

  * setProductActionRequestWithDependencies: added optional force
    parameter, to set dependend products even if they are installed

 -- Erol Ueluekmen <e.ueluekmen@uib.de>  Sat, 23 Aug 2014 02:37:20 +0200

python-opsi (4.0.5.4-3) testing; urgency=low

  * Also build on Ubuntu 10.04

 -- Niko Wenselowski <n.wenselowski@uib.de>  Fri, 22 Aug 2014 17:28:08 +0200

python-opsi (4.0.5.4-2) experimental; urgency=low

  * 40_groupActions.conf: _getClientsOnDepotByHostGroup get correct clients.
  * Debian: call dh --with python2

 -- Niko Wenselowski <n.wenselowski@uib.de>  Fri, 22 Aug 2014 17:18:16 +0200

python-opsi (4.0.5.3-2) experimental; urgency=low

  * SLES: Require libmagic1 for working python-magic

 -- Niko Wenselowski <n.wenselowski@uib.de>  Tue, 19 Aug 2014 12:55:00 +0200

python-opsi (4.0.5.3-1) experimental; urgency=low

  * Fix termination of KillableThread on newer Pythons

 -- Niko Wenselowski <n.wenselowski@uib.de>  Mon, 11 Aug 2014 14:09:02 +0200

python-opsi (4.0.5.2-7) experimental; urgency=low

  * RHEL / CentOS: Depending on MySQL-python instead python-mysql
  * openSUSE / SLES: Fix depending on wrong version number for python-newt

 -- Niko Wenselowski <n.wenselowski@uib.de>  Wed, 06 Aug 2014 12:10:08 +0200

python-opsi (4.0.5.2-5) experimental; urgency=low

  * Dependencies for RHEL / CentOS 6 fixed and cleaned up .spec.

 -- Niko Wenselowski <n.wenselowski@uib.de>  Wed, 06 Aug 2014 11:20:25 +0200

python-opsi (4.0.5.2-4) experimental; urgency=low

  * Re-Enabling dependency on python-ldaptor.

 -- Niko Wenselowski <n.wenselowski@uib.de>  Mon, 04 Aug 2014 16:39:12 +0200

python-opsi (4.0.5.2-2) experimental; urgency=low

  * Possible to build with python-support again.

 -- Niko Wenselowski <n.wenselowski@uib.de>  Mon, 04 Aug 2014 14:35:00 +0200

python-opsi (4.0.5.2-1) experimental; urgency=low

  * fix in write method for backendConfigFiles

 -- Erol Ueluekmen <e.ueluekmen@uib.de>  Sun, 03 Aug 2014 03:26:28 +0200

python-opsi (4.0.5.1-2) experimental; urgency=low

  * Using dh_python2

 -- Niko Wenselowski <n.wenselowski@uib.de>  Wed, 30 Jul 2014 17:38:00 +0200

python-opsi (4.0.5.1-1) experimental; urgency=low

  * New module: OPSI.Util.Task.Sudoers
  * 70_dynamic_depot.conf: Latency algorythm does even work if pinging
    a depot results in a timeout.
  * OpsiBackupArchive: Avoid hanging in an endless loop when running
    backupMySQLBackend and stderr gets spammed with the same message
  * DHCPD Backend: Trying to read the address of an client from the
    DHCPD configuration file if it can't be resolved via DNS.
  * Certificate Creation: Using 2048 bit instead of 1024
  * small fix in getOpsiHostKey method
  * configed: direct access for mysql-backend users
  * forceUrl method don't convert value to lower
  * OpsiBackupArchive: get path to mysqldump via which
  * Speeding up backend_getInterface, getArgAndCallString, objectToHtml,
    objectToBeautifiedText
  * New module: OPSI.Util.Task.ConfigureBackend.ConfigurationData
  * Added possibility to disable pigz in opsi.conf
  * SQL-Backends: Improved speed of query creation
  * Do not fail on removing installed products if the directory
    contains filenames with unicode characters
  * OPSI.System.Posix: Fixing reread partiontable problem with new bootimage
  * OPSI.System.Windows: Added setLocalSystemTime and getServiceTime in backend
  * Driverintegration: Fallback for byAudit to check if mainboard integration is possible.
  * OPSI.System.Posix: initializing bytesPerSector attribute in Harddisk class
    constructor
  * OPSI.Util.Repository: workarround timing problem after reconnect network
    adapter

 -- Erol Ueluekmen <e.ueluekmen@uib.de>  Thu, 28 Jul 2014 23:51:00 +0200

python-opsi (4.0.4.5-1) stable; urgency=low

  * set of small fixes.

 -- Erol Ueluekmen <e.ueluekmen@uib.de>  Fri, 07 Feb 2014 02:10:23 +0100

python-opsi (4.0.4.4-1) testing; urgency=low

  * added geo_override patch for older bios (opsi-linux-bootimage)
  * removed debug outputs from repository.py
  * SQL backend: tables PRODUCT_PROPERTY and BOOT_CONFIGURATION now use type
    TEXT for column 'description'
  * Harddisks have a new attribute 'rotational'.
  * MySQL backend: table 'HOST': using DEFAULT value for column 'created' to
    avoid using the values given by MySQL. These values did result in a
    unwanted misbehaviour where clients always updated their 'created'
    attribute to the time of the last update.
  * Removed workarounds for Python versions prior to 2.6
  * New depot selection alogrith: Select the depot with lowest latency that
    either is or belongs to the master depot the client is attached to.
  * New module: OPSI.Util.Task.CleanupBackend
  * Suppressing DeprecationWarning from ldaptor.
  * Bugfix in HTTPRepository.
  * Workarround for Windows 8.1 detection.

 -- Erol Ueluekmen <e.ueluekmen@uib.de>  Wed, 29 Jan 2014 01:22:18 +0100

python-opsi (4.0.4.3-1) testing; urgency=low

  * Small bugfix for objectToBeautifiedText Method.

 -- Erol Ueluekmen <e.ueluekmen@uib.>  Fri, 20 Dec 2013 18:11:37 +0100

python-opsi (4.0.4.2-1) testing; urgency=low

  * objectToBeautifiedText optimization.

 -- Erol Ueluekmen <e.ueluekmen@uib.de>  Wed, 11 Dec 2013 11:02:06 +0100

python-opsi (4.0.4.1-1) testing; urgency=low

  * Minimum required Python version is now 2.6
  * New backend method for configed: setRights
  * Tar archives: make use of pigz for parallel gzip compression if available.
    Requires pigz version >2.2.3
  * File backend: Added options to configure user/group the files belong to.
  * Bugfix: Added missing import to prevent "opsi-setup --renew-opsiconfd-cert"
    from crashing
  * Bugfix: Do not fail when reading distribution information from an UCS
    system.
  * Bugfix in posix.py for precise
  * Remove loading geo_override kernel patch
  * Fixing mountoptions handling for cifs-mount
  * Added Transaction control for sql-backends for prevent of duplicate entries in productProperty-Defaultvalues. (fixes #456)
  * New module: OPSI.Util.Task.Certificate

 -- Erol Ueluekmen <e.ueluekmen@uib.de>  Tue, 12 Sep 2013 11:41:33 +0200

python-opsi (4.0.3.3-1) experimental; urgency=low

  * Fixes for wheezy and raring support
  * System.Windows: Added handling mshotfix for win8 and win2012
  * Moved method formatFileSize from OPSI.web2.dirlist to OPSI.Util
  * Added 40_groupActions.conf in opsi-webservice-extender
  * Modified debian postinst script (user opsiconfd will be created if not exists)

 -- Erol Ueluekmen <e.ueluekmen@uib.de>  Tue, 03 Jun 2013 11:41:33 +0200

python-opsi (4.0.3.2-1) experimental; urgency=low

  * Don't load geo_override module on 64bit bootimage.

 -- Erol Ueluekmen <e.ueluekmen@uib.de>  Mon, 29 Apr 2013 16:13:16 +0200

python-opsi (4.0.3.1-1) testing; urgency=low

  * dhcp-backend: ddns-rev-domainname added to list where the values are written in double quotas
  * System: opsi-setup --init-current-config gives an warning instead of error, when vendor not found for network device
  * Posix:
    - saveImage returns the result from partclone if run was successful.
    - readPartitionTable: Try to find out the right filesystem with blkid tool.
    - createPartition: allows linux as filesystem-type and produces partition with id 83
  * WindowsDriver: byAudit: Translating model and vendor from hwinvent: characters <>?":|\/* will be translated to _
  * python-opsi locale: danish added
  * compareVersion: fixed handling with versions from custom packages.
  * global.conf: fixed hostname entries
  * fixed resource directory listing for custom packages /repository
  * fix for ubuntu 12.10

 -- Erol Ueluekmen <e.ueluekmen@uib.de>  Tue, 05 Feb 2013 17:40:23 +0100

python-opsi (4.0.2.6-1) testing; urgency=low

  * Posix: getBlockDeviceControllerInfo():
    - if no devices attached on a AHCI-Controller (maybe a lshw or a kernel bug)
      try to find AHCI-Controller, if found try return the first found AHCI Controller
      for textmode-driverintegration (only for nt5)
  * Posix: modifications for newer ms-sys version
  * rpm-spec-file: noreplace option for dispatch.conf.default in files-section

 -- Erol Ueluekmen <e.ueluekmen@uib.de>  Mon, 07 Nov 2012 17:34:13 +0100

python-opsi (4.0.2.5-1) testing; urgency=low

  * fix in hwinvent procedure, don't crash if lshw don't work properly
  * fix for resizeNTFSPartition if blockAlignmnet is used (ntfs-restore-image)

 -- Erol Ueluekmen <e.ueluekmen@uib.de>  Fri, 02 Nov 2012 15:00:34 +0200

python-opsi (4.0.2.4-1) stable; urgency=low

  * fixes method setProductActionRequestWithDependencies after host_createOpsiClient
  * added default dhcp string and text options that the values will be set in double-quotes (fixes#403)
  * added method userIsReadOnlyUser()
  * WindowsDriverIntegration: do not break when no devices found in txtsetup.oem (corrupted txtsetup.oem)

 -- Erol Ueluekmen <e.ueluekmen@uib.de>  Thu, 27 Sep 2012 10:35:17 +0200

python-opsi (4.0.2.3-1) testing; urgency=low

  * Workarround for bootimage: wait if blockfile to partition not exists.
  * Automated additional-driver - byAudit - integration support.
  * hostControl-Fix for host_reachable method.
  * added opsiFileAdminhandling, added new opsi.conf File.
  * dellexpresscode for hwinvent implemented
  * licensekey length increased to 1024
  * use opsi-auth pam module if exists

 -- Erol Ueluekmen <e.ueluekmen@uib.de>  Tue, 17 Jul 2012 13:33:13 +0200

python-opsi (4.0.2.2-1) testing; urgency=low

  * Workarround for python 2.7 in jsonrpc-backend: compressed data will send as bytearray
  * fix for isc-dhcp-server for oneiric and precise
  * Workarround for bootimage: wait if blockfile to partition not exists.

 -- Erol Ueluekmen <e.ueluekmen@uib.de>  Mon, 11 Jun 2012 13:42:58 +0200

python-opsi (4.0.2.1-1) stable; urgency=low

  * Featurepack-Release 4.0.2

 -- Erol Ueluekmen <e.ueluekmen@uib.de>  Wed, 30 May 2012 11:20:56 +0200

python-opsi (4.0.1.40-1) testing; urgency=low

  * Fix getArchitecture for Windows-Systems (opsiclientd)
  * Workarround for WinAPI Bug: LSAGetLogonSessionData in NT5 x64

 -- Erol Ueluekmen <e.ueluekmen@uib.de>  Tue, 08 May 2012 15:27:08 +0200

python-opsi (4.0.1.39-1) testing; urgency=low

  * opsi-makeproductfile: switch to tar format if source files take
      then 2GB of diskusage, to prevent a override of cpio sizelimit.
  * 20_legacy.conf: method getProductDependencies_listOfHashes fix.
  * fix loosing membership in productGroups when upgrading opsi-packages
  * setProductActionRequestWithDepedencies:
      Raising exeption if required packages are not available.
  * fix setVersion for auditSoftware and auditSoftwareOnClient
      software Version 0 will be produce '0' and not ''

 -- Erol Ueluekmen <e.ueluekmen@uib.de>  Tue, 17 Apr 2012 16:51:08 +0200

python-opsi (4.0.1.38-1) testing; urgency=low

  * HostControl-Backend: added hostControl_execute
  * 10_opsi.conf: added setProductActionRequestWithDependencies
  * Object.py: OpsiDepotserver new default: isMasterDepot=True

 -- Erol Ueluekmen <e.ueluekmen@uib.de>  Wed, 15 Feb 2012 13:42:37 +0100

python-opsi (4.0.1.37-1) stable; urgency=low

  * fix hybi10Decode

 -- Jan Schneider <j.schneider@uib.de>  Tue, 17 Jan 2012 13:40:01 +0100

python-opsi (4.0.1.36-1) stable; urgency=low

  * MessageBus improvements
  * fix deleteProduct method

 -- Jan Schneider <j.schneider@uib.de>  Tue, 22 Nov 2011 13:05:41 +0100

python-opsi (4.0.1.35-1) stable; urgency=low

  * Add funtions hybi10Decode, hybi10Encode to Util/HTTP

 -- Jan Schneider <j.schneider@uib.de>  Tue, 15 Nov 2011 15:08:07 +0100

python-opsi (4.0.1.34-1) stable; urgency=low

  * Posix.py: blockAlignment in createPartition

 -- Erol Ueluekmen <e.ueluekmen@uib.de>  Mon, 14 Nov 2011 10:27:23 +0100

python-opsi (4.0.1.33-1) stable; urgency=low

  * OPSI/Util: Add function getGlobalConf
  * OPSI/Types: Add BootConfiguration

 -- Jan Schneider <j.schneider@uib.de>  Tue, 11 Oct 2011 09:36:12 +0200

python-opsi (4.0.1.32-1) stable; urgency=low

  * Add module OPSI/Util/MessageBus
  * OPSI/Backend/BackendManager: implement MessageBusNotifier
  * OPSI/Backend/HostControl: Don't reboot or shutdown all opsiClients if wrong hostId is given
  * OPSI/Util/WindowsDriver: Fix for duplicatesearch in WindowsDriver
  * OPSI/Backend/JSONRPCBackend: raise socket.error on connect
  * opsihwaudit.conf: HDAUDIO_DEVICE wmi

 -- Jan Schneider <j.schneider@uib.de>  Tue, 27 Sep 2011 14:29:14 +0200

python-opsi (4.0.1.31-1) stable; urgency=low

  * OPSI/Backend/Backend:
     - log_read/log_write: add type userlogin
     - log_write: maximum logfile size
  * OPSI/Objects:
     - remove forceUnicodeLower for all licensekeys

 -- Jan Schneider <j.schneider@uib.de>  Tue, 13 Sep 2011 14:40:13 +0200

python-opsi (4.0.1.30-1) stable; urgency=low

  * DHCP-parser: Fix recursive searching blocks.

 -- Erol Ueluekmen <e.ueluekmen@uib.de>  Tue, 13 Sep 2011 10:11:15 +0200

python-opsi (4.0.1.29-1) stable; urgency=low

  * OPSI/Util/WindowsDriver
     - Fix intregateWindowsDrivers
  * OPSI/UI
     - Fix encoding

 -- Erol Ueluekmen <e.ueluekmen@uib.de>  Fri, 02 Sep 2011 17:11:13 +0200

python-opsi (4.0.1.28-1) stable; urgency=low

  * french localization

 -- Jan Schneider <j.schneider@uib.de>  Wed, 31 Aug 2011 16:57:40 +0200

python-opsi (4.0.1.27-1) stable; urgency=low

  * OPSI/UI
     - Fix getSelection for many entries / scrolling

 -- Jan Schneider <j.schneider@uib.de>  Mon, 29 Aug 2011 14:38:29 +0200

python-opsi (4.0.1.26-1) stable; urgency=low

  * OPSI/Util/WindowsDriver:
     - Fix integrateWindowsDrivers
  * OPSI/Util/File:
     - Modify loglevels in inf-file-parsing

 -- Jan Schneider <j.schneider@uib.de>  Thu, 25 Aug 2011 15:42:13 +0200

python-opsi (4.0.1.25-1) stable; urgency=low

  * OPSI/Object:
     - BoolConfig: remove duplicates from default values

 -- Jan Schneider <j.schneider@uib.de>  Tue, 23 Aug 2011 12:15:29 +0200

python-opsi (4.0.1.24-1) stable; urgency=low

  * tests/helper/fixture
    - fix for python 2.4

 -- Jan Schneider <j.schneider@uib.de>  Mon, 15 Aug 2011 15:12:05 +0200

python-opsi (4.0.1.23-1) stable; urgency=low

  * OPSI/Object
    - Host: force list of hardware addresses to single value (needed for univention)

 -- Jan Schneider <j.schneider@uib.de>  Mon, 15 Aug 2011 14:15:33 +0200

python-opsi (4.0.1.22-1) stable; urgency=low

  * OPSI/Util/File/Opsi/__init__:
    - Fix startswith for python 2.4

 -- Jan Schneider <j.schneider@uib.de>  Thu, 04 Aug 2011 09:58:22 +0200

python-opsi (4.0.1.21-1) experimental; urgency=low

  * Build against dhcp3 in lucid

 -- Christian Kampka <c.kampka@uib.de>  Mon, 01 Aug 2011 12:27:34 +0200

python-opsi (4.0.1.20-1) stable; urgency=low

  * OPSI/Backend/JSONRPC
    - forceUnicode Exception

 -- Jan Schneider <j.schneider@uib.de>  Thu, 21 Jul 2011 17:36:54 +0200

python-opsi (4.0.1.19-1) stable; urgency=low

  * OPSI/Util/WindowsDrivers
    - add integrated drivers to integratedDrivers list in loop

 -- Jan Schneider <j.schneider@uib.de>  Wed, 20 Jul 2011 14:48:27 +0200

python-opsi (4.0.1.18-1) stable; urgency=low

  * OPSI/Backend/SQL
    - fix _getHardwareIds

 -- Jan Schneider <j.schneider@uib.de>  Wed, 20 Jul 2011 11:42:10 +0200

python-opsi (4.0.1.17-1) stable; urgency=low

  * Correct replacement of escaped asterisk in search filter
  * Added new hostControl method opsiclientdRpc

 -- Jan Schneider <j.schneider@uib.de>  Tue, 19 Jul 2011 14:46:35 +0200

python-opsi (4.0.1.16-1) stable; urgency=low

  * Version bump

 -- Christian Kampka <c.kampka@uib.de>  Wed, 13 Jul 2011 14:20:15 +0200

python-opsi (4.0.1.15-2) stable; urgency=low

  * OPSI/Utils
    - fixed import bug

 -- Christian Kampka <c.kampka@uib.de>  Wed, 13 Jul 2011 11:54:22 +0200

python-opsi (4.0.1.15-1) stable; urgency=low

  * OPSI/Util
    - method to determain a fixed fqdn
  * OPIS/Util/HTTP
    - make sure socket is not None

 -- Christian Kampka <c.kampka@uib.de>  Tue, 12 Jul 2011 12:49:24 +0200

python-opsi (4.0.1.14-1) stable; urgency=low

  * SQL: methods for character escaping

 -- Jan Schneider <j.schneider@uib.de>  Wed, 29 Jun 2011 14:47:47 +0200

python-opsi (4.0.1.13-1) stable; urgency=low

  * Service/Session
    - sessionExpired(): return true if expired / false if closed by client
  * Util/HTTP:
    - disable server verification for localhost
  * Backend/HostControl:
    - new method hostControl_getActiveSessions

 -- Jan Schneider <j.schneider@uib.de>  Fri, 17 Jun 2011 14:21:03 +0200

python-opsi (4.0.1.12-1) stable; urgency=low

  * Util/File/Opsi
    - copy permission bits and mtime on filecopy

 -- Christian Kampka <c.kampka@uib.de>  Wed, 15 Jun 2011 11:00:27 +0200

python-opsi (4.0.1.11-2) stable; urgency=low

  * Util/Task/Backup:
    - supress waring when restoring configuration

 -- Christian Kampka <c.kampka@uib.de>  Tue, 14 Jun 2011 15:57:24 +0200

python-opsi (4.0.1.11-1) stable; urgency=low

  * Util/Task/Backup:
    - Override backup file if it already exists
    - Fixed spelling in help text

 -- Christian Kampka <c.kampka@uib.de>  Tue, 14 Jun 2011 13:41:56 +0200

python-opsi (4.0.1.10-1.1) stable; urgency=low

  * Util/Task/Backup, Util/File/Opsi
    - Several usability improvements

 -- Christian Kampka <c.kampka@uib.de>  Fri, 10 Jun 2011 14:14:46 +0200

python-opsi (4.0.1.9-1) stable; urgency=low

  * System/Posix:
     - Added Harddisk.setDosCompatibility()
     - reread partition table after deleting partition table
  * Util/Repository:
     - Fix HTTPRepository.copy
  * Util/HTTP, Util/Repository, Backend/JSONRPC
     - SSL verify by ca certs file

 -- Jan Schneider <j.schneider@uib.de>  Tue, 07 Jun 2011 10:45:49 +0200

python-opsi (4.0.1.8-1) stable; urgency=low

  * HostControl backend: Fix error message

 -- Jan Schneider <j.schneider@uib.de>  Tue, 31 May 2011 12:41:44 +0200

python-opsi (4.0.1.7-1) stable; urgency=low

  * Fixes additional driver integration with directories as symbolic links
  * Improved logging in generateProductOnClientSequence_algorithm1
  * Fixes Driverintegration: Fix loading duplicate driver, if integrated in additional

 -- Jan Schneider <j.schneider@uib.de>  Mon, 30 May 2011 14:21:08 +0200

python-opsi (4.0.1.6-1) stable; urgency=low

  * fixes for OpsiBackup

 -- Erol Ueluekmen <e.ueluekmen@uib.de>  Wed, 18 May 2011 15:42:33 +0200

python-opsi (4.0.1.5-1) stable; urgency=low

  * OpsiBackupFile: Fix symlink restore

 -- Jan Schneider <j.schneider@uib.de>  Wed, 11 May 2011 17:40:42 +0200

python-opsi (4.0.1.4-1) stable; urgency=low

  * IniFile: Add newline at end of section
  * BackenAccessControl _pamAuthenticateUser: pam winbind forceUnicode names

 -- Jan Schneider <j.schneider@uib.de>  Wed, 04 May 2011 14:46:17 +0200

python-opsi (4.0.1.3-1) stable; urgency=low

  * File-Backend: Fix host_insert for depots

 -- Jan Schneider <j.schneider@uib.de>  Mon, 02 May 2011 14:55:27 +0200

python-opsi (4.0.1.2-1) stable; urgency=low

  * Posix: fix calculation of disk size

 -- Jan Schneider <j.schneider@uib.de>  Tue, 19 Apr 2011 10:41:19 +0200

python-opsi (4.0.1.1-1) stable; urgency=low

  * Product: do not set owner of links
  * Util: new function ipAddressInNetwork
  * DHCPD: use ipAddressInNetwork
  * 70_dynamic_depot.conf: fix log
  * BackendAccessControl: forced groups

 -- Jan Schneider <j.schneider@uib.de>  Fri, 15 Apr 2011 12:19:02 +0200

python-opsi (4.0.1-22) stable; urgency=low

  * Correct json html output

 -- Jan Schneider <j.schneider@uib.de>  Thu, 14 Apr 2011 10:33:35 +0200

python-opsi (4.0.1-21) stable; urgency=low

  * Fix product sequence

 -- Jan Schneider <j.schneider@uib.de>  Wed, 13 Apr 2011 18:58:41 +0200

python-opsi (4.0.1-20) stable; urgency=low

  * fixed import for python 2.4 environments

 -- Christain Kampka <c.kampka@uib.de>  Tue, 05 Apr 2011 12:23:32 +0200

python-opsi (4.0.1-19) stable; urgency=low

  * Fixes

 -- Jan Schneider <j.schneider@uib.de>  Fri, 01 Apr 2011 15:10:37 +0200

python-opsi (4.0.1-18) testing; urgency=low

  * move server verification into HTTP module

 -- Jan Schneider <j.schneider@uib.de>  Tue, 29 Mar 2011 16:13:03 +0200

python-opsi (4.0.1-17) testing; urgency=low

  * LDAP: Fix productPropertyState_updateObject

 -- Jan Schneider <j.schneider@uib.de>  Sat, 26 Mar 2011 13:26:47 +0100

python-opsi (4.0.1-16) testing; urgency=low

  * PackageControlFile: fix generation of productproperty with empty values
  * DepotserverBackend: cleanup product property states on package installation

 -- Jan Schneider <j.schneider@uib.de>  Wed, 23 Mar 2011 18:46:19 +0100

python-opsi (4.0.1-15) testing; urgency=low

  * Posix.py: get dhcp config from dhclient

 -- Jan Schneider <j.schneider@uib.de>  Tue, 22 Mar 2011 14:08:04 +0100

python-opsi (4.0.1-14) testing; urgency=low

  * Rework KillableThread
  * HostControlBackend: wait 5 seconds before killing threads

 -- Jan Schneider <j.schneider@uib.de>  Thu, 17 Mar 2011 16:47:07 +0100

python-opsi (4.0.1-13) testing; urgency=low

  * Fix _transfer in Repository

 -- Jan Schneider <j.schneider@uib.de>  Wed, 16 Mar 2011 14:15:25 +0100

python-opsi (4.0.1-12) testing; urgency=low

  * Fix SQL

 -- Jan Schneider <j.schneider@uib.de>  Wed, 16 Mar 2011 10:52:41 +0100

python-opsi (4.0.1-11) testing; urgency=low

  * SQL: Fix config_updateObject/productProperty_updateObject

 -- Jan Schneider <j.schneider@uib.de>  Tue, 15 Mar 2011 11:14:58 +0100

python-opsi (4.0.1-10) testing; urgency=low

  * Add OPSI.Util.Ping

 -- Jan Schneider <j.schneider@uib.de>  Mon, 14 Mar 2011 14:40:10 +0100

python-opsi (4.0.1-8) testing; urgency=low

  * Add dependency to m2crypto

 -- Jan Schneider <j.schneider@uib.de>  Tue, 08 Mar 2011 22:25:46 +0100

python-opsi (4.0.1-7) testing; urgency=low

  * Fix group type filter in file backend

 -- Jan Schneider <j.schneider@uib.de>  Thu, 24 Feb 2011 19:23:29 +0100

python-opsi (4.0.1-6) testing; urgency=low

  * HostControl_reachable

 -- Jan Schneider <j.schneider@uib.de>  Thu, 24 Feb 2011 11:56:22 +0100

python-opsi (4.0.1-5) testing; urgency=low

  * HostControl: support for directed broadcasts

 -- Jan Schneider <j.schneider@uib.de>  Wed, 23 Feb 2011 16:34:00 +0100

python-opsi (4.0.1-3) testing; urgency=low

  * HostControl: resolve if ip address not known

 -- Jan Schneider <j.schneider@uib.de>  Wed, 23 Feb 2011 12:35:25 +0100

python-opsi (4.0.1-2) testing; urgency=low

  * testing release

 -- Jan Schneider <j.schneider@uib.de>  Wed, 23 Feb 2011 11:15:04 +0100

python-opsi (4.0.0.99-2) testing; urgency=low

  * Add config file for HostControlBackend

 -- Jan Schneider <j.schneider@uib.de>  Wed, 16 Feb 2011 16:57:01 +0100

python-opsi (4.0.0.99-1) testing; urgency=low

  * Add new serivce lib
  * Close socket in HTTP

 -- Jan Schneider <j.schneider@uib.de>  Wed, 02 Feb 2011 12:32:59 +0100

python-opsi (4.0.0.20-1) stable; urgency=low

  * Fix AccessControlBackend
  * Add OPSI/Service
  * Fix getNetworkDeviceConfig Posix.py

 -- Jan Schneider <j.schneider@uib.de>  Tue, 11 Jan 2011 11:03:28 +0100

python-opsi (4.0.0.19-1) stable; urgency=low

  * Added ProductGroup Handling
  * add ConfigDataBackend methods <objectclass>_getHashes

 -- Erol Ueluekmen <e.ueluekmen@uib.de>  Wed, 08 Dec 2010 00:29:18 +0100

python-opsi (4.0.0.18-1) stable; urgency=low

  * Util: objectToHtml() Escape &
  * Backend/Backend: reimplemented configState_getClientToDepotserver

 -- Jan Schneider <j.schneider@uib.de>  Thu, 02 Dec 2010 15:29:10 +0100

python-opsi (4.0.0.17-1) stable; urgency=low

  * Util/File: ZsyncFile

 -- Jan Schneider <j.schneider@uib.de>  Wed, 01 Dec 2010 14:30:18 +0100

python-opsi (4.0.0.16-1) testing; urgency=low

  * Fix LDAP.py: Don't delete HostObject on ucs-Servers, if deleteCommand is not set.

 -- Erol Ueluekmen <e.ueluekmen@uib.de>  Tue, 30 Nov 2010 13:33:26 +0000

python-opsi (4.0.0.15-2) stable; urgency=low

  * new package version for build service

 -- Jan Schneider <j.schneider@uib.de>  Mon, 29 Nov 2010 18:08:50 +0100

python-opsi (4.0.0.15-1) stable; urgency=low

  * Move method getDepotSelectionAlgorithm into new config file 70_dynamic_depot.conf
  * Backend/Backend: Fix _objectHashMatches for version numbers
  * System/Posix: Fix getBlockDeviceContollerInfo for device/vendor ids with len < 4

 -- Jan Schneider <j.schneider@uib.de>  Mon, 29 Nov 2010 17:04:37 +0100

python-opsi (4.0.0.14-1) stable; urgency=low

  * Util/Repository: fix upload

 -- Jan Schneider <j.schneider@uib.de>  Thu, 25 Nov 2010 15:09:27 +0100

python-opsi (4.0.0.13-1) stable; urgency=low

  * Backend/JSONRPC: fix username/password kwargs

 -- Jan Schneider <j.schneider@uib.de>  Wed, 24 Nov 2010 09:09:57 +0100

python-opsi (4.0.0.12-1) stable; urgency=low

  * Util/HTTP
     - change default to not reuse HTTP connection in pool
     - fix urlsplit
  * Util/Repository: retry upload
  * Backend/Backend: fix key error in _productOnClient_processWithFunction

 -- Jan Schneider <j.schneider@uib.de>  Tue, 23 Nov 2010 12:16:39 +0100

python-opsi (4.0.0.11-1) stable; urgency=low

  * Backend/LDAP: fix execution of external commands
  * Backend/DHCPD: fix deletion of hosts

 -- Jan Schneider <j.schneider@uib.de>  Fri, 19 Nov 2010 11:39:45 +0100

python-opsi (4.0.0.10-1) stable; urgency=low

  * Product sort algorithm1: move product up in sequence if requirement type is "after"
  * Backend/LDAP: fix handling on attributes param in get methods
  * Backend/DHCPD: fix depot handling

 -- Jan Schneider <j.schneider@uib.de>  Wed, 17 Nov 2010 16:58:59 +0100

python-opsi (4.0.0.9-1) stable; urgency=low

  * Util/File: try/except setting locale
  * BAckend/Backend: fix backend_searchIdents for ProductOnClient, ProductPropertyState, ConfigState objects

 -- Jan Schneider <j.schneider@uib.de>  Fri, 22 Oct 2010 12:17:57 +0200

python-opsi (4.0.0.8-1) stable; urgency=low

  * Added SQLite backend
  * New JSONRPCBackend
  * Use ConnectionPool in Util/WebDAVRepository
  * Added Util/HTTP
  * Fix package extraction order in Util/Product

 -- Jan Schneider <j.schneider@uib.de>  Wed, 20 Oct 2010 17:03:55 +0200

python-opsi (4.0.0.7-1) stable; urgency=low

  * Util/Repository: remove functools import, Repository.disconnect()
                     call mount from System, nt compatibility
  * Util/Message: fix fireAlways
  * System/Windows: new funftions: getArchitecture, getFreeDrive, reimplemented mount for cifs/smb

 -- Jan Schneider <j.schneider@uib.de>  Tue, 12 Oct 2010 16:26:43 +0200

python-opsi (4.0.0.6-1) stable; urgency=low

  * Util/File/Opsi: Fix parsing of true/false of product property defaults in control file (again)

 -- Jan Schneider <j.schneider@uib.de>  Mon, 11 Oct 2010 21:24:38 +0200

python-opsi (4.0.0.5-1) stable; urgency=low

  * Util/File/Opsi: Fix parsing of true/false of product property defaults in control file
  * Backend/LDAP: Fix reading objects with attribute value []

 -- Jan Schneider <j.schneider@uib.de>  Mon, 11 Oct 2010 18:02:52 +0200

python-opsi (4.0.0.4-1) stable; urgency=low

  * 30_configed.conf: add method getConfigs
  * Backend/File: Fix auditHardware/auditHardwareOnHost insert/update/delete

 -- Jan Schneider <j.schneider@uib.de>  Mon, 11 Oct 2010 14:20:23 +0200

python-opsi (4.0.0.3-1) stable; urgency=low

  * Types,Logger: forceUnicode try except __unicode__
  * System/Posix: get fs from partclone
  * Backend/File: fix double escape
  * opsihwaudit.conf: : USB_DEVICE: interfaceClass, interfaceSubClass resized to 500, interfaceProtocol resized to 200

 -- Jan Schneider <j.schneider@uib.de>  Thu, 07 Oct 2010 10:47:48 +0200

python-opsi (4.0.0.2-1) stable; urgency=low

  * UI: drawRootText: encode to ascii because snack does not support unicode here

 -- Jan Schneider <j.schneider@uib.de>  Tue, 05 Oct 2010 17:25:59 +0200

python-opsi (4.0.0.1-1) stable; urgency=low

  * Added hwaudit locale fr_FR
  * System/Posix: use partclone for images
  * Util/File: set "<value>" for DHCPDConf_Option *-domain
  * opsihwaudit.conf: USB_DEVICE: interfaceClass, interfaceSubClass resized to 200

 -- Jan Schneider <j.schneider@uib.de>  Mon, 04 Oct 2010 09:48:46 +0200

python-opsi (4.0.0.0-1) stable; urgency=low

  * opsi 4.0 stable release

 -- Jan Schneider <j.schneider@uib.de>  Mon, 27 Sep 2010 14:11:39 +0200

python-opsi (3.99.0.6-1) testing; urgency=low

  * Object __repr__ now returning __str__

 -- Jan Schneider <j.schneider@uib.de>  Mon, 27 Sep 2010 10:34:59 +0200

python-opsi (3.99.0.5-1) testing; urgency=low

  * Fix getDepotIds_list in legacy extension
  * Fix SQL expression for numbers

 -- Jan Schneider <j.schneider@uib.de>  Fri, 24 Sep 2010 14:35:08 +0200

python-opsi (3.99.0.4-1) testing; urgency=low

  * Fix dependcy recurion in _productOnClient_processWithFunction
  * Prevent unnecessary update of dhcpd configuration

 -- Jan Schneider <j.schneider@uib.de>  Fri, 17 Sep 2010 14:15:01 +0200

python-opsi (3.99.0.3-1) testing; urgency=low

  * Fix table creation in MySQL-Backend

 -- Jan Schneider <j.schneider@uib.de>  Fri, 17 Sep 2010 12:04:11 +0200

python-opsi (3.99.0.2-1) testing; urgency=low

  * rc2

 -- Jan Schneider <j.schneider@uib.de>  Thu, 16 Sep 2010 10:04:21 +0200

python-opsi (3.99.0.1-1) testing; urgency=low

  * rc 1

 -- Jan Schneider <j.schneider@uib.de>  Wed, 01 Sep 2010 15:45:41 +0200

python-opsi (3.99.0.0-1) testing; urgency=low

  * local package
  * opsi 4.0

 -- Jan Schneider <j.schneider@uib.de>  Tue, 18 May 2010 15:38:15 +0200

python-opsi (3.4.99.1-1) testing; urgency=low

  * testing release

 -- Jan Schneider <j.schneider@uib.de>  Tue, 06 Apr 2010 12:19:37 +0200

python-opsi (3.4.99.0-1) experimental; urgency=low

  * starting 3.5 development

 -- Jan Schneider <j.schneider@uib.de>  Fri, 06 Nov 2009 15:33:48 +0100

python-opsi (3.4.0.4-1) stable; urgency=low

  * implemented setIpAddress() in DHCPD, File31

 -- Jan Schneider <j.schneider@uib.de>  Wed, 04 Nov 2009 12:41:51 +0100

python-opsi (3.4.0.3-1) stable; urgency=low

  * Posix 1.3.1
     - fixed getNetworkDeviceConfig

 -- Jan Schneider <j.schneider@uib.de>  Wed, 28 Oct 2009 17:51:07 +0100

python-opsi (3.4.0.2-1) stable; urgency=low

  * Posix 1.3
     - new method getEthernetDevices
     - new method getNetworkDeviceConfig
     - rewritten method getDHCPResult

 -- Jan Schneider <j.schneider@uib.de>  Fri, 11 Sep 2009 19:03:50 +0200

python-opsi (3.4.0.1-1) stable; urgency=low

  * Changed lshw class for DISK_PARITION in hwaudit.conf
  * Posix 1.2.6

 -- Jan Schneider <j.schneider@uib.de>  Mon, 07 Sep 2009 10:12:19 +0200

python-opsi (3.4.0.0-s1) stable; urgency=low

  * New version number

 -- Jan Schneider <j.schneider@uib.de>  Thu, 27 Aug 2009 14:23:40 +0200

python-opsi (3.4.0.0-rc6) unstable; urgency=low

  * MySQL 0.3.3.4: fixed encoding error
  * Fixed db conversion in init-opsi-mysql-db.py

 -- Jan Schneider <j.schneider@uib.de>  Wed, 26 Aug 2009 10:19:37 +0200

python-opsi (3.4.0.0-rc5) unstable; urgency=low

  * Posix.py 1.2.4

 -- Jan Schneider <j.schneider@uib.de>  Wed, 29 Jul 2009 16:39:46 +0200

python-opsi (3.4.0.0-rc4) unstable; urgency=low

  * LDAP.py 1.0.9

 -- Jan Schneider <j.schneider@uib.de>  Tue, 28 Jul 2009 11:07:28 +0200

python-opsi (3.4.0.0-rc3) unstable; urgency=low

  * Bugfix in File31
  * LDAP 1.0.7

 -- Jan Schneider <j.schneider@uib.de>  Fri, 26 Jun 2009 16:00:29 +0200

python-opsi (3.4.0.0-rc2) unstable; urgency=low

  * Tools.py 1.0.1: replaced popen by subprocess
  * BackendManager 1.0.6: installPackage() encode defaultValue to utf-8
  * Bugfix in LDAP.py and File31

 -- Jan Schneider <j.schneider@uib.de>  Tue, 16 Jun 2009 12:40:10 +0200

python-opsi (3.4.0.0-rc1) unstable; urgency=low

  * Introducing license management
  * JSONRPC backend: non-blocking connect
  * Introducing modules file /etc/opsi/modules
  * Added /usr/share/opsi/opsi-fire-event.py
  * opsi-admin 1.0

 -- Jan Schneider <j.schneider@uib.de>  Tue, 02 Jun 2009 12:49:22 +0200

python-opsi (3.3.1.5-1) stable; urgency=low

  * Fixed getSelections on lenny in module UI (snack)

 -- Jan Schneider <j.schneider@uib.de>  Mon, 06 Apr 2009 15:30:13 +0200

python-opsi (3.3.1.4-1) stable; urgency=low

  * Tools.py 0.9.9.6
      - fixed text mode driver integration
  * BackendManager.py 1.0
      - introducing method getOpsiInformation_hash

 -- Jan Schneider <j.schneider@uib.de>  Wed, 04 Mar 2009 12:32:32 +0100

python-opsi (3.3.1.3-1) stable; urgency=low

  * Product.py 1.1.2
  * BackendManager.py 0.9.9.5
  * LDAP.py 0.9.1.12
  * Tools.py 0.9.9.4
  * Util.py 0.2.1

 -- Jan Schneider <j.schneider@uib.de>  Tue, 24 Feb 2009 14:02:42 +0100

python-opsi (3.3.1.2-1) stable; urgency=low

  * Posix.py 1.1.12
     - createPartition: lowest possible start sector now 0
  * Util.py 0.2
  * BackendManager.py 0.9.9.3
     - possibility to pass forced backend instance to constructor
  * Cache.py 0.1 (starting a new data backend)
  * Backend.py 0.9.9
  * Product.py 1.1.1
     - introducing file-info-file
  * Tools.py 0.9.9.2
     - includeDir, includeFile parms for findFile

 -- Jan Schneider <j.schneider@uib.de>  Tue, 17 Feb 2009 10:28:12 +0100

python-opsi (3.3.1.1-1) stable; urgency=low

  * Product.py 1.0.1
  * Util.py 0.2
  * BackendManager.py 0.9.9.2

 -- Jan Schneider <schneider@pcbon14.uib.local>  Wed, 11 Feb 2009 16:18:17 +0100

python-opsi (3.3.1.0-5) stable; urgency=low

  * File31.py 0.2.7.22
  * Windows.py 0.1.5

 -- Jan Schneider <j.schneider@uib.de>  Wed, 04 Feb 2009 14:51:24 +0100

python-opsi (3.3.1.0-4) stable; urgency=low

  * Bugfixes in:
      - Windows.py
      - LDAP.py
      - BackendManager.py

 -- Jan Schneider <j.schneider@uib.de>  Wed, 04 Feb 2009 14:50:08 +0100

python-opsi (3.3.1.0-3) stable; urgency=low

  * BackendManager.py 0.9.9
      new methods adjustProductActionRequests, adjustProductStates
  * File.py 0.9.7.9
      pathnams.ini fixes
  * new version of config file 50_interface.conf

 -- Jan Schneider <j.schneider@uib.de>  Mon, 26 Jan 2009 11:54:04 +0100

python-opsi (3.3.1.0-2) stable; urgency=low

  * Fix

 -- Jan Schneider <j.schneider@uib.de>  Wed, 14 Jan 2009 17:57:18 +0100

python-opsi (3.3.1.0-1) stable; urgency=low

  * changed signature of methods getClientIds_list, getClients_listOfHashes
      depotid=None => depotIds=[]
  * added creation timestamp to host hash

 -- Jan Schneider <j.schneider@uib.de>  Tue, 13 Jan 2009 12:42:41 +0100

python-opsi (3.3.0.32-1) stable; urgency=low

  * Posix 1.1.11
      hardwareInventory(): added alsa hdaudio information
  * opsihwaudit.conf: added class HDAUDIO_DEVICE

 -- Jan Schneider <j.schneider@uib.de>  Tue, 06 Jan 2009 11:49:47 +0100

python-opsi (3.3.0.31-1) stable; urgency=low

  * MySQL.py 0.2.4.4

 -- Jan Schneider <j.schneider@uib.de>  Wed, 17 Dec 2008 16:23:51 +0100

python-opsi (3.3.0.30-1) stable; urgency=low

  * Fixed bug in File31.py method getSoftwareInformation_hash
  * File.py 0.9.7.5

 -- Jan Schneider <j.schneider@uib.de>  Tue, 16 Dec 2008 17:44:35 +0100

python-opsi (3.3.0.29-1) stable; urgency=low

  * Fixed bug in Product.py (Product instance has no attribute 'windowsSoftwareId')

 -- Jan Schneider <j.schneider@uib.de>  Fri, 21 Nov 2008 23:06:59 +0100

python-opsi (3.3.0.28-1) stable; urgency=low

  * Added maxSize param to readLog()

 -- Jan Schneider <j.schneider@uib.de>  Wed, 19 Nov 2008 15:45:47 +0100

python-opsi (3.3.0.27-1) stable; urgency=low

  * new versions of opsi-standalone.schema, opsi.schema
  * new version of 50_interface.conf
  * Windows.py 0.1.1
  * Util.py 0.1.2.1
  * Product.py 0.9.9
  * Backend/LDAP.py 0.9.1.6
  * Backend/BackendManager.py 0.9.7.2
  * Backend/File31.py 0.2.7.14
  * Backend/File.py 0.9.7.4

 -- Jan Schneider <j.schneider@uib.de>  Wed, 19 Nov 2008 13:50:22 +0100

python-opsi (3.3.0.26-1) stable; urgency=low

  * Product.py 0.9.8.9
  * Backend/MySQL.py 0.2.4.3
  * System/Posix.py 1.1.9
  * new version of opsihwaudit.conf
  * register-depot.py 1.1.1

 -- Jan Schneider <j.schneider@uib.de>  Tue, 28 Oct 2008 14:43:01 +0100

python-opsi (3.3.0.25-1) stable; urgency=low

  * Added Twisted.Web2.dav
  * Posix.py 1.1.8
  * JSONRPC.py 0.9.5.8

 -- Jan Schneider <j.schneider@uib.de>  Wed, 08 Oct 2008 15:53:05 +0200

python-opsi (3.3.0.24-1) stable; urgency=low

  * Using librsync from duplicity

 -- Jan Schneider <j.schneider@uib.de>  Mon, 25 Aug 2008 13:59:57 +0200

python-opsi (3.3.0.23-1) stable; urgency=low

  * Util.py 0.1
  * File31.py 0.2.7.13
  * LDAP.py 0.9.1.4
  * System.py removed
  * System/Posix.py 1.1.5
  * System/Windows.py 0.0.1

 -- Jan Schneider <j.schneider@uib.de>  Mon, 11 Aug 2008 11:50:51 +0200

python-opsi (3.3.0.22-1) stable; urgency=low

  * librsync included

 -- Jan Schneider <j.schneider@uib.de>  Wed, 09 Jul 2008 17:12:04 +0200

python-opsi (3.3.0.21-1) stable; urgency=low

  * File31.py 0.2.7.11
     fixed bug in getDefaultNetbootProductId

 -- Jan Schneider <j.schneider@uib.de>  Wed, 09 Jul 2008 17:07:02 +0200

python-opsi (3.3.0.20-1) stable; urgency=low

  * File31.py 0.2.7.10
  * LDAP.py 0.9.1.2

 -- Jan Schneider <j.schneider@uib.de>  Mon, 07 Jul 2008 14:11:40 +0200

python-opsi (3.3.0.19-1) stable; urgency=low

  * LDAP.py 0.9.1.1
  * Univention.py 0.5
  * File31.py 0.2.7.9

 -- Jan Schneider <j.schneider@uib.de>  Thu, 03 Jul 2008 13:46:13 +0200

python-opsi (3.3.0.18-1) stable; urgency=low

  * File.py 0.9.7.3
  * LDAP.py 0.9.0.3
  * Product.py 0.9.8.8

 -- Jan Schneider <j.schneider@uib.de>  Thu, 26 Jun 2008 09:36:36 +0200

python-opsi (3.3.0.17-1) stable; urgency=low

  * LDAP Backend rewritten

 -- Jan Schneider <j.schneider@uib.de>  Mon, 23 Jun 2008 17:16:03 +0200

python-opsi (3.3.0.16-1) stable; urgency=low

  * WakeOnLAN 0.9.2
      Magic Packet changed

 -- Jan Schneider <j.schneider@uib.de>  Tue, 17 Jun 2008 14:08:30 +0200

python-opsi (3.3.0.15-1) stable; urgency=low

  * System.py 1.1.0
      LD_PRELOAD now set temporary while running subprocesses
      new methods getBlockDeviceBusType(), Harddisk.getBusType()

 -- Jan Schneider <j.schneider@uib.de>  Thu, 12 Jun 2008 17:35:19 +0200

python-opsi (3.3.0.14-1) stable; urgency=low

  * System.py 1.0.1
  * interface method getDepot_hash returns depot's ip

 -- Jan Schneider <j.schneider@uib.de>  Thu, 05 Jun 2008 16:16:46 +0200

python-opsi (3.3.0.13-1) stable; urgency=low

  * System.py 1.0.0.8

 -- Jan Schneider <j.schneider@uib.de>  Thu, 29 May 2008 14:40:20 +0200

python-opsi (3.3.0.12-1) stable; urgency=low

  * System.py 1.0.0.7
  * File31.py 0.2.7.7

 -- Jan Schneider <j.schneider@uib.de>  Thu, 29 May 2008 13:40:01 +0200

python-opsi (3.3.0.11-1) stable; urgency=low

  * changed logging

 -- Jan Schneider <j.schneider@uib.de>  Wed, 28 May 2008 14:33:22 +0200

python-opsi (3.3.0.10-1) stable; urgency=low

  * added BackendManager method getDiskSpaceUsage

 -- Jan Schneider <j.schneider@uib.de>  Tue, 20 May 2008 09:48:22 +0200

python-opsi (3.3.0.9-1) stable; urgency=low

  * parameter tempDir added to method installPackage in BackendManager

 -- Jan Schneider <j.schneider@uib.de>  Thu, 15 May 2008 14:11:03 +0200

python-opsi (3.3.0.8-1) stable; urgency=low

  * added interface method setMacAddress()
  * repository bandwidth added

 -- Jan Schneider <j.schneider@uib.de>  Tue, 13 May 2008 13:39:56 +0200

python-opsi (3.3.0.7-1) stable; urgency=low

  * setMacAddresses() implemented in DHCPD-Backend
  * added methods readLog(), writeLog()
  * Fixed bug in System.py

 -- Jan Schneider <j.schneider@uib.de>  Mon,  5 May 2008 13:26:45 +0200

python-opsi (3.3.0.6-1) stable; urgency=low

  * Fixed several bugs

 -- Jan Schneider <j.schneider@uib.de>  Fri,  2 May 2008 14:05:46 +0200

python-opsi (3.3.0.5-1) stable; urgency=low

  * Fixed bug in Logger linkLogFile()

 -- Jan Schneider <j.schneider@uib.de>  Thu, 24 Apr 2008 17:08:12 +0200

python-opsi (3.3.0.4-1) stable; urgency=low

  * MySQL lacy connect

 -- Jan Schneider <j.schneider@uib.de>  Wed, 23 Apr 2008 16:25:33 +0200

python-opsi (3.3.0.3-1) stable; urgency=low

  * Fixed unpack of SERVER_DATA

 -- Jan Schneider <j.schneider@uib.de>  Tue, 22 Apr 2008 18:00:03 +0200

python-opsi (3.3.0.2-1) stable; urgency=low

  * MySQL Backend 0.2.3

 -- Jan Schneider <j.schneider@uib.de>  Mon, 21 Apr 2008 16:11:48 +0200

python-opsi (3.3.0.1-1) stable; urgency=high

  * Fixed postinst bug in BackendManager
  * Added method getMD5Sum()

 -- Jan Schneider <j.schneider@uib.de>  Thu, 17 Apr 2008 16:16:55 +0200

python-opsi (3.3.0.0-1) stable; urgency=low

  * Multidepot support
  * Major changes in product/package handling
  * OpsiPXEConfd backend can forward requests to other depots
  * MySQL Backend for hardware audit and software audit
  * Removed Reinstmgr Backend
  * Logger can handle special configuration for class instances

 -- Jan Schneider <j.schneider@uib.de>  Tue, 15 Apr 2008 13:42:27 +0200

python-opsi (3.2.0.16-1) stable; urgency=low

  * JSONRPC - fixed bug in retry request

 -- Jan Schneider <j.schneider@uib.de>  Mon, 31 Mar 2008 10:44:44 +0200

python-opsi (3.2.0.15-1) stable; urgency=low

  * Added backend methods userIsHost() and userIsAdmin()
  * Univention.py fixed some warnings

 -- Jan Schneider <j.schneider@uib.de>  Mon, 10 Mar 2008 13:03:15 +0100

python-opsi (3.2.0.14-1) stable; urgency=low

  * System.py 0.9.9.9
     - hardwareInventory() replacing invalid tokens from lshw output

 -- Jan Schneider <j.schneider@uib.de>  Wed, 27 Feb 2008 12:43:13 +0100

python-opsi (3.2.0.13-1) stable; urgency=low

  * Product.py 0.9.8.0
     - fixes
     - faster unpacking
     - custom only packages
  * System.py: fixed bug in shred()

 -- Jan Schneider <j.schneider@uib.de>  Mon, 18 Feb 2008 11:17:57 +0100

python-opsi (3.2.0.12-1) stable; urgency=low

  * File31.py 0.2.6.1: fixed bug in getProductProperties_hash

 -- Jan Schneider <j.schneider@uib.de>  Sun, 10 Feb 2008 21:04:21 +0100

python-opsi (3.2.0.11-1) stable; urgency=low

  * Product.py 0.9.7.0: productProperty values with space characters
  * Added interface method setProductProperty

 -- Jan Schneider <j.schneider@uib.de>  Fri,  8 Feb 2008 09:12:35 +0100

python-opsi (3.2.0.10-1) stable; urgency=low

  * System.py 0.9.9.7

 -- Jan Schneider <j.schneider@uib.de>  Wed,  6 Feb 2008 12:35:11 +0100

python-opsi (3.2.0.9-1) stable; urgency=low

  * System.py 0.9.9.6

 -- Jan Schneider <j.schneider@uib.de>  Wed,  6 Feb 2008 10:31:49 +0100

python-opsi (3.2.0.8-1) stable; urgency=low

  * System.py 0.9.9.5

 -- Jan Schneider <j.schneider@uib.de>  Fri, 25 Jan 2008 13:52:38 +0100

python-opsi (3.2.0.7-1) stable; urgency=low

  * Fixed bug when passing unicode strings in Logger.log

 -- Jan Schneider <j.schneider@uib.de>  Mon, 21 Jan 2008 14:53:00 +0100

python-opsi (3.2.0.6-1) stable; urgency=low

  * Fixed bug in backend LDAP method getProductIds_list

 -- Jan Schneider <j.schneider@uib.de>  Wed, 16 Jan 2008 17:20:09 +0100

python-opsi (3.2.0.5-1) stable; urgency=low

  * readPartitionTable adapted for cciss

 -- Jan Schneider <j.schneider@uib.de>  Tue, 15 Jan 2008 11:20:26 +0100

python-opsi (3.2.0.4-1) stable; urgency=low

  * getPcpatchRSAPrivateKey updated

 -- Jan Schneider <j.schneider@uib.de>  Tue, 18 Dec 2007 11:29:01 +0100

python-opsi (3.2.0.3-1) stable; urgency=low

  * added default parameter for getProductIds_list in LDAP.py

 -- Rupert Roeder <r.roeder@uib.de>  Mon,  3 Dec 2007 15:29:39 +0100

python-opsi (3.2.0.2-1) stable; urgency=low

  * handling of percent signs in file 3.1

 -- Jan Schneider <j.schneider@uib.de>  Thu,  8 Nov 2007 15:29:39 +0100

python-opsi (3.2.0.1-1) stable; urgency=low

  * Extended hwaudit

 -- Jan Schneider <j.schneider@uib.de>  Thu,  8 Nov 2007 15:29:39 +0100

python-opsi (3.2.0-1) stable; urgency=low

  * Changes in System.hardwareInventory()
  * Bugfix in System.execute()
  * New function Tools.objectToBeautifiedText()

 -- Jan Schneider <j.schneider@uib.de>  Fri,  2 Nov 2007 11:04:35 +0100

python-opsi (3.1.2.1-1) stable; urgency=low

  * File31: Implemented getSoftwareInformation_hash(), setSoftwareInformation(), deleteSoftwareInformation()

 -- Jan Schneider <j.schneider@uib.de>  Tue, 23 Oct 2007 12:56:04 +0200

python-opsi (3.1.2.0-1) stable; urgency=low

  * Added methods comment(), exit() to Logger
  * Fixed bug in Logger (exception if log-file not writable)

 -- Jan Schneider <j.schneider@uib.de>  Mon, 22 Oct 2007 16:09:26 +0200

python-opsi (3.1.1.0-1) stable; urgency=low

  * Added opsi hwaudit
  * SSH RSA authentication for pcpatch
  * Fixed bug on unpacking incremental packages
  * ProductPackageSource.pack() excludes .svn dirs by default

 -- Jan Schneider <j.schneider@uib.de>  Fri, 19 Oct 2007 13:35:55 +0200

python-opsi (3.1.0.1-1) stable; urgency=low

  * fixed bug in Tools.compareVersions()
  * changed permissions for method getClientIds_list in 50_interface.conf
  * fixed bugs in DHCPD.py: inheritance when creating clients, single ; as command
  * added methods getPcpatchRSAPrivateKey(), getHostRSAPublicKey()

 -- Jan Schneider <j.schneider@uib.de>  Tue, 11 Sep 2007 10:12:32 +0200

python-opsi (3.1.0-2) stable; urgency=low

  * added method getProducts_listOfHashes to 50_interface.conf

 -- Jan Schneider <j.schneider@uib.de>  Thu, 30 Aug 2007 15:37:46 +0200

python-opsi (3.1.0-1) stable; urgency=low

  * Opsi 3.1 stable release

 -- Jan Schneider <j.schneider@uib.de>  Tue, 28 Aug 2007 10:02:48 +0200

python-opsi (3.1rc1-8) unstable; urgency=low

  * 50_interface: Corrected hwinvent-backend
  * File-Backend: fixed createProduct()

 -- Jan Schneider <j.schneider@uib.de>  Thu,  2 Aug 2007 13:51:33 +0200

python-opsi (3.1rc1-7) unstable; urgency=low

  * File: keep client property values when reinstalling product with opsiinst

 -- Jan Schneider <j.schneider@uib.de>  Wed, 25 Jul 2007 13:31:37 +0200

python-opsi (3.1rc1-6) unstable; urgency=low

  * reverted hardware information handling
  * Fixed version information (all backends)

 -- Jan Schneider <j.schneider@uib.de>  Thu, 19 Jul 2007 11:50:27 +0200

python-opsi (3.1rc1-5) unstable; urgency=low

  * opsiaudit adjustments
  * Bugfixes

 -- Jan Schneider <j.schneider@uib.de>  Tue, 17 Jul 2007 13:19:45 +0200

python-opsi (3.1rc1-4) unstable; urgency=low

  * Fixed: DHCPD-Backend-configuration fixed-address type setting not working
  * Fixed: makeproductfile does not create Customized products
  * Fixed: LDAP-Backend wrong version information

 -- Jan Schneider <j.schneider@uib.de>  Thu, 12 Jul 2007 10:34:05 +0200

python-opsi (3.1rc1-3) unstable; urgency=low

  * added support for pxeConfigTemplates defined in netboot products

 -- Jan Schneider <j.schneider@uib.de>  Thu,  5 Jul 2007 12:16:37 +0200

python-opsi (3.1rc1-2) unstable; urgency=low

  * File31 getDepotId() recursion fix

 -- Jan Schneider <j.schneider@uib.de>  Wed,  4 Jul 2007 09:51:24 +0200

python-opsi (3.1rc1-1) unstable; urgency=low

  * opsi 3.1 release candidate 1
  * opsipxeconfd becomes default boot manager
  * getClientIds_list, getClients_listOfHashes: filter by productVersion + packageVersion
  * new method setProductState
  * FileBackend becomes LegacyFileBackend, new FileBackend

 -- Jan Schneider <j.schneider@uib.de>  Thu, 26 May 2007 15:17:00 +0200

python-opsi (0.9.6.0-1) unstable; urgency=low

  * getDomain() returns default domain if called without params
  * setPcpatchPassword / getPcpatchPassword for server
  * Bugfixes

 -- Jan Schneider <j.schneider@uib.de>  Fri, 11 May 2007 17:21:46 +0200

python-opsi (0.9.5.1-1) unstable; urgency=low

  * Added support for package-dependencies and incremental packages

 -- Jan Schneider <j.schneider@uib.de>  Mon, 07 May 2007 12:18:34 +0200

python-opsi (0.9.5.0-1) unstable; urgency=low

  * Added product state "installing"
  * Added backend OpsiPXEConfd

 -- Jan Schneider <j.schneider@uib.de>  Thu, 26 Apr 2007 11:24:56 +0200

python-opsi (0.9.4.4-1) unstable; urgency=low

  * support for product archives without compression

 -- Jan Schneider <j.schneider@uib.de>  Mon, 23 Apr 2007 09:54:28 +0200

python-opsi (0.9.4.3-1) unstable; urgency=low

  * BackendManager uses /etc/opsi/backendManager.d for config by default

 -- Jan Schneider <j.schneider@uib.de>  Thu, 19 Apr 2007 14:13:31 +0200

python-opsi (0.9.4.2-1) unstable; urgency=high

  * Corrected important errors when creating and extracting tar archives

 -- Jan Schneider <j.schneider@uib.de>  Thu, 19 Apr 2007 14:13:31 +0200

python-opsi (0.9.4.1-1) unstable; urgency=low

  * added backend method setPcpatchPassword

 -- Jan Schneider <j.schneider@uib.de>  Wed, 18 Apr 2007 16:41:21 +0200

python-opsi (0.9.4.0-1) unstable; urgency=low

  * fixed setGeneralConfig in LDAP backend

 -- Jan Schneider <j.schneider@uib.de>  Fri, 13 Apr 2007 16:07:51 +0200

python-opsi (0.9.3.9-1) unstable; urgency=low

  * fixes

 -- Jan Schneider <j.schneider@uib.de>  Thu, 12 Apr 2007 14:39:22 +0200

python-opsi (0.9.3.8-1) unstable; urgency=low

  * Product.py pack() fix

 -- Jan Schneider <j.schneider@uib.de>  Tue, 05 Apr 2007 15:06:12 +0200

python-opsi (0.9.3.7-1) unstable; urgency=low

  * several fixes, improvements
  * tar as default format for opsi packages

 -- Jan Schneider <j.schneider@uib.de>  Tue, 05 Apr 2007 13:02:23 +0200

python-opsi (0.9.3.6-1) unstable; urgency=low

  * several fixes, improvements

 -- Jan Schneider <j.schneider@uib.de>  Thu, 22 Mar 2007 12:16:01 +0200

python-opsi (0.9.3.5-1) unstable; urgency=low

  * Tools.py
      Fixed createArchive()

 -- Jan Schneider <j.schneider@uib.de>  Fri, 13 Mar 2007 17:16:26 +0200

python-opsi (0.9.3.4-1) unstable; urgency=low

  * Latest version of File.py
      Fixed ini writing (uninstall script) on createProduct()
  * Latest version of LDAP.py
  * Latest version of Univention.py

 -- Jan Schneider <j.schneider@uib.de>  Fri, 09 Mar 2007 16:15:02 +0200

python-opsi (0.9.3.3-1) unstable; urgency=low

  * Latest version of Product.py

 -- Jan Schneider <j.schneider@uib.de>  Thu, 08 Mar 2007 11:24:01 +0200

python-opsi (0.9.3.2-2) unstable; urgency=low

  * Added LDAP schema /etc/ldap/schema/opsi.schema

 -- Jan Schneider <j.schneider@uib.de>  Thu, 15 Feb 2007 14:25:44 +0200

python-opsi (0.9.3.2-1) unstable; urgency=high

  * Product.py (0.9.3.2)
       Bugfix

 -- Jan Schneider <j.schneider@uib.de>  Thu, 15 Feb 2007 14:18:01 +0200

python-opsi (0.9.3.1-1) unstable; urgency=low

  * System.py (0.9.3.1)
       Using -t cifs instead of -t smbfs to mount smb shares

 -- Jan Schneider <j.schneider@uib.de>  Thu, 15 Feb 2007 13:20:03 +0200

python-opsi (0.9.3-1) unstable; urgency=low

  * File.py (0.9.2)
       Improved logging of name resolution errors

 -- Jan Schneider <j.schneider@uib.de>  Wed, 14 Feb 2007 14:51:13 +0200

python-opsi (0.9.2-1) unstable; urgency=low

  * backendManager.conf
       permissions rw-rw---- pcpatch:opsiadmin
  * /usr/bin/opsi-admin
       permissions rwxrwx--- pcpatch:opsiadmin
  * Backend.py (0.9.2)
       added abstract DataBackend.createOpsiBase()
  * File.py (0.9.2)
       createClient() file mode for <pcname>.ini now 660
  * Product.py (0.9.2)
       added method ProductPackageFile.unpackSource,
       which creates package source from package file
  * Reinstmgr (0.9.2)
       no Exception raised by getBootimages_list if no bootimages present

 -- Jan Schneider <j.schneider@uib.de>  Wed, 14 Feb 2007 13:16:10 +0200

python-opsi (0.91-1) unstable; urgency=low

  * backendManager.conf: createClient() creates opsi-hostkey only if missing.
  * some fixes in File backend

 -- Jan Schneider <j.schneider@uib.de>  Tue, 13 Feb 2007 8:56:44 +0200

python-opsi (0.9-1) unstable; urgency=low

  * Initial Release.

 -- Jan Schneider <j.schneider@uib.de>  Thu, 18 Jan 2007 11:46:44 +0200<|MERGE_RESOLUTION|>--- conflicted
+++ resolved
@@ -1,4 +1,3 @@
-<<<<<<< HEAD
 python3-opsi (4.2.0.6-1) experimental; urgency=medium
 
   * OPSI.Backend.OpsiPXEConfd.ServerConnection: Fix communication through the
@@ -60,7 +59,7 @@
     OPSI.Backend.Base.
 
  -- Niko Wenselowski <n.wenselowski@uib.de>  Tue, 06 Nov 2018 16:46:45 +0100
-=======
+
 python-opsi (4.1.1.66-1) stable; urgency=medium
 
   * OPSI.Backend.Backend: Only import MethodType from types.
@@ -91,7 +90,6 @@
   * OPSI.Backend.HostControl.RpcThread: Setting user-agent to "opsi-RpcThread".
 
  -- Niko Wenselowski <n.wenselowski@uib.de>  Thu, 02 May 2019 12:03:40 +0200
->>>>>>> 2cf8ad93
 
 python-opsi (4.1.1.63-1) stable; urgency=medium
 
