Source: python3-opsi
Section: opsi
Priority: optional
Maintainer: uib GmbH <info@uib.de>
Homepage: https://opsi.org/
Build-Depends: debhelper (>= 9.2~),
	dh-python,
	gettext,
	lsb-release,
	python3-all (>= 3.5.3),
	python3-setuptools
X-Python-3-Version: >= 3.5.3
Standards-Version: 3.9.4

Package: python3-opsi
Section: opsi
Architecture: all
Depends: duplicity,
	iproute | iproute2,
	lsb-release,
	lshw,
	net-tools,
	python3 (>=3.5.3),
	python3-crypto,
	python3-magic,
	python3-mysqldb,
	python3-newt,
	python3-openssl,
	python3-pam,
	python3-sqlalchemy,
	python3-twisted,
	python3-pyparsing,
	${misc:Depends},
<<<<<<< HEAD
	${python3:Depends}
Recommends: cabextract
Provides: ${python3:Provides}
Breaks: python-opsi (<< 4.2)
Replaces: python-opsi (<< 4.2)
Conflicts: python-opsi
=======
	${python:Depends}
Recommends: cabextract,
	python-distro
Provides: ${python:Provides}
>>>>>>> 12f54f6b
Description: opsi python library
 This package contains the opsi Python 3 library.
<|MERGE_RESOLUTION|>--- conflicted
+++ resolved
@@ -31,18 +31,12 @@
 	python3-twisted,
 	python3-pyparsing,
 	${misc:Depends},
-<<<<<<< HEAD
 	${python3:Depends}
-Recommends: cabextract
+Recommends: cabextract,
+	python3-distro
 Provides: ${python3:Provides}
 Breaks: python-opsi (<< 4.2)
 Replaces: python-opsi (<< 4.2)
 Conflicts: python-opsi
-=======
-	${python:Depends}
-Recommends: cabextract,
-	python-distro
-Provides: ${python:Provides}
->>>>>>> 12f54f6b
 Description: opsi python library
- This package contains the opsi Python 3 library.
+ This package contains the opsi Python 3 library.