# -*- coding: utf-8 -*-

# This module is part of the desktop management solution opsi
# (open pc server integration) http://www.opsi.org

# Copyright (C) 2010-2018 uib GmbH <info@uib.de>

# This program is free software: you can redistribute it and/or modify
# it under the terms of the GNU Affero General Public License as
# published by the Free Software Foundation, either version 3 of the
# License, or (at your option) any later version.

# This program is distributed in the hope that it will be useful,
# but WITHOUT ANY WARRANTY; without even the implied warranty of
# MERCHANTABILITY or FITNESS FOR A PARTICULAR PURPOSE.  See the
# GNU Affero General Public License for more details.

# You should have received a copy of the GNU Affero General Public License
# along with this program.  If not, see <http://www.gnu.org/licenses/>.
"""
JSONRPC backend.

This backend executes the calls on a remote backend via JSONRPC.

:copyright: uib GmbH <info@uib.de>
:author: Jan Schneider <j.schneider@uib.de>
:author: Niko Wenselowski <n.wenselowski@uib.de>
:author: Erol Ueluekmen <e.ueluekmen@uib.de>
:license: GNU Affero General Public License version 3
"""

import base64
import json
import socket
import time
import threading
import types
from hashlib import md5
from Queue import Queue, Empty
from sys import version_info
from twisted.conch.ssh import keys

from OPSI import __version__
from OPSI.Exceptions import (
	OpsiAuthenticationError, OpsiConnectionError, OpsiError,
	OpsiServiceVerificationError, OpsiRpcError, OpsiTimeoutError)
from OPSI.Logger import Logger, LOG_INFO
from OPSI.Types import (
	forceBool, forceFilename, forceFloat, forceInt, forceList, forceUnicode)
from OPSI.Backend.Backend import Backend, DeferredCall
from OPSI.Util import serialize, deserialize
from OPSI.Util.HTTP import getSharedConnectionPool, urlsplit
from OPSI.Util.HTTP import deflateEncode, deflateDecode, gzipDecode

<<<<<<< HEAD
__all__ = ('JSONRPC', 'JSONRPCThread', 'RpcQueue', 'JSONRPCBackend')
=======
__version__ = '4.0.7.62'
>>>>>>> 9c4e63b7

logger = Logger()


class JSONRPC(DeferredCall):
	def __init__(self, jsonrpcBackend, baseUrl, method, params=None, retry=True, callback=None):
		if params is None:
			params = []
		DeferredCall.__init__(self, callback=callback)
		self.jsonrpcBackend = jsonrpcBackend
		self.baseUrl = baseUrl
		self.id = self.jsonrpcBackend._getRpcId()
		self.method = method
		self.params = params
		self.retry = retry

	def execute(self):
		self.process()

	def getRpc(self):
		return {
			"id": self.id,
			"method": self.method,
			"params": serialize(self.params)
		}

	def processResult(self, result):
		try:
			if result.get('error'):
				logger.debug('Result from RPC contained error!')
				error = result['error']
				# Error occurred
				if isinstance(error, dict) and error.get('message'):
					message = error['message']

					try:
						exceptionClass = eval(error.get('class', 'Exception'))
						index = message.find(':')
						if index != -1 and len(message) > index:
							message = message[index + 1:].lstrip()
						exception = exceptionClass(u'%s (error on server)' % message)
					except Exception:
						exception = OpsiRpcError(message)

					raise exception

				raise OpsiRpcError(u'{0} (error on server)'.format(error))

			self.result = deserialize(
				result.get('result'),
				preventObjectCreation=self.method.endswith('_getHashes')
			)
		except Exception as error:
			logger.logException(error)
			self.error = error

	def process(self):
		logger.debug(u"Executing jsonrpc method {0!r} on host {1!r}", self.method, self.jsonrpcBackend._host)

		try:
			rpc = json.dumps(self.getRpc())
			logger.debug2(u"jsonrpc: {0!r}", rpc)

			response = self.jsonrpcBackend._request(baseUrl=self.baseUrl, data=rpc, retry=self.retry)
			self.processResult(json.loads(response))
		except Exception as error:
			if self.method not in ('backend_exit', 'exit'):
				logger.logException("Failed to process method '%s': %s" % (self.method, forceUnicode(error)), LOG_INFO)
				self.error = error
		finally:
			self._gotResult()


class JSONRPCThread(JSONRPC, threading.Thread):
	def __init__(self, jsonrpcBackend, baseUrl, method, params=None, retry=True, callback=None):
		if params is None:
			params = []
		threading.Thread.__init__(self)
		JSONRPC.__init__(
			self,
			jsonrpcBackend=jsonrpcBackend,
			baseUrl=baseUrl,
			method=method,
			params=params,
			retry=retry,
			callback=callback
		)

	def execute(self):
		self.start()
		return self.waitForResult()

	def run(self):
		self.process()


class RpcQueue(threading.Thread):
	def __init__(self, jsonrpcBackend, size, poll=0.01):
		threading.Thread.__init__(self)
		self.jsonrpcBackend = jsonrpcBackend
		self.size = size
		self.queue = Queue(size)
		self.poll = poll
		self.stopped = False
		self.jsonrpcs = {}
		self.idle = threading.Event()

	def add(self, jsonrpc):
		logger.debug(u'Adding jsonrpc %s to queue (current queue size: %d)' % (jsonrpc, self.queue.qsize()))
		self.queue.put(jsonrpc, block=True)
		logger.debug2(u'Added jsonrpc %s to queue' % jsonrpc)

	def stop(self):
		self.stopped = True

	def run(self):
		logger.debug(u"RpcQueue started")
		self.idle.set()
		while not self.stopped or not self.queue.empty():
			self.idle.wait()
			jsonrpcs = []
			while not self.queue.empty():
				self.idle.clear()
				try:
					jsonrpc = self.queue.get(block=False)
					if jsonrpc:
						logger.debug(u'Got jsonrpc %s from queue' % jsonrpc)
						jsonrpcs.append(jsonrpc)
						if len(jsonrpcs) >= self.size:
							break
				except Empty:
					break
			if jsonrpcs:
				self.process(jsonrpcs=jsonrpcs)
			time.sleep(self.poll)
		logger.debug(u"RpcQueue stopped (empty: %s, stopped: %s)" % (self.queue.empty(), self.stopped))

	def process(self, jsonrpcs):
		self.jsonrpcs = {}
		for jsonrpc in forceList(jsonrpcs):
			self.jsonrpcs[jsonrpc.id] = jsonrpc
		if not self.jsonrpcs:
			return
		logger.info("Executing bunched jsonrpcs: %s" % self.jsonrpcs)
		isExit = False
		try:
			retry = False
			baseUrl = None
			rpc = []
			for jsonrpc in self.jsonrpcs.values():
				isExit = jsonrpc.method in ('backend_exit', 'exit')

				if jsonrpc.retry:
					retry = True

				if not baseUrl:
					baseUrl = jsonrpc.baseUrl
				elif baseUrl != jsonrpc.baseUrl:
					raise OpsiRpcError(u"Can't execute jsonrpcs with different base urls at once: (%s != %s)" % (baseUrl, jsonrpc.baseUrl))
				rpc.append(jsonrpc.getRpc())
			rpc = json.dumps(rpc)
			logger.debug2(u"jsonrpc: %s" % rpc)

			response = self.jsonrpcBackend._request(baseUrl=baseUrl, data=rpc, retry=retry)
			logger.debug(u"Got response from host %s" % self.jsonrpcBackend._host)
			try:
				response = forceList(json.loads(response))
			except Exception as error:
				raise OpsiRpcError(u"Failed to json decode response %s: %s" % (response, error))

			for resp in response:
				try:
					responseId = resp['id']
				except KeyError as error:
					raise KeyError(u"Failed to get id from: %s (%s): %s" % (resp, response, error))

				try:
					jsonrpc = self.jsonrpcs[responseId]
				except KeyError as error:
					raise KeyError(u"Failed to get jsonrpc with id %s: %s" % (responseId, error))

				try:
					jsonrpc.processResult(resp)
				except Exception as error:
					raise RuntimeError(u"Failed to process response %s with jsonrpc %s: %s" % (resp, jsonrpc, error))
		except Exception as error:
			if not isExit:
				logger.logException(error)

			for jsonrpc in self.jsonrpcs.values():
				jsonrpc.error = error
				jsonrpc._gotResult()

		self.jsonrpcs = {}
		self.idle.set()


class JSONRPCBackend(Backend):

	def __init__(self, address, **kwargs):
		self._name = 'jsonrpc'

		Backend.__init__(self, **kwargs)

		self._application = 'opsi jsonrpc module version %s' % __version__
		self._sessionId = None
		self._deflate = False
		self._connectOnInit = True
		self._connected = False
		self._retryTime = 5
		self._defaultHttpPort = 4444
		self._defaultHttpsPort = 4447
		self._host = None
		self._port = None
		self._baseUrl = u'/rpc'
		self._protocol = 'https'
		self._socketTimeout = None
		self._connectTimeout = 30
<<<<<<< HEAD
		self._connectionPoolSize = 1
=======
		self._connectionPoolSize = 2
		self._legacyOpsi = False
>>>>>>> 9c4e63b7
		self._interface = None
		self._rpcId = 0
		self._rpcIdLock = threading.Lock()
		self._async = False
		self._rpcQueue = None
		self._rpcQueuePollingTime = 0.01
		self._rpcQueueSize = 10
		self._serverCertFile = None
		self._caCertFile = None
		self._verifyServerCert = False
		self._verifyServerCertByCa = False
		self._verifyByCaCertsFile = None
		self._proxyURL = None

		if not self._username:
			self._username = u''
		if not self._password:
			self._password = u''

		retry = True
		for (option, value) in kwargs.items():
			option = option.lower()
			if option == 'application':
				self._application = str(value)
			elif option == 'sessionid':
				self._sessionId = str(value)
			elif option == 'deflate':
				self._deflate = forceBool(value)
			elif option == 'connectoninit':
				self._connectOnInit = forceBool(value)
			elif option == 'connecttimeout' and value is not None:
				self._connectTimeout = forceInt(value)
			elif option == 'connectionpoolsize' and value is not None:
				self._connectionPoolSize = forceInt(value)
			elif option in ('timeout', 'sockettimeout') and value is not None:
				self._socketTimeout = forceInt(value)
			elif option == 'retry':
				retry = forceBool(value)
			elif option == 'retrytime':
				self._retryTime = forceInt(value)
			elif option == 'rpcqueuepollingtime':
				self._rpcQueuePollingTime = forceFloat(value)
			elif option == 'rpcqueuesize':
				self._rpcQueueSize = forceInt(value)
			elif option == 'servercertfile' and value is not None:
				self._serverCertFile = forceFilename(value)
			elif option == 'verifyservercert':
				self._verifyServerCert = forceBool(value)
			elif option == 'cacertfile' and value is not None:
				self._caCertFile = forceFilename(value)
			elif option == 'verifyservercertbyca':
				self._verifyServerCertByCa = forceBool(value)
			elif option == 'proxyurl' and value is not None:
				logger.debug(u"ProxyURL detected: '%s'" % value)
				self._proxyURL = forceUnicode(value)

		if not retry:
			self._retryTime = 0

		if self._password:
			logger.addConfidentialString(self._password)

		self._processAddress(address)
		self._connectionPool = getSharedConnectionPool(
			scheme=self._protocol,
			host=self._host,
			port=self._port,
			socketTimeout=self._socketTimeout,
			connectTimeout=self._connectTimeout,
			retryTime=self._retryTime,
			maxsize=self._connectionPoolSize,
			block=True,
			verifyServerCert=self._verifyServerCert,
			serverCertFile=self._serverCertFile,
			caCertFile=self._caCertFile,
			verifyServerCertByCa=self._verifyServerCertByCa,
			proxyURL=self._proxyURL
		)

		if self._connectOnInit:
			self.connect()

	def stopRpcQueue(self):
		if self._rpcQueue:
			self._rpcQueue.stop()
			self._rpcQueue.join(20)

	def startRpcQueue(self):
		if not self._rpcQueue or not self._rpcQueue.is_alive():
			self._rpcQueue = RpcQueue(
				jsonrpcBackend=self,
				size=self._rpcQueueSize,
				poll=self._rpcQueuePollingTime
			)
			self._rpcQueue.start()

	def __del__(self):
		self.stopRpcQueue()
		if self._connectionPool:
			self._connectionPool.free()

	def getPeerCertificate(self, asPem=False):
		return self._connectionPool.getPeerCertificate(asPem)

	def backend_exit(self):
		if self._connected:
			try:
				self._jsonRPC('backend_exit', retry=False)
			except Exception:
				pass

		self.stopRpcQueue()

	def setAsync(self, enableAsync):
		if not self._connected:
			raise OpsiConnectionError(u'Not connected')

		if enableAsync:
			self.startRpcQueue()
			self._async = True
		else:
			self._async = False
			self.stopRpcQueue()

	def setDeflate(self, deflate):
		if not self._connected:
			raise OpsiConnectionError(u'Not connected')

		self._deflate = forceBool(deflate)

	def getDeflate(self):
		return self._deflate

	def isConnected(self):
		return self._connected

	def connect(self):
		modules = None
		realmodules = {}
		mysqlBackend = False

		asyncStatus = self._async
		self._async = False

		try:
			try:
				self._interface = self._jsonRPC(u'backend_getInterface')
				if 'opsiclientd' in self._application:
					try:
						backendInfo = self._jsonRPC(u'backend_info')
						modules = backendInfo.get('modules', None)
						realmodules = backendInfo.get('realmodules', None)
						if modules:
							logger.confidential(u"Modules: %s" % modules)
						else:
							modules = {'customer': None}

						for m in self._interface:
							if m.get('name') == 'dispatcher_getConfig':
								for entry in self._jsonRPC(u'dispatcher_getConfig'):
									for bn in entry[1]:
										if "sql" in bn.lower() and len(entry[0]) <= 4 and '*' in entry[0]:
											mysqlBackend = True
								break
					except Exception as error:
						logger.info(forceUnicode(error))
			except (OpsiAuthenticationError, OpsiTimeoutError, OpsiServiceVerificationError, socket.error) as connectionError:
				logger.debug(u"Failed to connect: {0}", connectionError)
				raise

			self._createInstanceMethods(modules, realmodules, mysqlBackend)

			self._connected = True
			logger.info(u"{0}: Connected to service", self)
		finally:
			self._async = asyncStatus

	def _getRpcId(self):
		with self._rpcIdLock:
			self._rpcId += 1

		return self._rpcId

	def _processAddress(self, address):
		self._protocol = 'https'
		(scheme, host, port, baseurl, username, password) = urlsplit(address)
		if scheme:
			if scheme not in ('http', 'https'):
				raise ValueError(u"Protocol %s not supported" % scheme)
			self._protocol = scheme
		self._host = host
		if port:
			self._port = port
		elif self._protocol == 'https':
			self._port = self._defaultHttpsPort
		else:
			self._port = self._defaultHttpPort
		if baseurl and (baseurl != '/'):
			self._baseUrl = baseurl
		if not self._username and username:
			self._username = username
		if not self._password and password:
			self._password = password

	def jsonrpc_getSessionId(self):
		return self._sessionId

	def _createInstanceMethods(self, modules=None, realmodules={}, mysqlBackend=False):
		licenseManagementModule = True
		if modules:
			licenseManagementModule = False
			if not modules.get('customer'):
				logger.notice(u"Disabling mysql backend and license management module: no customer in modules file")
				if mysqlBackend:
					raise OpsiError(u"MySQL backend in use but not licensed")

			elif not modules.get('valid'):
				logger.notice(u"Disabling mysql backend and license management module: modules file invalid")
				if mysqlBackend:
					raise OpsiError(u"MySQL backend in use but not licensed")

			elif (modules.get('expires', '') != 'never') and (time.mktime(time.strptime(modules.get('expires', '2000-01-01'), "%Y-%m-%d")) - time.time() <= 0):
				logger.notice(u"Disabling mysql backend and license management module: modules file expired")
				if mysqlBackend:
					raise OpsiError(u"MySQL backend in use but not licensed")
			else:
				logger.info(u"Verifying modules file signature")
				publicKey = keys.Key.fromString(data=base64.decodestring('AAAAB3NzaC1yc2EAAAADAQABAAABAQCAD/I79Jd0eKwwfuVwh5B2z+S8aV0C5suItJa18RrYip+d4P0ogzqoCfOoVWtDojY96FDYv+2d73LsoOckHCnuh55GA0mtuVMWdXNZIE8Avt/RzbEoYGo/H0weuga7I8PuQNC/nyS8w3W8TH4pt+ZCjZZoX8S+IizWCYwfqYoYTMLgB0i+6TCAfJj3mNgCrDZkQ24+rOFS4a8RrjamEz/b81noWl9IntllK1hySkR+LbulfTGALHgHkDUlk0OSu+zBPw/hcDSOMiDQvvHfmR4quGyLPbQ2FOVm1TzE0bQPR+Bhx4V8Eo2kNYstG2eJELrz7J1TJI0rCjpB+FQjYPsP')).keyObject
				data = u''
				mks = modules.keys()
				mks.sort()
				for module in mks:
					if module in ('valid', 'signature'):
						continue

					if module in realmodules:
						val = realmodules[module]
						if int(val) > 0:
							modules[module] = True
					else:
						val = modules[module]
						if val is False:
							val = 'no'
						if val is True:
							val = 'yes'
					data += u'%s = %s\r\n' % (module.lower().strip(), val)
				if not bool(publicKey.verify(md5(data).digest(), [long(modules['signature'])])):
					logger.error(u"Disabling mysql backend and license management module: modules file invalid")
					if mysqlBackend:
						raise OpsiError(u"MySQL backend in use but not licensed")
				else:
					logger.info(u"Modules file signature verified (customer: %s)" % modules.get('customer'))

					if modules.get('license_management'):
						licenseManagementModule = True

					if mysqlBackend and not modules.get('mysql_backend'):
						raise OpsiError(u"MySQL backend in use but not licensed")

		for method in self._interface:
			try:
				methodName = method['name']

				if methodName in ('backend_exit', 'backend_getInterface'):
					continue

				args = method['args']
				varargs = method['varargs']
				keywords = method['keywords']
				defaults = method['defaults']

				argString = []
				callString = []
				for i, argument in enumerate(args):
					if argument == 'self':
						continue

					if isinstance(defaults, (tuple, list)) and len(defaults) + i >= len(args):
						default = defaults[len(defaults) - len(args) + i]
						# TODO: watch out for Python 3
						if isinstance(default, (str, unicode)):
							default = u"{0!r}".format(default).replace('"', "'")
						argString.append(u'{0}={1}'.format(argument, unicode(default)))
					else:
						argString.append(argument)
					callString.append(argument)

				if varargs:
					for vararg in varargs:
						argString.append(u'*{0}'.format(vararg))
						callString.append(vararg)

				if keywords:
					argString.append(u'**{0}'.format(keywords))
					callString.append(keywords)

				argString = u', '.join(argString)
				callString = u', '.join(callString)

				logger.debug2(u"{1}: arg string is: {0!r}", argString, methodName)
				logger.debug2(u"{1}: call string is: {0!r}", callString, methodName)
				# This would result in not overwriting Backend methods like log_read, log_write, ...
				# if getattr(self, methodName, None) is None:
				if not licenseManagementModule and "license" in methodName:
					exec(u'def %s(self, %s): return' % (methodName, argString))
				else:
					exec(u'def %s(self, %s): return self._jsonRPC("%s", [%s])' % (methodName, argString, methodName, callString))
				setattr(self, methodName, types.MethodType(eval(methodName), self))
			except Exception as error:
				logger.critical(u"Failed to create instance method '%s': %s" % (method, error))

	def _jsonRPC(self, method, params=[], retry=True):
		if self._async:
			self.startRpcQueue()
			jsonrpc = JSONRPC(jsonrpcBackend=self, baseUrl=self._baseUrl, method=method, params=params, retry=retry)
			self._rpcQueue.add(jsonrpc)
			return jsonrpc
		else:
			jsonrpc = JSONRPCThread(jsonrpcBackend=self, baseUrl=self._baseUrl, method=method, params=params, retry=retry)
			return jsonrpc.execute()

	def _request(self, baseUrl, data, retry=True):
		headers = {
			'user-agent': self._application,
			'Accept': 'application/json, text/plain',
			'Accept-Encoding': 'deflate, gzip',
			'content-type': 'application/json',
		}
		if isinstance(data, str):
			data = unicode(data, 'utf-8')
		data = data.encode('utf-8')

		logger.debug2(u"Request to host {0!r}, baseUrl: {1!r}, query: {2!r}".format(self._host, baseUrl, data))

		if self._deflate:
			logger.debug2(u"Compressing data")
			headers['Content-Encoding'] = 'deflate'

			data = deflateEncode(data)
			# Fix for python 2.7
			# http://bugs.python.org/issue12398
			if version_info >= (2, 7):
				data = bytearray(data)
			logger.debug2(u"Data compressed.")

		headers['content-length'] = len(data)

		auth = (self._username + u':' + self._password).encode('latin-1')
		headers['Authorization'] = 'Basic ' + base64.b64encode(auth)

		if self._sessionId:
			headers['Cookie'] = self._sessionId

		logger.debug("Posting request...")
		response = self._connectionPool.urlopen(method='POST', url=baseUrl, body=data, headers=headers, retry=retry)

		return self._processResponse(response)

	def _processResponse(self, response):
		logger.debug2("Processing response...")
		# Get cookie from header
		cookie = response.getheader('set-cookie', None)
		if cookie:
			# Store sessionId cookie
			sessionId = cookie.split(';')[0].strip()
			if sessionId != self._sessionId:
				self._sessionId = sessionId

		contentEncoding = response.getheader('content-encoding', '').lower()
		logger.debug2(u"Content-Encoding: {1}", contentEncoding)

		response = response.data
		if contentEncoding == 'gzip':
			logger.debug(u"Expecting gzip'ed data from server")
			response = gzipDecode(response)
		elif contentEncoding == "deflate":
			logger.debug(u"Expecting deflated data from server")
			response = deflateDecode(response)

		logger.debug2(u"Response is: {0}", response)
		return response

	def getInterface(self):
		return self.backend_getInterface()

	def backend_getInterface(self):
		return self._interface

	def __repr__(self):
		if self._name:
			return u'<{0}(address={1!r}, host={2!r}, deflate={3!r})>'.format(self.__class__.__name__, self._name, self._host, self._deflate)
		else:
			return u'<{0}(host={1!r}, deflate={2!r})>'.format(self.__class__.__name__, self._host, self._deflate)<|MERGE_RESOLUTION|>--- conflicted
+++ resolved
@@ -52,11 +52,7 @@
 from OPSI.Util.HTTP import getSharedConnectionPool, urlsplit
 from OPSI.Util.HTTP import deflateEncode, deflateDecode, gzipDecode
 
-<<<<<<< HEAD
 __all__ = ('JSONRPC', 'JSONRPCThread', 'RpcQueue', 'JSONRPCBackend')
-=======
-__version__ = '4.0.7.62'
->>>>>>> 9c4e63b7
 
 logger = Logger()
 
@@ -275,12 +271,7 @@
 		self._protocol = 'https'
 		self._socketTimeout = None
 		self._connectTimeout = 30
-<<<<<<< HEAD
-		self._connectionPoolSize = 1
-=======
 		self._connectionPoolSize = 2
-		self._legacyOpsi = False
->>>>>>> 9c4e63b7
 		self._interface = None
 		self._rpcId = 0
 		self._rpcIdLock = threading.Lock()
