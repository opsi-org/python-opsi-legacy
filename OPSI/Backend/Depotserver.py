# -*- coding: utf-8 -*-

# This file is part of python-opsi.
# Copyright (C) 2010-2018 uib GmbH <info@uib.de>

# This program is free software: you can redistribute it and/or modify
# it under the terms of the GNU Affero General Public License as
# published by the Free Software Foundation, either version 3 of the
# License, or (at your option) any later version.

# This program is distributed in the hope that it will be useful,
# but WITHOUT ANY WARRANTY; without even the implied warranty of
# MERCHANTABILITY or FITNESS FOR A PARTICULAR PURPOSE.  See the
# GNU Affero General Public License for more details.

# You should have received a copy of the GNU Affero General Public License
# along with this program.  If not, see <http://www.gnu.org/licenses/>.
"""
Depotserver backend.

:copyright:	uib GmbH <info@uib.de>
:author: Jan Schneider <j.schneider@uib.de>
:author: Niko Wenselowski <n.wenselowski@uib.de>
:license: GNU Affero General Public License version 3
"""

import os

<<<<<<< HEAD
from OPSI.Backend.Base import ExtendedBackend
from OPSI.Backend.Base.ConfigData import LOG_DIR
=======
from contextlib import contextmanager

>>>>>>> 42b6969e
from OPSI.Exceptions import (
	BackendBadValueError, BackendConfigurationError,
	BackendError, BackendIOError, BackendMissingDataError,
	BackendTemporaryError, BackendUnaccomplishableError)
from OPSI.Logger import Logger, LOG_DEBUG
from OPSI.Types import (
	forceBool, forceDict, forceFilename, forceHostId,
	forceUnicode, forceUnicodeLower)
from OPSI.Types import forceProductId as forceProductIdFunc
from OPSI.Object import ProductOnDepot, ProductPropertyState
from OPSI.System import getDiskSpaceUsage
from OPSI.Util.Product import ProductPackageFile
from OPSI.Util import compareVersions, getfqdn, md5sum, removeDirectory
from OPSI.Util.File import ZsyncFile

__all__ = ('DepotserverBackend', 'DepotserverPackageManager')

logger = Logger()


class DepotserverBackend(ExtendedBackend):
	def __init__(self, backend, **kwargs):
		self._name = 'depotserver'

		ExtendedBackend.__init__(self, backend)

		self._packageLog = os.path.join(LOG_DIR, 'package.log')
		self._sshRSAPublicKeyFile = u'/etc/ssh/ssh_host_rsa_key.pub'

		self._depotId = forceHostId(getfqdn())
		if not self._context.host_getIdents(id=self._depotId):  # pylint: disable=maybe-no-member
			raise BackendMissingDataError(u"Depot '%s' not found in backend" % self._depotId)
		self._packageManager = DepotserverPackageManager(self)

	def depot_getHostRSAPublicKey(self):
		with open(self._sshRSAPublicKeyFile, 'r') as publicKey:
			return forceUnicode(publicKey.read())

	def depot_getMD5Sum(self, filename, forceCalculation=False):
		checksum = None
		try:
			if not forceBool(forceCalculation):
				hashFile = filename + '.md5'

				try:
					with open(hashFile) as fileHandle:
						checksum = fileHandle.read()

					logger.info(u"Using pre-calculated MD5sum from '{0}'.", hashFile)
				except (OSError, IOError):
					pass

			if not checksum:
				checksum = md5sum(filename)

			logger.info(u"MD5sum of file '{0}' is '{1}'", filename, checksum)
			return checksum
		except Exception as error:
			raise BackendIOError(u"Failed to get md5sum: %s" % error)

	def depot_librsyncSignature(self, filename):
		from OPSI.Util.Sync import librsyncSignature

		try:
			return librsyncSignature(filename)
		except Exception as e:
			raise BackendIOError(u"Failed to get librsync signature: %s" % e)

	def depot_librsyncPatchFile(self, oldfile, deltafile, newfile):
		from OPSI.Util.Sync import librsyncPatchFile

		try:
			return librsyncPatchFile(oldfile, deltafile, newfile)
		except Exception as e:
			raise BackendIOError(u"Failed to patch file: %s" % e)

	def depot_librsyncDeltaFile(self, filename, signature, deltafile):
		from OPSI.Util.Sync import librsyncDeltaFile

		try:
			librsyncDeltaFile(filename, signature, deltafile)
		except Exception as e:
			raise BackendIOError(u"Failed to create librsync delta file: %s" % e)

	def depot_getDiskSpaceUsage(self, path):
		if os.name != 'posix':
			raise NotImplementedError(u"Not implemented for non-posix os")

		try:
			return getDiskSpaceUsage(path)
		except Exception as e:
			raise BackendIOError(u"Failed to get disk space usage: %s" % e)

	def depot_installPackage(self, filename, force=False, propertyDefaultValues={}, tempDir=None, forceProductId=None, suppressPackageContentFileGeneration=False):
		self._packageManager.installPackage(filename,
			force=force, propertyDefaultValues=propertyDefaultValues,
			tempDir=tempDir, forceProductId=forceProductId,
			suppressPackageContentFileGeneration=suppressPackageContentFileGeneration
		)

	def depot_uninstallPackage(self, productId, force=False, deleteFiles=True):
		self._packageManager.uninstallPackage(productId, force, deleteFiles)

	def depot_createMd5SumFile(self, filename, md5sumFilename):
		if not os.path.exists(filename):
			raise BackendIOError(u"File not found: %s" % filename)
		logger.info(u"Creating md5sum file '%s'" % md5sumFilename)
		md5 = md5sum(filename)
		with open(md5sumFilename, 'w') as md5file:
			md5file.write(md5)

	def depot_createZsyncFile(self, filename, zsyncFilename):
		if not os.path.exists(filename):
			raise BackendIOError(u"File not found: %s" % filename)
		logger.info(u"Creating zsync file '%s'" % zsyncFilename)
		zsyncFile = ZsyncFile(zsyncFilename)
		zsyncFile.generate(filename)


class DepotserverPackageManager(object):
	def __init__(self, depotBackend):
		if not isinstance(depotBackend, DepotserverBackend):
			raise BackendConfigurationError(u"DepotserverPackageManager needs instance of DepotserverBackend as backend, got %s" % depotBackend.__class__.__name__)
		self._depotBackend = depotBackend
		logger.setLogFile(self._depotBackend._packageLog, object=self)

	def installPackage(self, filename, force=False, propertyDefaultValues={}, tempDir=None, forceProductId=None, suppressPackageContentFileGeneration=False):

		@contextmanager
		def productPackageFile(filename, tempDir, depotId):
			try:
				depots = self._depotBackend._context.host_getObjects(id=depotId)
				depot = depots[0]
				del depots
			except IndexError:
				raise BackendMissingDataError(u"Depot '%s' not found in backend" % depotId)

			depotLocalUrl = depot.getDepotLocalUrl()
			if not depotLocalUrl.startswith(u'file:///'):
				raise BackendBadValueError(u"Value '%s' not allowed for depot local url (has to start with 'file:///')" % depotLocalUrl)
			clientDataDir = depotLocalUrl[7:]

			ppf = ProductPackageFile(filename, tempDir=tempDir)
			ppf.setClientDataDir(clientDataDir)
			ppf.getMetaData()

			try:
				yield ppf
				ppf.setAccessRights()
			finally:
				try:
					ppf.cleanup()
				except Exception as cleanupError:
					logger.error("Cleanup failed: {0!r}", cleanupError)

		@contextmanager
		def lockProduct(backend, product, depotId, forceInstallation):
			productId = product.getId()
			logger.debug("Checking for locked product '{}' on depot '{}'", productId, depotId)
			productOnDepots = backend.productOnDepot_getObjects(depotId=depotId, productId=productId)
			try:
				if productOnDepots[0].getLocked():
					logger.notice(u"Product '{0}' currently locked on depot '{1}'", productId, depotId)
					if not forceInstallation:
						raise BackendTemporaryError(u"Product '{}' currently locked on depot '{}'".format(productId, depotId))
					logger.warning(u"Installation of locked product forced")
			except IndexError:
				pass

			logger.notice(u"Locking product '{0}' on depot '{1}'", productId, depotId)
			productOnDepot = ProductOnDepot(
				productId=productId,
				productType=product.getType(),
				productVersion=product.getProductVersion(),
				packageVersion=product.getPackageVersion(),
				depotId=depotId,
				locked=True
			)
			logger.info(u"Creating product on depot {0}", productOnDepot)
			backend.productOnDepot_createObjects(productOnDepot)

			try:
				yield productOnDepot
			except Exception as err:
				logger.warning("Installation error. Not unlocking product '{}' on depot '{}'.", productId, depotId)
				raise err

			logger.notice(
				u"Unlocking product '{0}' {1}-{2} on depot '{3}'",
				productOnDepot.getProductId(),
				productOnDepot.getProductVersion(),
				productOnDepot.getPackageVersion(),
				depotId
			)
			productOnDepot.setLocked(False)
			self._depotBackend._context.productOnDepot_updateObject(productOnDepot)

		@contextmanager
		def runPackageScripts(productPackageFile, depotId):
			logger.info(u"Running preinst script")
			for line in productPackageFile.runPreinst(({'DEPOT_ID': depotId})):
				logger.info(u"[preinst] {0}", line)

			yield

			logger.info(u"Running postinst script")
			for line in productPackageFile.runPostinst({'DEPOT_ID': depotId}):
				logger.info(u"[postinst] {0}", line)

		def cleanUpProducts(backend, productId):
			productIdents = set()
			for productOnDepot in backend.productOnDepot_getObjects(productId=productId):
				productIdent = u"%s;%s;%s" % (productOnDepot.productId, productOnDepot.productVersion, productOnDepot.packageVersion)
				productIdents.add(productIdent)

			deleteProducts = set(
				product
				for product in backend.product_getObjects(id=productId)
				if product.getIdent(returnType='unicode') not in productIdents
			)

			if deleteProducts:
				backend.product_deleteObjects(deleteProducts)

		def cleanUpProductPropertyStates(backend, productProperties, depotId, productOnDepot):
			productPropertiesToCleanup = {}
			for productProperty in productProperties:
				if productProperty.editable or not productProperty.possibleValues:
					continue
				productPropertiesToCleanup[productProperty.propertyId] = productProperty

			if productPropertiesToCleanup:
				clientIds = set(
					clientToDepot['clientId']
					for clientToDepot in backend.configState_getClientToDepotserver(depotIds=depotId)
				)

				if clientIds:
					deleteProductPropertyStates = []
					updateProductPropertyStates = []
					states = backend.productPropertyState_getObjects(
						objectId=clientIds,
						productId=productOnDepot.getProductId(),
						propertyId=list(productPropertiesToCleanup.keys())
					)

					for productPropertyState in states:
						changed = False
						newValues = []
						for value in productPropertyState.values:
							productProperty = productPropertiesToCleanup[productPropertyState.propertyId]
							if value in productProperty.possibleValues:
								newValues.append(value)
								continue

							if productProperty.getType() == 'BoolProductProperty' and forceBool(value) in productProperty.possibleValues:
								newValues.append(forceBool(value))
								changed = True
								continue
							elif productProperty.getType() == 'UnicodeProductProperty':
								newValue = None
								for possibleValue in productProperty.possibleValues:
									if forceUnicodeLower(possibleValue) == forceUnicodeLower(value):
										newValue = possibleValue
										break

								if newValue is not None:
									newValues.append(newValue)
									changed = True
									continue

							changed = True

						if changed:
							if not newValues:
								logger.debug(u"Properties changed: marking productPropertyState {0} for deletion", productPropertyState)
								deleteProductPropertyStates.append(productPropertyState)
							else:
								productPropertyState.setValues(newValues)
								logger.debug(u"Properties changed: marking productPropertyState {0} for update", productPropertyState)
								updateProductPropertyStates.append(productPropertyState)

					if deleteProductPropertyStates:
						backend.productPropertyState_deleteObjects(deleteProductPropertyStates)
					if updateProductPropertyStates:
						backend.productPropertyState_updateObjects(updateProductPropertyStates)

		depotId = self._depotBackend._depotId
		logger.info(u"=================================================================================================")
		if forceProductId:
			forceProductId = forceProductIdFunc(forceProductId)
			logger.notice(
				u"Installing package file '{filename}' as '{productId}' on depot '{depotId}'",
				filename=filename, depotId=depotId, productId=forceProductId
			)
		else:
			logger.notice(
				u"Installing package file '{filename}' on depot '{depotId}'",
				filename=filename, depotId=depotId
			)

		try:
			filename = forceFilename(filename)
			force = forceBool(force)
			propertyDefaultValues = forceDict(propertyDefaultValues)
			for propertyId in propertyDefaultValues:
				if propertyDefaultValues[propertyId] is None:
					propertyDefaultValues[propertyId] = []

			if tempDir:
				tempDir = forceFilename(tempDir)
			else:
				tempDir = None

			if not os.path.isfile(filename):
				raise BackendIOError(u"Package file '{0}' does not exist or can not be accessed.".format(filename))
			if not os.access(filename, os.R_OK):
				raise BackendIOError(u"Read access denied for package file '%s'" % filename)

			try:
				dataBackend = self._depotBackend._context

				with productPackageFile(filename, tempDir, depotId) as ppf:
					product = ppf.packageControlFile.getProduct()
					if forceProductId:
						logger.info(u"Forcing product id '{0}'", forceProductId)
						product.setId(forceProductId)
						ppf.packageControlFile.setProduct(product)

					productId = product.getId()

					logger.info(u"Creating product in backend")
					dataBackend.product_createObjects(product)

					with lockProduct(dataBackend, product, depotId, force) as productOnDepot:
						logger.info(u"Checking package dependencies")
						self.checkDependencies(ppf)

						with runPackageScripts(ppf, depotId):
							logger.info(u"Deleting old client-data dir")
							ppf.deleteProductClientDataDir()

							logger.info(u"Unpacking package files")
							ppf.extractData()

							logger.info(u"Updating product dependencies of product %s" % product)
							currentProductDependencies = {}
							for productDependency in dataBackend.productDependency_getObjects(
										productId=productId,
										productVersion=product.getProductVersion(),
										packageVersion=product.getPackageVersion()):
								ident = productDependency.getIdent(returnType='unicode')
								currentProductDependencies[ident] = productDependency

							productDependencies = []
							for productDependency in ppf.packageControlFile.getProductDependencies():
								if forceProductId:
									productDependency.productId = productId

								ident = productDependency.getIdent(returnType='unicode')
								try:
									del currentProductDependencies[ident]
								except KeyError:
									pass  # Dependency does currently not exist.
								productDependencies.append(productDependency)

							dataBackend.productDependency_createObjects(productDependencies)
							if currentProductDependencies:
								dataBackend.productDependency_deleteObjects(
									currentProductDependencies.values()
								)

							logger.info(u"Updating product properties of product %s" % product)
							currentProductProperties = {}
							productProperties = []
							for productProperty in dataBackend.productProperty_getObjects(
										productId=productId,
										productVersion=product.getProductVersion(),
										packageVersion=product.getPackageVersion()):
								ident = productProperty.getIdent(returnType='unicode')
								currentProductProperties[ident] = productProperty

							for productProperty in ppf.packageControlFile.getProductProperties():
								if forceProductId:
									productProperty.productId = productId

								ident = productProperty.getIdent(returnType='unicode')
								try:
									del currentProductProperties[ident]
								except KeyError:
									pass  # Property not found - everyhing okay
								productProperties.append(productProperty)
							dataBackend.productProperty_createObjects(productProperties)

							for productProperty in productProperties:
								# Adjust property default values
								if productProperty.editable or not productProperty.possibleValues:
									continue

								newValues = [
									value
									for value in propertyDefaultValues.get(productProperty.propertyId, [])
									if value in productProperty.possibleValues
								]
								if not newValues and productProperty.defaultValues:
									newValues = productProperty.defaultValues
								propertyDefaultValues[productProperty.propertyId] = newValues

							if currentProductProperties.values():
								dataBackend.productProperty_deleteObjects(
									currentProductProperties.values()
								)

							logger.info(u"Deleting product property states of product %s on depot '%s'" % (productId, depotId))
							dataBackend.productPropertyState_deleteObjects(
								dataBackend.productPropertyState_getObjects(
									productId=productId,
									objectId=depotId
								)
							)

							logger.info(u"Deleting not needed property states of product %s" % productId)
							productPropertyStates = dataBackend.productPropertyState_getObjects(productId=productId)
							baseProperties = dataBackend.productProperty_getObjects(productId=productId)

							productPropertyIds = None
							productPropertyStatesToDelete = None
							productPropertyIds = [productProperty.propertyId for productProperty in baseProperties]
							productPropertyStatesToDelete = [ppState for ppState in productPropertyStates if ppState.propertyId not in productPropertyIds]
							logger.debug(u"Following productPropertyStates are marked to delete: '%s'" % productPropertyStatesToDelete)
							if productPropertyStatesToDelete:
								dataBackend.productPropertyState_deleteObjects(productPropertyStatesToDelete)

							logger.info(u"Setting product property states in backend")
							productPropertyStates = [
								ProductPropertyState(
									productId=productId,
									propertyId=productProperty.propertyId,
									objectId=depotId,
									values=productProperty.defaultValues
								) for productProperty in productProperties
							]

							for productPropertyState in productPropertyStates:
								if productPropertyState.propertyId in propertyDefaultValues:
									try:
										productPropertyState.setValues(propertyDefaultValues[productPropertyState.propertyId])
									except Exception as installationError:
										logger.error(
											u"Failed to set default values to {0} for productPropertyState {1}: {2}",
											propertyDefaultValues[productPropertyState.propertyId],
											productPropertyState,
											installationError
										)
							dataBackend.productPropertyState_createObjects(productPropertyStates)

						if not suppressPackageContentFileGeneration:
							ppf.createPackageContentFile()
						else:
							logger.debug("Suppressed generation of package content file.")

				cleanUpProducts(dataBackend, productOnDepot.productId)
				cleanUpProductPropertyStates(dataBackend, productProperties, depotId, productOnDepot)
			except Exception as installingPackageError:
				logger.debug(u"Failed to install the package {!r}", filename)
				logger.logException(installingPackageError, logLevel=LOG_DEBUG)
				raise installingPackageError
		except Exception as installationError:
			logger.logException(installationError)
			raise BackendError(u"Failed to install package '%s' on depot '%s': %s" % (filename, depotId, installationError))

	def uninstallPackage(self, productId, force=False, deleteFiles=True):
		depotId = self._depotBackend._depotId
		logger.info(u"=================================================================================================")
		logger.notice(u"Uninstalling product '%s' on depot '%s'" % (productId, depotId))
		try:
			productId = forceProductIdFunc(productId)
			force = forceBool(force)
			deleteFiles = forceBool(deleteFiles)

			depot = self._depotBackend._context.host_getObjects(type='OpsiDepotserver', id=depotId)[0]
			productOnDepots = self._depotBackend._context.productOnDepot_getObjects(depotId=depotId, productId=productId)
			if not productOnDepots:
				raise BackendBadValueError("Product '%s' is not installed on depot '%s'" % (productId, depotId))

			logger.notice(u"Locking product '%s' on depot '%s'" % (productId, depotId))

			productOnDepot = productOnDepots[0]
			if productOnDepot.getLocked():
				logger.notice(u"Product currently locked on depot '%s'" % depotId)
				if not force:
					raise BackendTemporaryError(u"Product currently locked on depot '%s'" % depotId)
				logger.warning(u"Uninstallation of locked product forced")
			productOnDepot.setLocked(True)
			self._depotBackend._context.productOnDepot_updateObject(productOnDepot)

			logger.debug("Deleting product '%s'" % productId)

			if deleteFiles:
				if not depot.depotLocalUrl.startswith('file:///'):
					raise BackendBadValueError(u"Value '%s' not allowed for depot local url (has to start with 'file:///')" % depot.depotLocalUrl)

				for f in os.listdir(depot.depotLocalUrl[7:]):
					if f.lower() == productId.lower():
						clientDataDir = os.path.join(depot.depotLocalUrl[7:], f)
						logger.info("Deleting client data dir '%s'" % clientDataDir)
						removeDirectory(clientDataDir)

			self._depotBackend._context.productOnDepot_deleteObjects(productOnDepot)
		except Exception as e:
			logger.logException(e)
			raise BackendError(u"Failed to uninstall product '%s' on depot '%s': %s" % (productId, depotId, e))

	def checkDependencies(self, productPackageFile):
		for dependency in productPackageFile.packageControlFile.getPackageDependencies():
			productOnDepots = self._depotBackend._context.productOnDepot_getObjects(depotId=self._depotBackend._depotId, productId=dependency['package'])
			if not productOnDepots:
				raise BackendUnaccomplishableError(u"Dependent package '%s' not installed" % dependency['package'])

			if not dependency['version']:
				logger.info(u"Fulfilled product dependency '%s'" % dependency)
				continue

			productOnDepot = productOnDepots[0]
			availableVersion = productOnDepot.getProductVersion() + u'-' + productOnDepot.getPackageVersion()

			if compareVersions(availableVersion, dependency['condition'], dependency['version']):
				logger.info(u"Fulfilled package dependency %s (available version: %s)" % (dependency, availableVersion))
			else:
				raise BackendUnaccomplishableError(u"Unfulfilled package dependency %s (available version: %s)" % (dependency, availableVersion))<|MERGE_RESOLUTION|>--- conflicted
+++ resolved
@@ -25,14 +25,10 @@
 """
 
 import os
-
-<<<<<<< HEAD
+from contextlib import contextmanager
+
 from OPSI.Backend.Base import ExtendedBackend
 from OPSI.Backend.Base.ConfigData import LOG_DIR
-=======
-from contextlib import contextmanager
-
->>>>>>> 42b6969e
 from OPSI.Exceptions import (
 	BackendBadValueError, BackendConfigurationError,
 	BackendError, BackendIOError, BackendMissingDataError,
