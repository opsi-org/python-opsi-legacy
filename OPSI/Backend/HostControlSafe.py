#! /usr/bin/env python
# -*- coding: utf-8 -*-

# This file is part of python-opsi.
# Copyright (C) 2013-2016 uib GmbH <info@uib.de>

# This program is free software: you can redistribute it and/or modify
# it under the terms of the GNU Affero General Public License as
# published by the Free Software Foundation, either version 3 of the
# License, or (at your option) any later version.

# This program is distributed in the hope that it will be useful,
# but WITHOUT ANY WARRANTY; without even the implied warranty of
# MERCHANTABILITY or FITNESS FOR A PARTICULAR PURPOSE.  See the
# GNU Affero General Public License for more details.

# You should have received a copy of the GNU Affero General Public License
# along with this program.  If not, see <http://www.gnu.org/licenses/>.
"""
HostControl Backend: Safe edition

:copyright: uib GmbH <info@uib.de>
:author: Erol Ueluekmen <e.ueluekmen@uib.de>
:author: Niko Wenselowski <n.wenselowski@uib.de>
:license: GNU Affero General Public License version 3
"""

import socket
import time
import struct

from contextlib import closing

from OPSI.Logger import LOG_DEBUG, Logger
from OPSI.Types import BackendMissingDataError
from OPSI.Types import (forceBool, forceHostIdList, forceInt, forceList,
	forceUnicode, forceUnicodeList)
from OPSI.Backend.Backend import ExtendedBackend
from OPSI.Backend.HostControl import RpcThread, ConnectionThread

<<<<<<< HEAD
__version__ = '4.0.7.2'
__all__ = ['HostControlSafeBackend']

=======
>>>>>>> a0b37ed3
logger = Logger()


class HostControlSafeBackend(ExtendedBackend):
	"""
	This backend is the same as the HostControl-backend but it will not
	allow to call methods without hostId
	"""

	def __init__(self, backend, **kwargs):
		self._name = 'hostcontrolsafe'

		ExtendedBackend.__init__(self, backend)

		self._opsiclientdPort = 4441
		self._hostRpcTimeout = 15
		self._hostReachableTimeout = 3
		self._resolveHostAddress = False
		self._maxConnections = 50
		self._broadcastAddresses = ["255.255.255.255"]

		# Parse arguments
		for (option, value) in kwargs.items():
			option = option.lower()
			if option == 'opsiclientdport':
				self._opsiclientdPort = forceInt(value)
			elif option == 'hostrpctimeout':
				self._hostRpcTimeout = forceInt(value)
			elif option == 'resolvehostaddress':
				self._resolveHostAddress = forceBool(value)
			elif option == 'maxconnections':
				self._maxConnections = forceInt(value)
			elif option == 'broadcastaddresses':
				self._broadcastAddresses = forceUnicodeList(value)

		if (self._maxConnections < 1):
			self._maxConnections = 1

	def __repr__(self):
		try:
			return u'<{0}(resolveHostAddress={1!r}, maxConnections={2!r})>'.format(
				self.__class__.__name__, self._resolveHostAddress, self._maxConnections
			)
		except AttributeError:
			# Can happen during initialisation
			return u'<{0}()>'.format(self.__class__.__name__)

	def _getHostAddress(self, host):
		address = None
		if self._resolveHostAddress:
			try:
				address = socket.gethostbyname(host.id)
			except socket.error as lookupError:
				logger.debug2("Failed to lookup ip address for {0}: {1!r}", host.id, lookupError)

		if not address:
			address = host.ipAddress
		if not address and not self._resolveHostAddress:
			try:
				address = socket.gethostbyname(host.id)
			except socket.error:
				raise Exception(u"Failed to resolve ip address for host '%s'" % host.id)
		if not address:
			raise Exception(u"Failed to get ip address for host '%s'" % host.id)
		return address

	def _opsiclientdRpc(self, hostIds, method, params=[], timeout=None):
		if not hostIds:
			raise BackendMissingDataError(u"No matching host ids found")
		hostIds = forceHostIdList(hostIds)
		method  = forceUnicode(method)
		params  = forceList(params)
		if not timeout:
			timeout = self._hostRpcTimeout
		timeout = forceInt(timeout)

		result = {}
		rpcts = []
		for host in self._context.host_getObjects(id=hostIds):  # pylint: disable=maybe-no-member
			try:
				address = self._getHostAddress(host)
				rpcts.append(
					RpcThread(
						hostControlBackend = self,
						hostId   = host.id,
						address  = address,
						username = u'',
						password = host.opsiHostKey,
						method   = method,
						params   = params))
			except Exception as e:
				result[host.id] = {"result": None, "error": forceUnicode(e)}

		runningThreads = 0
		while rpcts:
			newRpcts = []
			for rpct in rpcts:
				if rpct.ended:
					if rpct.error:
						logger.error(u"Rpc to host %s failed, error: %s" % (rpct.hostId, rpct.error))
						result[rpct.hostId] = {"result": None, "error": rpct.error}
					else:
						logger.info(u"Rpc to host %s successful, result: %s" % (rpct.hostId, rpct.result))
						result[rpct.hostId] = {"result": rpct.result, "error": None}
					runningThreads -= 1
					continue
				if not rpct.started:
					if (runningThreads < self._maxConnections):
						logger.debug(u"Starting rpc to host %s" % rpct.hostId)
						rpct.start()
						runningThreads += 1
				else:
					timeRunning = time.time() - rpct.started
					if (timeRunning >= timeout + 5):
						# thread still alive 5 seconds after timeout => kill
						logger.error(u"Rpc to host %s (address: %s) timed out after %0.2f seconds, terminating" % (rpct.hostId, rpct.address, timeRunning))
						result[rpct.hostId] = {"result": None, "error": u"timed out after %0.2f seconds" % timeRunning}
						if not rpct.ended:
							try:
								rpct.terminate()
							except Exception as e:
								logger.error(u"Failed to terminate rpc thread: %s" % e)
						runningThreads -= 1
						continue
				newRpcts.append(rpct)
			rpcts = newRpcts
			time.sleep(0.1)

		return result

	def hostControlSafe_start(self, hostIds=[]):
		''' Switches on remote computers using WOL. '''
		if not hostIds:
			raise BackendMissingDataError(u"No matching host ids found")
		hosts = self._context.host_getObjects(attributes=['hardwareAddress'], id=hostIds)  # pylint: disable=maybe-no-member
		result = {}
		for host in hosts:
			try:
				if not host.hardwareAddress:
					raise BackendMissingDataError(u"Failed to get hardware address for host '%s'" % host.id)

				mac = host.hardwareAddress.replace(':', '')

				# Pad the synchronization stream.
				data = ''.join(['FFFFFFFFFFFF', mac * 16])
				send_data = ''

				# Split up the hex values and pack.
				for i in range(0, len(data), 2):
					send_data = ''.join([
						send_data,
						struct.pack('B', int(data[i: i + 2], 16)) ])

				for broadcastAddress in self._broadcastAddresses:
					logger.debug(u"Sending data to network broadcast %s [%s]" % (broadcastAddress, data))
					# Broadcast it to the LAN.
					with closing(socket.socket(socket.AF_INET, socket.SOCK_DGRAM, socket.IPPROTO_UDP)) as sock:
						sock.setsockopt(socket.SOL_SOCKET, socket.SO_BROADCAST, True)
						sock.sendto(send_data, (broadcastAddress, 12287))
				result[host.id] = {"result": "sent", "error": None}
			except Exception as e:
				logger.logException(e, LOG_DEBUG)
				result[host.id] = {"result": None, "error": forceUnicode(e)}
		return result

	def hostControlSafe_shutdown(self, hostIds=[]):
		if not hostIds:
			raise BackendMissingDataError(u"No matching host ids found")
		hostIds = self._context.host_getIdents(id=hostIds, returnType='unicode')  # pylint: disable=maybe-no-member
		return self._opsiclientdRpc(hostIds=hostIds, method='shutdown', params=[])

	def hostControlSafe_reboot(self, hostIds=[]):
		if not hostIds:
			raise BackendMissingDataError(u"No matching host ids found")
		hostIds = self._context.host_getIdents(id=hostIds, returnType='unicode')  # pylint: disable=maybe-no-member
		return self._opsiclientdRpc(hostIds=hostIds, method='reboot', params=[])

	def hostControlSafe_fireEvent(self, event, hostIds=[]):
		if not hostIds:
			raise BackendMissingDataError(u"No matching host ids found")
		event = forceUnicode(event)
		hostIds = self._context.host_getIdents(id=hostIds, returnType='unicode')  # pylint: disable=maybe-no-member
		return self._opsiclientdRpc(hostIds=hostIds, method='fireEvent', params=[event])

	def hostControlSafe_showPopup(self, message, hostIds=[]):
		if not hostIds:
			raise BackendMissingDataError(u"No matching host ids found")
		message = forceUnicode(message)
		hostIds = self._context.host_getIdents(id=hostIds, returnType='unicode')  # pylint: disable=maybe-no-member
		return self._opsiclientdRpc(hostIds=hostIds, method='showPopup', params=[message])

	def hostControlSafe_uptime(self, hostIds=[]):
		if not hostIds:
			raise BackendMissingDataError(u"No matching host ids found")
		hostIds = self._context.host_getIdents(id=hostIds, returnType='unicode')  # pylint: disable=maybe-no-member
		return self._opsiclientdRpc(hostIds=hostIds, method='uptime', params=[])

	def hostControlSafe_getActiveSessions(self, hostIds=[]):
		if not hostIds:
			raise BackendMissingDataError(u"No matching host ids found")
		hostIds = self._context.host_getIdents(id=hostIds, returnType='unicode')  # pylint: disable=maybe-no-member
		return self._opsiclientdRpc(hostIds=hostIds, method='getActiveSessions', params=[])

	def hostControlSafe_opsiclientdRpc(self, method, params=[], hostIds=[], timeout=None):
		if not hostIds:
			raise BackendMissingDataError(u"No matching host ids found")
		hostIds = self._context.host_getIdents(id=hostIds, returnType='unicode')  # pylint: disable=maybe-no-member
		return self._opsiclientdRpc(hostIds=hostIds, method=method, params=params, timeout=timeout)

	def hostControlSafe_reachable(self, hostIds=[], timeout=None):
		if not hostIds:
			raise BackendMissingDataError(u"No matching host ids found")
		hostIds = self._context.host_getIdents(id=hostIds, returnType='unicode')  # pylint: disable=maybe-no-member
		hostIds = forceHostIdList(hostIds)
		if not timeout:
			timeout = self._hostReachableTimeout
		timeout = forceInt(timeout)

		result = {}
		threads = []
		for host in self._context.host_getObjects(id=hostIds):  # pylint: disable=maybe-no-member
			try:
				address = self._getHostAddress(host)
				threads.append(
					ConnectionThread(
						hostControlBackend=self,
						hostId=host.id,
						address=address))
			except Exception as e:
				logger.debug("Problem found: '%s'" % e)
				result[host.id] = False

		runningThreads = 0
		while threads:
			newThreads = []
			for thread in threads:
				if thread.ended:
					result[thread.hostId] = thread.result
					runningThreads -= 1
					continue
				if not thread.started:
					if (runningThreads < self._maxConnections):
						logger.debug(u"Trying to check host reachable %s" % thread.hostId)
						thread.start()
						runningThreads += 1
				else:
					timeRunning = time.time() - thread.started
					if (timeRunning >= timeout +5):
						# thread still alive 5 seconds after timeout => kill
						logger.error(u"Reachable check to host %s address %s timed out after %0.2f  seconds, terminating" % (thread.hostId, thread.address, timeRunning))
						result[thread.hostId] = False
						if not thread.ended:
							try:
								thread.terminate()
							except Exception as e:
								logger.error(u"Failed to terminate reachable thread: %s" % e)
						runningThreads -= 1
						continue
				newThreads.append(thread)
			threads = newThreads
			time.sleep(0.1)
		return result

	def hostControlSafe_execute(self, command, hostIds=[], waitForEnding=True, captureStderr=True, encoding=None, timeout=300):
		if not hostIds:
			raise BackendMissingDataError(u"No matching host ids found")
		command = forceUnicode(command)
		hostIds = self._context.host_getIdents(id=hostIds, returnType='unicode')  # pylint: disable=maybe-no-member
		return self._opsiclientdRpc(hostIds=hostIds, method='execute', params=[command,waitForEnding,captureStderr,encoding,timeout])<|MERGE_RESOLUTION|>--- conflicted
+++ resolved
@@ -38,12 +38,8 @@
 from OPSI.Backend.Backend import ExtendedBackend
 from OPSI.Backend.HostControl import RpcThread, ConnectionThread
 
-<<<<<<< HEAD
-__version__ = '4.0.7.2'
 __all__ = ['HostControlSafeBackend']
 
-=======
->>>>>>> a0b37ed3
 logger = Logger()
 
 
