--- conflicted
+++ resolved
@@ -65,26 +65,12 @@
 			from OPSI.ldaptor.protocols import pureldap
 			from OPSI.ldaptor import ldapfilter
 
-<<<<<<< HEAD
-__version__ = '4.0.7.28'
 __all__ = [
 	'getArgAndCallString', 'DeferredCall', 'Backend', 'ExtendedBackend',
 	'ConfigDataBackend', 'ExtendedConfigDataBackend',
 	'ModificationTrackingBackend', 'BackendModificationListener'
 ]
 
-=======
-from OPSI.Logger import Logger
-from OPSI.Types import BackendError, BackendBadValueError
-from OPSI.Types import *  # this is needed for dynamic loading
-from OPSI.Object import *  # this is needed for dynamic loading
-from OPSI.Util import (blowfishEncrypt, blowfishDecrypt, compareVersions,
-	getfqdn, removeUnit, timestamp)
-from OPSI.Util.File import ConfigFile
-import OPSI.SharedAlgorithm
-
-logger = Logger()
->>>>>>> a0b37ed3
 OPSI_VERSION_FILE = u'/etc/opsi/version'
 OPSI_MODULES_FILE = u'/etc/opsi/modules'
 OPSI_PASSWD_FILE = u'/etc/opsi/passwd'
