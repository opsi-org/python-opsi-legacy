#! /usr/bin/env python
# -*- coding: utf-8 -*-

# This file is part of python-opsi.
# Copyright (C) 2010-2016 uib GmbH <info@uib.de>

# This program is free software: you can redistribute it and/or modify
# it under the terms of the GNU Affero General Public License as
# published by the Free Software Foundation, either version 3 of the
# License, or (at your option) any later version.

# This program is distributed in the hope that it will be useful,
# but WITHOUT ANY WARRANTY; without even the implied warranty of
# MERCHANTABILITY or FITNESS FOR A PARTICULAR PURPOSE.  See the
# GNU Affero General Public License for more details.

# You should have received a copy of the GNU Affero General Public License
# along with this program.  If not, see <http://www.gnu.org/licenses/>.
"""
Backend-Replicator.

The replicator allows replication from one backend into another.


:copyright: uib GmbH <info@uib.de>
:author: Jan Schneider <j.schneider@uib.de>
:author: Niko Wenselowski <n.wenselowski@uib.de>
:license: GNU Affero General Public License version 3
"""

from OPSI.Backend.Backend import ExtendedConfigDataBackend
from OPSI.Logger import LOG_DEBUG, Logger
from OPSI.Object import *
from OPSI.Types import forceBool, forceHostId, forceList
from OPSI.Util.Message import ProgressSubject

<<<<<<< HEAD

__version__ = '4.0.6.48'
__all__ = ['BackendReplicator']

=======
>>>>>>> a0b37ed3
logger = Logger()


class BackendReplicator(object):
	OBJECT_CLASSES = [
		'Host',
		'Product',
		'Config',
		'Group',
		'LicenseContract',
		'LicensePool',
		'SoftwareLicense',
		'AuditHardware',
		'AuditSoftware',
		'ProductDependency',
		'ProductProperty',
		'ProductOnDepot',
		'ProductOnClient',
		'ProductPropertyState',
		'ConfigState',
		'ObjectToGroup',
		'AuditHardwareOnHost',
		'AuditSoftwareOnClient',
		'SoftwareLicenseToLicensePool',
		'LicenseOnClient',
		'AuditSoftwareToLicensePool'
	]

	def __init__(self, readBackend, writeBackend, newServerId=None, oldServerId=None, cleanupFirst=True):
		self.__readBackend = readBackend
		self.__writeBackend = writeBackend

		self._extendedReadBackend = ExtendedConfigDataBackend(self.__readBackend)
		self._extendedWriteBackend = ExtendedConfigDataBackend(self.__writeBackend)

		self.__newServerId = None
		self.__oldServerId = None

		self.__cleanupFirst = forceBool(cleanupFirst)
		self.__strict = False
		self.__serverIds = []
		self.__depotIds = []
		self.__clientIds = []
		self.__groupIds = []
		self.__productIds = []

		if newServerId:
			self.__newServerId = forceHostId(newServerId)
		if oldServerId:
			self.__oldServerId = forceHostId(oldServerId)

		self.__overallProgressSubject = ProgressSubject(
			id=u'overall_replication',
			title=u'Replicating',
			end=100,
			fireAlways=True
		)
		self.__currentProgressSubject = ProgressSubject(
			id=u'current_replication',
			fireAlways=True
		)

	def getCurrentProgressSubject(self):
		return self.__currentProgressSubject

	def getOverallProgressSubject(self):
		return self.__overallProgressSubject

	def replicate(self, serverIds=[], depotIds=[], clientIds=[], groupIds=[],
			productIds=[], productTypes=[], audit=True, license=True):
		'''
		Replicate (a part) of a opsi configuration database
		An empty list passed as a param means: replicate all known
		None as the only element of a list means: replicate none
		'''
		serverIds = forceList(serverIds)
		depotIds = forceList(depotIds)
		clientIds = forceList(clientIds)
		groupIds = forceList(serverIds)
		productIds = forceList(productIds)
		productTypes = forceList(productTypes)
		audit = forceBool(audit)
		license = forceBool(license)

		logger.info(
			u"Replicating: serverIds={serverIds}, depotIds={depotIds}, "
			u"clientIds={clientIds}, groupIds={groupIds}, "
			u"productIds={productIds}, productTypes={productTypes}, "
			u"audit: {audit}, license: {license}".format(**locals())
		)

		rb = self._extendedReadBackend
		wb = self.__writeBackend
		aric = wb.backend_getOptions().get('additionalReferentialIntegrityChecks', True)
		if self.__strict:
			wb = self._extendedWriteBackend
		else:
			wb.backend_setOptions({'additionalReferentialIntegrityChecks': False})

		try:
			if serverIds or depotIds or clientIds:
				if not serverIds:
					serverIds = rb.host_getIdents(type='OpsiConfigserver', returnType=list)
				if not depotIds:
					depotIds = rb.host_getIdents(type='OpsiDepotserver', returnType=list)
				if not clientIds:
					clientIds = rb.host_getIdents(type='OpsiClient', returnType=list)

			hostIds = set()
			for serverId in serverIds:
				hostIds.add(serverId)

			for depotId in depotIds:
				hostIds.add(depotId)

			for clientId in clientIds:
				hostIds.add(clientId)

			self.__overallProgressSubject.reset()
			end = self._getNumberOfObjectClassesToProcess(audit, license)
			if self.__cleanupFirst:
				end += 1
			if self.__newServerId:
				end += 1
			self.__overallProgressSubject.setEnd(end)

			if self.__cleanupFirst:
				wb.backend_deleteBase()
				self.__overallProgressSubject.addToState(1)

			wb.backend_createBase()

			productOnDepots = []
			if depotIds:
				productOnDepots = rb.productOnDepot_getObjects(depotId=depotIds, productId=productIds, productType=productTypes)
				productIdsOnDepot = set()
				for productOnDepot in productOnDepots:
					productIdsOnDepot.add(productOnDepot.productId)

				if productIdsOnDepot:
					if not productIds:
						productIds = list(productIdsOnDepot)
					else:
						newProductIds = []
						for productId in productIds:
							if productId in productIdsOnDepot:
								newProductIds.append(productId)
						productIds = newProductIds

			auditClasses = set([
				'AuditHardware',
				'AuditSoftware',
				'AuditHardwareOnHost',
				'AuditSoftwareOnClient'
			])
			licenseClasses = set([
				'LicenseContract',
				'SoftwareLicense',
				'LicensePool',
				'SoftwareLicenseToLicensePool',
				'LicenseOnClient',
				'AuditSoftwareToLicensePool'
			])

			configServer = None
			depotServers = []
			for objClass in self.OBJECT_CLASSES:
				if not audit and objClass in auditClasses:
					continue
				if not license and objClass in licenseClasses:
					continue

				subClasses = [None]
				if objClass == 'Host':
					subClasses = ['OpsiConfigserver', 'OpsiDepotserver', 'OpsiClient']

				methodPrefix = eval("%s.backendMethodPrefix" % objClass)

				self.__overallProgressSubject.setMessage(u"Replicating %s" % objClass)
				self.__currentProgressSubject.setTitle(u"Replicating %s" % objClass)
				for subClass in subClasses:
					filter = {}
					if subClass == 'OpsiConfigserver':
						filter = {'type': subClass, 'id': serverIds}
					elif subClass == 'OpsiDepotserver':
						filter = {'type': subClass, 'id': depotIds}
					elif subClass == 'OpsiClient':
						filter = {'type': subClass, 'id': clientIds}
					elif objClass == 'Group':
						filter = {'type': subClass, 'id': groupIds}
					elif objClass == 'Product':
						filter = {'type': subClass, 'id': productIds}
					elif objClass == 'ProductOnClient':
						filter = {
							'productType': productTypes,
							'productId': productIds,
							'clientId': clientIds
						}
					elif objClass == 'ProductOnDepot':
						filter = {
							'productType': productTypes,
							'productId': productIds,
							'depotId': depotIds
						}
					elif objClass == 'ProductDependency':
						filter = {'productId': productIds}
					elif objClass == 'ProductProperty':
						filter = {'productId': productIds}
					elif objClass == 'ProductPropertyState':
						filter = {
							'productId': productIds,
							'objectId': forceList(hostIds)
						}
					elif objClass == 'ConfigState':
						filter = {'objectId': forceList(hostIds)}
					elif objClass == 'ObjectToGroup':
						if productIds and hostIds:
							objectIds = productIds + forceList(hostIds)
						else:
							objectIds = []

						filter = {'objectId': objectIds}
					elif objClass == 'LicenseOnClient':
						filter = {'clientId': clientIds}

					logger.notice("Replicating class '%s', filter: %s" % (objClass, filter))
					if not subClass:
						subClass = objClass
					Class = eval(subClass)

					self.__currentProgressSubject.reset()
					self.__currentProgressSubject.setMessage(u"Reading objects")
					self.__currentProgressSubject.setEnd(1)
					objs = []

					if objClass == 'ProductOnDepot' and productOnDepots:
						objs = productOnDepots
					else:
						meth = '%s_getObjects' % Class.backendMethodPrefix
						meth = getattr(rb, meth)
						objs = meth(**filter)

					self.__currentProgressSubject.addToState(1)
					if objClass == 'Group':
						# Sort groups
						sortedObjs = []
						groupIds = []
						while True:
							notAddedObjs = []
							for obj in objs:
								if not obj.getParentGroupId() or obj.getParentGroupId() in groupIds:
									if not obj.getParentGroupId():
										logger.debug(u"Adding group '%s' without parent group set" % obj)
									else:
										logger.debug(u"Adding group '%s' with parent group '%s' already added" % (obj, obj.getParentGroupId()))
									sortedObjs.append(obj)
									groupIds.append(obj.getId())
								else:
									logger.debug(u"Cannot add group '%s' parent group '%s' not added yet" % (obj, obj.getParentGroupId()))
									notAddedObjs.append(obj)
							if not notAddedObjs:
								break
							if len(notAddedObjs) == len(objs):
								for obj in notAddedObjs:
									logger.error(u"Failed to add group: %s" % obj)
								break
							objs = notAddedObjs
						objs = sortedObjs

					self.__currentProgressSubject.reset()
					self.__currentProgressSubject.setMessage(u"Writing objects")
					if subClass == 'OpsiConfigserver' and objs:
						configServer = objs[0]
						depotServers.extend(objs)
					if subClass == 'OpsiDepotserver':
						depotServers.extend(objs)

					if self.__strict:
						self.__currentProgressSubject.setEnd(1)
						meth = '%s_createObjects' % Class.backendMethodPrefix
						meth = getattr(wb, meth)
						meth(objs)
						self.__currentProgressSubject.addToState(1)
					else:
						self.__currentProgressSubject.setEnd(len(objs))
						meth = '%s_insertObject' % Class.backendMethodPrefix
						meth = getattr(wb, meth)

						for obj in objs:
							try:
								meth(obj)
							except Exception as e:
								logger.logException(e, LOG_DEBUG)
								logger.error(u"Failed to replicate object %s: %s" % (obj, e))
							self.__currentProgressSubject.addToState(1)
					self.__currentProgressSubject.setState(len(objs))

				self.__overallProgressSubject.addToState(1)

			if self.__newServerId:
				self.__currentProgressSubject.reset()
				self.__currentProgressSubject.setMessage(u"Renaming server")
				self.__currentProgressSubject.setTitle(u"Renaming server")
				self.__currentProgressSubject.setEnd(1)
				if not self.__oldServerId:
					if configServer:
						self.__oldServerId = configServer.id
					elif depotServers:
						self.__oldServerId = depotServers[0].id
					else:
						logger.error(u"No config/depot servers found")

				if self.__oldServerId and self.__oldServerId != self.__newServerId:
					logger.notice(u"Renaming config server {0!r} to {1!r}".format(self.__oldServerId, self.__newServerId))
					renamingBackend = wb
					try:
						renamingBackend.host_renameOpsiDepotserver()
					except TypeError:
						pass  # Missing arguments but method exists
					except AttributeError:
						# Missing the method - need to use extended backend
						renamingBackend = self._extendedWriteBackend

					renamingBackend.host_renameOpsiDepotserver(id=self.__oldServerId, newId=self.__newServerId)

					newDepots = []
					for depot in renamingBackend.host_getObjects(type='OpsiDepotserver'):
						hash = depot.toHash()
						del hash['type']
						if depot.id == self.__newServerId:
							newDepots.append(OpsiConfigserver.fromHash(hash))
						else:
							newDepots.append(OpsiDepotserver.fromHash(hash))
					renamingBackend.host_createObjects(newDepots)

				self.__overallProgressSubject.addToState(1)
		finally:
			wb.backend_setOptions({'additionalReferentialIntegrityChecks': aric})

	@classmethod
	def _getNumberOfObjectClassesToProcess(cls, audit=True, license=True):
		auditClasses = set([
			'AuditHardware', 'AuditSoftware', 'AuditHardwareOnHost',
			'AuditSoftwareOnClient'
		])
		licenseManagementClasses = set([
			'LicenseContract', 'SoftwareLicense', 'LicensePool',
			'SoftwareLicenseToLicensePool', 'LicenseOnClient',
			'AuditSoftwareToLicensePool'
		])

		classesToProgress = set(cls.OBJECT_CLASSES)
		if not audit:
			classesToProgress = classesToProgress - auditClasses
		if not license:
			classesToProgress = classesToProgress - licenseManagementClasses

		return len(classesToProgress)<|MERGE_RESOLUTION|>--- conflicted
+++ resolved
@@ -34,13 +34,8 @@
 from OPSI.Types import forceBool, forceHostId, forceList
 from OPSI.Util.Message import ProgressSubject
 
-<<<<<<< HEAD
-
-__version__ = '4.0.6.48'
 __all__ = ['BackendReplicator']
 
-=======
->>>>>>> a0b37ed3
 logger = Logger()
 
 
