# -*- coding: utf-8 -*-

# This file is part of python-opsi.
# Copyright (C) 2010-2018 uib GmbH <info@uib.de>
# All rights reserved.

# This program is free software: you can redistribute it and/or modify
# it under the terms of the GNU Affero General Public License as
# published by the Free Software Foundation, either version 3 of the
# License, or (at your option) any later version.

# This program is distributed in the hope that it will be useful,
# but WITHOUT ANY WARRANTY; without even the implied warranty of
# MERCHANTABILITY or FITNESS FOR A PARTICULAR PURPOSE.  See the
# GNU Affero General Public License for more details.

# You should have received a copy of the GNU Affero General Public License
# along with this program.  If not, see <http://www.gnu.org/licenses/>.
"""
OpsiPXEConfd-Backend

:copyright:	uib GmbH <info@uib.de>
:author: Jan Schneider <j.schneider@uib.de>
:author: Niko Wenselowski <n.wenselowski@uib.de>
:license: GNU Affero General Public License version 3
"""

import socket
import threading
import time
from contextlib import closing, contextmanager

from OPSI.Backend.Backend import ConfigDataBackend
from OPSI.Backend.JSONRPC import JSONRPCBackend
from OPSI.Exceptions import (BackendMissingDataError, BackendUnableToConnectError,
	BackendUnaccomplishableError)
from OPSI.Logger import Logger
from OPSI.Object import OpsiClient
from OPSI.Types import forceInt, forceUnicode, forceHostId
from OPSI.Util import getfqdn

<<<<<<< HEAD
__all__ = ('ServerConnection', 'OpsiPXEConfdBackend', 'createUnixSocket')

ERROR_MARKER = u'(ERROR)'
=======
__version__ = '4.0.7.65'
>>>>>>> 26a4688d

logger = Logger()


class ServerConnection:
	def __init__(self, port, timeout=10):
		self.port = port
		self.timeout = forceInt(timeout)

	def sendCommand(self, cmd):
		with createUnixSocket(self.port, timeout=self.timeout) as unixSocket:
			unixSocket.send(forceUnicode(cmd).encode('utf-8'))

			result = ''
			try:
				for part in iter(lambda: unixSocket.recv(4096), ''):
					logger.debug2("Received {!r}", part)
					result += forceUnicode(part)
			except Exception as error:
				raise RuntimeError(u"Failed to receive: %s" % error)

		if result.startswith(ERROR_MARKER):
			raise RuntimeError(u"Command '%s' failed: %s" % (cmd, result))

		return result


@contextmanager
def createUnixSocket(port, timeout=5.0):
	logger.notice(u"Creating unix socket {!r}", port)
	_socket = socket.socket(socket.AF_UNIX, socket.SOCK_STREAM)
	_socket.settimeout(timeout)
	try:
		with closing(_socket) as unixSocket:
			unixSocket.connect(port)
			yield unixSocket
	except Exception as error:
		raise RuntimeError(u"Failed to connect to socket '%s': %s" % (port, error))


class OpsiPXEConfdBackend(ConfigDataBackend):

	def __init__(self, **kwargs):
		ConfigDataBackend.__init__(self, **kwargs)

		self._name = 'opsipxeconfd'
		self._port = u'/var/run/opsipxeconfd/opsipxeconfd.socket'
		self._timeout = 10
		self._depotId = forceHostId(getfqdn())
		self._opsiHostKey = None
		self._depotConnections = {}
		self._updateThreads = {}
		self._updateThreadsLock = threading.Lock()
		self._parseArguments(kwargs)

	def _parseArguments(self, kwargs):
		for (option, value) in kwargs.items():
			option = option.lower()
			if option == 'port':
				self._port = value
			elif option == 'timeout':
				self._timeout = forceInt(value)

	def _getDepotConnection(self, depotId):
		depotId = forceHostId(depotId)
		if depotId == self._depotId:
			return self

		try:
			return self._depotConnections[depotId]
		except KeyError:
			if not self._opsiHostKey:
				depots = self._context.host_getObjects(id=self._depotId)  # pylint: disable=maybe-no-member
				if not depots or not depots[0].getOpsiHostKey():
					raise BackendMissingDataError(u"Failed to get opsi host key for depot '%s'" % self._depotId)
				self._opsiHostKey = depots[0].getOpsiHostKey()

			try:
				self._depotConnections[depotId] = JSONRPCBackend(
					address=u'https://%s:4447/rpc/backend/%s' % (depotId, self._name),
					username=self._depotId,
					password=self._opsiHostKey
				)
			except Exception as error:
				raise BackendUnableToConnectError(u"Failed to connect to depot '%s': %s" % (depotId, error))

			return self._depotConnections[depotId]

	def _getResponsibleDepotId(self, clientId):
		configStates = self._context.configState_getObjects(configId=u'clientconfig.depot.id', objectId=clientId)  # pylint: disable=maybe-no-member
		if configStates and configStates[0].values:
			depotId = configStates[0].values[0]
		else:
			configs = self._context.config_getObjects(id=u'clientconfig.depot.id')  # pylint: disable=maybe-no-member
			if not configs or not configs[0].defaultValues:
				raise BackendUnaccomplishableError(u"Failed to get depotserver for client '%s', config 'clientconfig.depot.id' not set and no defaults found" % clientId)
			depotId = configs[0].defaultValues[0]
		return depotId

	def _pxeBootConfigurationUpdateNeeded(self, productOnClient):
		if productOnClient.productType != 'NetbootProduct':
			logger.debug(u"Not a netboot product: {0!r}, nothing to do", productOnClient.productId)
			return False

		if not productOnClient.actionRequest:
			logger.debug(u"No action request update for product {0!r}, client {1!r}, nothing to do", productOnClient.productId, productOnClient.clientId)
			return False

		return True

	def _updateByProductOnClient(self, productOnClient):
		if not self._pxeBootConfigurationUpdateNeeded(productOnClient):
			return

		depotId = self._getResponsibleDepotId(productOnClient.clientId)
		if depotId != self._depotId:
<<<<<<< HEAD
			logger.info(u"Not responsible for client '{}', forwarding request to depot {!r}", productOnClient.clientId, depotId)

			if productOnClient.actionRequest not in ("setup", "always", "once"):
				logger.debug(
					u"Not dispatching action request update for product "
					u"{0!r} on client {1!r} to depot {2!r}.",
					productOnClient.productId,
					productOnClient.clientId,
					depotId
				)
				return
=======
			logger.info(u"Not responsible for client '{}', forwarding request to depot '{}'", productOnClient.clientId, depotId)
>>>>>>> 26a4688d

			destination = self._getDepotConnection(depotId)
		else:
			destination = self

		destination.opsipxeconfd_updatePXEBootConfiguration(productOnClient.clientId)

	def opsipxeconfd_updatePXEBootConfiguration(self, clientId):
		clientId = forceHostId(clientId)
		logger.debug("Updating PXE boot config of {!r}", clientId)

		with self._updateThreadsLock:
			if clientId not in self._updateThreads:
				updater = UpdateThread(self, clientId, u'update %s' % clientId)
				self._updateThreads[clientId] = updater
				updater.start()
			else:
				self._updateThreads[clientId].delay()

	def backend_exit(self):
		for connection in self._depotConnections.values():
			try:
				connection.backend_exit()
			except Exception:
				pass

		with self._updateThreadsLock:
			for updateThread in self._updateThreads.values():
				updateThread.join(5)

	def host_updateObject(self, host):
		if not isinstance(host, OpsiClient):
			return

		if not host.ipAddress and not host.hardwareAddress:
			# Not of interest
			return

		self.opsipxeconfd_updatePXEBootConfiguration(host.id)

	def productOnClient_insertObject(self, productOnClient):
		self._updateByProductOnClient(productOnClient)

	def productOnClient_updateObject(self, productOnClient):
		self._updateByProductOnClient(productOnClient)

	def productOnClient_deleteObjects(self, productOnClients):
		errors = []
		for productOnClient in productOnClients:
			try:
				self._updateByProductOnClient(productOnClient)
			except Exception as error:
				errors.append(forceUnicode(error))

		if errors:
			raise RuntimeError(u', '.join(errors))

	def configState_insertObject(self, configState):
		if configState.configId != 'clientconfig.depot.id':
			return

		self.opsipxeconfd_updatePXEBootConfiguration(configState.objectId)

	def configState_updateObject(self, configState):
		if configState.configId != 'clientconfig.depot.id':
			return

		self.opsipxeconfd_updatePXEBootConfiguration(configState.objectId)

	def configState_deleteObjects(self, configStates):
		hosts = set(configState.objectId for configState
					in configStates
					if configState.configId == 'clientconfig.depot.id')

		errors = []
		for host in hosts:
			try:
				self.opsipxeconfd_updatePXEBootConfiguration(host)
			except Exception as error:
				errors.append(forceUnicode(error))

		if errors:
			raise RuntimeError(u', '.join(errors))


class UpdateThread(threading.Thread):
	_DEFAULT_DELAY = 3.0

	def __init__(self, opsiPXEConfdBackend, clientId, command):
		threading.Thread.__init__(self)
		self._opsiPXEConfdBackend = opsiPXEConfdBackend
		self._clientId = clientId
		self._command = command
		self._delay = self._DEFAULT_DELAY

	def run(self):
		logger.debug("UpdateThread {} waiting until delay is done...", self.name)
		delayReduction = 0.2
		while self._delay > 0:
			time.sleep(delayReduction)
			self._delay -= delayReduction

		with self._opsiPXEConfdBackend._updateThreadsLock:
			try:
				logger.info(u"Updating pxe boot configuration for client '{}'", self._clientId)
				sc = ServerConnection(self._opsiPXEConfdBackend._port, self._opsiPXEConfdBackend._timeout)
				logger.debug(u"Sending command {!r}", self._command)
				result = sc.sendCommand(self._command)
				logger.debug(u"Got result {!r}", result)
			except Exception as error:
				logger.critical(u"Failed to update PXE boot configuration for client '{}': {}", self._clientId, error)
			finally:
				del self._opsiPXEConfdBackend._updateThreads[self._clientId]

	def delay(self):
		self._delay = self._DEFAULT_DELAY
		logger.debug("Resetted delay for UpdateThread {}", self.name)<|MERGE_RESOLUTION|>--- conflicted
+++ resolved
@@ -39,13 +39,9 @@
 from OPSI.Types import forceInt, forceUnicode, forceHostId
 from OPSI.Util import getfqdn
 
-<<<<<<< HEAD
 __all__ = ('ServerConnection', 'OpsiPXEConfdBackend', 'createUnixSocket')
 
 ERROR_MARKER = u'(ERROR)'
-=======
-__version__ = '4.0.7.65'
->>>>>>> 26a4688d
 
 logger = Logger()
 
@@ -162,21 +158,7 @@
 
 		depotId = self._getResponsibleDepotId(productOnClient.clientId)
 		if depotId != self._depotId:
-<<<<<<< HEAD
-			logger.info(u"Not responsible for client '{}', forwarding request to depot {!r}", productOnClient.clientId, depotId)
-
-			if productOnClient.actionRequest not in ("setup", "always", "once"):
-				logger.debug(
-					u"Not dispatching action request update for product "
-					u"{0!r} on client {1!r} to depot {2!r}.",
-					productOnClient.productId,
-					productOnClient.clientId,
-					depotId
-				)
-				return
-=======
 			logger.info(u"Not responsible for client '{}', forwarding request to depot '{}'", productOnClient.clientId, depotId)
->>>>>>> 26a4688d
 
 			destination = self._getDepotConnection(depotId)
 		else:
