--- conflicted
+++ resolved
@@ -337,15 +337,6 @@
 		destinationSupportsData = True
 		depotId = self._getResponsibleDepotId(productOnClient.clientId)
 		if depotId != self._depotId:
-<<<<<<< HEAD
-			logger.info(u"Not responsible for client '{}', forwarding request to depot '{}'", productOnClient.clientId, depotId)
-
-			destination = self._getDepotConnection(depotId)
-		else:
-			destination = self
-
-		destination.opsipxeconfd_updatePXEBootConfiguration(productOnClient.clientId)
-=======
 			logger.info(u"Not responsible for client '{}', forwarding request to depot {!r}", productOnClient.clientId, depotId)
 			destination = self._getDepotConnection(depotId)
 
@@ -358,7 +349,6 @@
 					break
 		else:
 			destination = self
->>>>>>> 768d302e
 
 		if destinationSupportsData:
 			data = self._collectDataForUpdate(productOnClient, depotId)
