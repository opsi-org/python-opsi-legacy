--- conflicted
+++ resolved
@@ -43,11 +43,7 @@
 from OPSI.Backend.Depotserver import DepotserverBackend
 from OPSI.Backend.HostControl import HostControlBackend
 from OPSI.Backend.HostControlSafe import HostControlSafeBackend
-<<<<<<< HEAD
-from OPSI.Backend.JSONRPC import JSONRPCBackend
 from OPSI.Exceptions import *  # this is needed for dynamic extension loading
-=======
->>>>>>> 4da305de
 from OPSI.Logger import Logger, LOG_INFO
 from OPSI.Object import BaseObject, mandatoryConstructorArgs
 from OPSI.Object import *  # this is needed for dynamic extension loading
