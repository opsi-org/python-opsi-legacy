# -*- coding: utf-8 -*-

# Copyright (c) uib GmbH <info@uib.de>
# License: AGPL-3.0
"""
opsi python library - Windows
"""

import difflib
import os
import platform
import re
import shutil
import socket
import subprocess
import sys
import threading
import time
<<<<<<< HEAD
import winreg  # pylint: disable=import-error
=======
import winreg
>>>>>>> 4a14645c
from ctypes import (
	POINTER,
	Structure,
	byref,
	c_char,
	c_ubyte,
	c_uint,
	c_ulong,
	c_wchar,
	sizeof,
	windll,
)
from datetime import datetime
from functools import lru_cache

# Win32 imports
# pyright: reportMissingImports=false
from typing import Literal

<<<<<<< HEAD
import ntsecuritycon  # pylint: disable=import-error
=======
import ntsecuritycon
>>>>>>> 4a14645c
import pefile
import pywintypes
import win32api
import win32con
import win32event
import win32file
import win32gui
import win32net
import win32netcon
import win32pdh
import win32pdhutil
import win32process
import win32profile
import win32security
import win32service
import win32ts
import win32wnet
from opsicommon.logging import get_logger, secret_filter
from opsicommon.system.subprocess import (
	get_subprocess_environment as opsicommon_get_subprocess_environment,
)
from opsicommon.types import (
	forceBool,
	forceFilename,
	forceInt,
	forceUnicode,
	forceUnicodeList,
	forceUnicodeLower,
)

from OPSI.Exceptions import CommandNotFoundException

__all__ = (
	"HKEY_CURRENT_USER",
	"HKEY_LOCAL_MACHINE",
	"hooks",
	"SystemSpecificHook",
	"addSystemHook",
	"removeSystemHook",
	"get_subprocess_environment",
	"getArchitecture",
	"getOpsiHotfixName",
	"getHostname",
	"getFQDN",
	"getFileVersionInfo",
	"getProgramFilesDir",
	"getSystemDrive",
	"getNetworkInterfaces",
	"getDefaultNetworkInterfaceName",
	"getSystemProxySetting",
	"NetworkPerformanceCounter",
	"NetworkPerformanceCounterWMI",
	"NetworkPerformanceCounterPDH",
	"copyACL",
	"adjustPrivilege",
	"getRegistryValue",
	"setRegistryValue",
	"createRegistryKey",
	"getFreeDrive",
	"getDiskSpaceUsage",
	"mount",
	"umount",
	"getActiveConsoleSessionId",
	"getActiveDesktopName",
	"getActiveSessionIds",
	"getActiveSessionId",
	"getSessionInformation",
	"getActiveSessionInformation",
	"getUserSessionIds",
	"logoffSession",
	"logoffCurrentUser",
	"lockSession",
	"lockWorkstation",
	"reboot",
	"shutdown",
	"abortShutdown",
	"createWindowStation",
	"createDesktop",
	"getDesktops",
	"switchDesktop",
	"addUserToDesktop",
	"addUserToWindowStation",
	"which",
	"execute",
	"getPids",
	"getPid",
	"getProcessName",
	"getProcessHandle",
	"getProcessWindowHandles",
	"closeProcessWindows",
	"terminateProcess",
	"getUserToken",
	"runCommandInSession",
	"createUser",
	"deleteUser",
	"existsUser",
	"getUserSidFromHandle",
	"getUserSid",
	"getAdminGroupName",
	"setLocalSystemTime",
	"Impersonate",
	"get_available_drive_letter",
)

hooks = []

HKEY_CURRENT_USER = winreg.HKEY_CURRENT_USER
HKEY_LOCAL_MACHINE = winreg.HKEY_LOCAL_MACHINE

TH32CS_SNAPPROCESS = 0x00000002
MAX_INTERFACE_NAME_LEN = 256
MAXLEN_IFDESCR = 256
MAXLEN_PHYSADDR = 8
MAX_INTERFACES = 32

logger = get_logger("opsi.general")


class PROCESSENTRY32(Structure):
	_fields_ = [
		("dwSize", c_ulong),
		("cntUsage", c_ulong),
		("th32ProcessID", c_ulong),
		("th32DefaultHeapID", c_ulong),
		("th32ModuleID", c_ulong),
		("cntThreads", c_ulong),
		("th32ParentProcessID", c_ulong),
		("pcPriClassBase", c_ulong),
		("dwFlags", c_ulong),
		("szExeFile", c_char * 260),
	]


class MIB_IFROW(Structure):
	_fields_ = [
		("wszName", c_wchar * MAX_INTERFACE_NAME_LEN),
		("dwIndex", c_uint),
		("dwType", c_uint),
		("dwMtu", c_uint),
		("dwSpeed", c_uint),
		("dwPhysAddrLen", c_uint),
		("bPhysAddr", c_char * MAXLEN_PHYSADDR),
		("dwAdminStatus", c_uint),
		("dwOperStatus", c_uint),
		("dwLastChange", c_uint),
		("dwInOctets", c_uint),
		("dwInUcastPkts", c_uint),
		("dwInNUcastPkts", c_uint),
		("dwInDiscards", c_uint),
		("dwInErrors", c_uint),
		("dwInUnknownProtos", c_uint),
		("dwOutOctets", c_uint),
		("dwOutUcastPkts", c_uint),
		("dwOutNUcastPkts", c_uint),
		("dwOutDiscards", c_uint),
		("dwOutErrors", c_uint),
		("dwOutQLen", c_uint),
		("dwDescrLen", c_uint),
		("bDescr", c_char * MAXLEN_IFDESCR),
	]


class MIB_IFTABLE(Structure):
	_fields_ = [
		("dwNumEntries", c_uint),
		("table", MIB_IFROW * MAX_INTERFACES),
	]


class SystemSpecificHook:
	def __init__(self):
		pass


def addSystemHook(hook):
	if hook not in hooks:
		hooks.append(hook)


def removeSystemHook(hook):
	if hook in hooks:
		hooks.remove(hook)


# - - - - - - - - - - - - - - - - - - - - - - - - - - - - - - - - - - - - - - - - - - - - - - - - - - -
# -                                               INFO                                                -
# - - - - - - - - - - - - - - - - - - - - - - - - - - - - - - - - - - - - - - - - - - - - - - - - - - -
def getArchitecture():
	try:
		if win32process.IsWow64Process():
			return "x64"
		return "x86"
<<<<<<< HEAD
	except Exception as err:  # pylint: disable=broad-except
=======
	except Exception as err:
>>>>>>> 4a14645c
		logger.error(
			"Error determining OS-Architecture: '%s'; returning default: 'x86'", err
		)
		return "x86"


def getOpsiHotfixName(helper=None):
	arch = getArchitecture()
	major = sys.getwindowsversion().major
	minor = sys.getwindowsversion().minor
	_os = "unknown"
	lang = "glb"

	if major == 6:
		if minor == 0:
			_os = "vista-win2008"
		elif minor == 1:
			if arch == "x86":
				_os = "win7"
			else:
				_os = "win7-win2008r2"
		elif minor == 2:
			if arch == "x86":
				_os = "win8"
			else:
				_os = "win8-win2012"
		elif minor == 3:
			if arch == "x86":
				_os = "win81"
			else:
				_os = "win81-win2012r2"

	elif major == 10:
		if arch == "x86":
			_os = "win10"
		else:
			_os = "win10-win2016"

	elif major == 11:
		_os = "win11"

	return f"mshotfix-{_os}-{arch}-{lang}"


def getHostname():
	return forceUnicodeLower(win32api.GetComputerName())


def getFQDN():
	fqdn = socket.getfqdn().lower()
	if fqdn.count(".") < 2:
		return getHostname()

	return forceUnicodeLower(getHostname() + "." + ".".join(fqdn.split(".")[1:]))


def getFileVersionInfo(filename):
	filename = forceFilename(filename)
	info = {}
	keys = [
		"CompanyName",
		"SpecialBuild",
		"Comments",
		"FileDescription",
		"FileVersion",
		"InternalName",
		"LegalCopyright",
		"LegalTrademarks",
		"OriginalFilename",
		"PrivateBuild",
		"ProductName",
		"ProductVersion",
	]
	for key in keys:
		info[key] = ""

	try:
		pe = pefile.PE(filename)
		pe.close()
	except pefile.PEFormatError:
		logger.warning("File %s is not a valid PE file", filename)
		return info
	if not hasattr(pe, "VS_VERSIONINFO"):
		logger.warning("Could not find file version info in file %s", filename)
		return info
	for idx in range(len(pe.VS_VERSIONINFO)):
		if not hasattr(pe, "FileInfo") or len(pe.FileInfo) <= idx:
			break
		for entry in pe.FileInfo[idx]:
			if not hasattr(entry, "StringTable"):
				continue
			for st_entry in entry.StringTable:
				for key, value in st_entry.entries.items():
					info[key.decode("utf-8", "backslashreplace")] = value.decode(
						"utf-8", "backslashreplace"
					)

	logger.debug("File version info for '%s': %s", filename, info)
	return info


def getProgramFilesDir():
	return getRegistryValue(
		HKEY_LOCAL_MACHINE,
		"Software\\Microsoft\\Windows\\CurrentVersion",
		"ProgramFilesDir",
	)


def getSystemDrive():
	return forceUnicode(os.getenv("SystemDrive", "c:"))


# - - - - - - - - - - - - - - - - - - - - - - - - - - - - - - - - - - - - - - - - - - - - - - - - - - -
# -                                            NETWORK                                                -
# - - - - - - - - - - - - - - - - - - - - - - - - - - - - - - - - - - - - - - - - - - - - - - - - - - -
def getNetworkInterfaces():
	try:
		# This code is from Michael Amrhein
		# http://www.mailinglistarchive.com/python-dev@python.org/msg07330.html
		MAX_ADAPTER_DESCRIPTION_LENGTH = 128
		MAX_ADAPTER_NAME_LENGTH = 256
		MAX_ADAPTER_ADDRESS_LENGTH = 8

		class IP_ADDR_STRING(Structure):
			pass

		LP_IP_ADDR_STRING = POINTER(IP_ADDR_STRING)
		IP_ADDR_STRING._fields_ = [
			("next", LP_IP_ADDR_STRING),
			("ipAddress", c_char * 16),
			("ipMask", c_char * 16),
			("context", c_ulong),
		]

		class IP_ADAPTER_INFO(Structure):
			pass

		LP_IP_ADAPTER_INFO = POINTER(IP_ADAPTER_INFO)
		IP_ADAPTER_INFO._fields_ = [
			("next", LP_IP_ADAPTER_INFO),
			("comboIndex", c_ulong),
			("adapterName", c_char * (MAX_ADAPTER_NAME_LENGTH + 4)),
			("description", c_char * (MAX_ADAPTER_DESCRIPTION_LENGTH + 4)),
			("addressLength", c_uint),
			("address", c_ubyte * MAX_ADAPTER_ADDRESS_LENGTH),
			("index", c_ulong),
			("type", c_uint),
			("dhcpEnabled", c_uint),
			("currentIpAddress", LP_IP_ADDR_STRING),
			("ipAddressList", IP_ADDR_STRING),
			("gatewayList", IP_ADDR_STRING),
			("dhcpServer", IP_ADDR_STRING),
			("haveWins", c_uint),
			("primaryWinsServer", IP_ADDR_STRING),
			("secondaryWinsServer", IP_ADDR_STRING),
			("leaseObtained", c_ulong),
			("leaseExpires", c_ulong),
		]
		GetAdaptersInfo = windll.iphlpapi.GetAdaptersInfo
		GetAdaptersInfo.restype = c_ulong
		GetAdaptersInfo.argtypes = [LP_IP_ADAPTER_INFO, POINTER(c_ulong)]
		adapterList = (IP_ADAPTER_INFO * 10)()
		buflen = c_ulong(sizeof(adapterList))
		GetAdaptersInfo(byref(adapterList[0]), byref(buflen))
		return adapterList
	except Exception as err:
		logger.error(err, exc_info=True)
		raise RuntimeError(f"Failed to get network interfaces: {err}") from err


def getDefaultNetworkInterfaceName():
	for interface in getNetworkInterfaces():
		if interface.gatewayList.ipAddress:
			return interface.description
	return None


def getSystemProxySetting():
	# TODO: read proxy settings from system registry
	# HINTS: If proxycfg is not installed read this way (you have to cut)
	# netsh winhttp show proxy
	return None


class NetworkPerformanceCounter(threading.Thread):
	def __init__(self, interface):
		threading.Thread.__init__(self)
		self.interface = None
		self._lastBytesIn = 0
		self._lastBytesOut = 0
		self._lastTime = None
		self._bytesInPerSecond = 0
		self._bytesOutPerSecond = 0
		self._running = False
		self._stopped = False

		iftable = MIB_IFTABLE()
		iftable_size = c_ulong(sizeof(iftable))
		iftable.dwNumEntries = 0
		windll.iphlpapi.GetIfTable(byref(iftable), byref(iftable_size), 0)
		bestRatio = 0.0
		if iftable.dwNumEntries <= 0:
			raise RuntimeError(
				f"No network interfaces found while searching for interface '{interface}'"
			)

		for i in range(iftable.dwNumEntries):
			ratio = difflib.SequenceMatcher(
				None, iftable.table[i].bDescr, interface
			).ratio()
			logger.info(
				"NetworkPerformanceCounter: searching for interface '%s', got interface '%s', match ratio: %s",
				interface,
				iftable.table[i].bDescr,
				ratio,
			)
			if ratio > bestRatio:
				bestRatio = ratio
				self.interface = iftable.table[i].bDescr

		if not self.interface:
			raise ValueError(f"Network interface '{interface}' not found")

		logger.info(
			"NetworkPerformanceCounter: using interface '%s' match ratio (%s)",
			self.interface,
			bestRatio,
		)
		self.start()

	def __del__(self):
		self.stop()

	def stop(self):
		self._stopped = True

	def run(self):
		while not self._stopped:
			self._getStatistics()
			time.sleep(1)

	def _getStatistics(self):
		now = time.time()
		bytesIn = 0
		bytesOut = 0
		iftable = MIB_IFTABLE()
		iftable_size = c_ulong(sizeof(iftable))
		iftable.dwNumEntries = 0
		windll.iphlpapi.GetIfTable(byref(iftable), byref(iftable_size), 0)
		for i in range(iftable.dwNumEntries):
			if iftable.table[i].bDescr == self.interface:
				bytesIn = iftable.table[i].dwInOctets
				bytesOut = iftable.table[i].dwOutOctets
				break

		timeDiff = 1
		if self._lastTime:
			timeDiff = now - self._lastTime

		if self._lastBytesIn:
			self._bytesInPerSecond = (bytesIn - self._lastBytesIn) / timeDiff
			self._bytesInPerSecond = max(self._bytesInPerSecond, 0)

		if self._lastBytesOut:
			self._bytesOutPerSecond = (bytesOut - self._lastBytesOut) / timeDiff
			self._bytesOutPerSecond = max(self._bytesOutPerSecond, 0)

		self._lastBytesIn = bytesIn
		self._lastBytesOut = bytesOut
		self._lastTime = now

	def getBytesInPerSecond(self):
		return self._bytesInPerSecond

	def getBytesOutPerSecond(self):
		return self._bytesOutPerSecond


class NetworkPerformanceCounterWMI(threading.Thread):
	def __init__(self, interface):
		threading.Thread.__init__(self)
		self.interface = interface
		self._lastBytesIn = 0
		self._lastBytesOut = 0
		self._lastTime = None
		self._bytesInPerSecond = 0
		self._bytesOutPerSecond = 0
		self._running = False
		self._stopped = False
		self.wmi = None
		self.start()

	def __del__(self):
		self.stop()

	def stop(self):
		self._stopped = True

	def run(self):
		try:
			interface = self.interface
			self._running = True
			import pythoncom
			import wmi

			pythoncom.CoInitialize()
			self.wmi = wmi.WMI()
			bestRatio = 0.0
			for instance in self.wmi.Win32_PerfRawData_Tcpip_NetworkInterface():
				ratio = difflib.SequenceMatcher(None, instance.Name, interface).ratio()
				logger.info(
					"NetworkPerformanceCounter: searching for interface '%s', got interface '%s', match ratio: %s",
					interface,
					instance.Name,
					ratio,
				)
				if ratio > bestRatio:
					bestRatio = ratio
					self.interface = instance.Name
			logger.info(
				"NetworkPerformanceCounter: using interface '%s' match ratio (%s)",
				self.interface,
				bestRatio,
			)
<<<<<<< HEAD
		except Exception as err:  # pylint: disable=broad-except
=======
		except Exception as err:
>>>>>>> 4a14645c
			logger.error(err, exc_info=True)

		try:
			while not self._stopped:
				self._getStatistics()
				time.sleep(1)
		finally:
			try:
				import pythoncom

				pythoncom.CoUninitialize()
			except Exception:
				pass

	def _getStatistics(self):
		now = time.time()
		for instance in self.wmi.Win32_PerfRawData_Tcpip_NetworkInterface(
			["BytesReceivedPersec", "BytesSentPersec"], Name=self.interface
		):
			bytesIn = instance.BytesReceivedPersec
			bytesOut = instance.BytesSentPersec

		timeDiff = 1
		if self._lastTime:
			timeDiff = now - self._lastTime

		if self._lastBytesIn:
			self._bytesInPerSecond = (bytesIn - self._lastBytesIn) / timeDiff
			self._bytesInPerSecond = max(self._bytesInPerSecond, 0)

		if self._lastBytesOut:
			self._bytesOutPerSecond = (bytesOut - self._lastBytesOut) / timeDiff
			self._bytesOutPerSecond = max(self._bytesOutPerSecond, 0)

		self._lastBytesIn = bytesIn
		self._lastBytesOut = bytesOut
		self._lastTime = now

	def getBytesInPerSecond(self):
		return self._bytesInPerSecond

	def getBytesOutPerSecond(self):
		return self._bytesOutPerSecond


class NetworkPerformanceCounterPDH(threading.Thread):
	def __init__(self, interface):
		threading.Thread.__init__(self)
		self.interface = None
		self._queryHandle = None
		self._inCounterHandle = None
		self._outCounterHandle = None
		self._running = False
		self._stopped = False
		self._bytesInPerSecond = 0.0
		self._bytesOutPerSecond = 0.0

		(items, instances) = win32pdh.EnumObjectItems(
			None,
			None,
			win32pdhutil.find_pdh_counter_localized_name("Network Interface"),
			win32pdh.PERF_DETAIL_WIZARD,
		)

		bestRatio = 0.0
		for instance in instances:
			ratio = difflib.SequenceMatcher(None, instance, interface).ratio()
			logger.info(
				"NetworkPerformanceCounter: searching for interface '%s', got interface '%s', match ratio: %s",
				interface,
				instance,
				ratio,
			)
			if ratio > bestRatio:
				bestRatio = ratio
				self.interface = instance
		logger.info(
			"NetworkPerformanceCounter: using interface '%s' match ratio (%s) with available counters: %s",
			self.interface,
			bestRatio,
			items,
		)

		# For correct translations (find_pdh_counter_localized_name) see:
		# HKEY_LOCAL_MACHINE\SOFTWARE\Microsoft\Windows NT\CurrentVersion\Perflib
		self._queryHandle = win32pdh.OpenQuery()
		self.bytesInPerSecondCounter = win32pdh.MakeCounterPath(
			(
				None,
				win32pdhutil.find_pdh_counter_localized_name("Network Interface"),
				self.interface,
				None,
				-1,
				win32pdhutil.find_pdh_counter_localized_name("Bytes In/sec"),
			)
		)
		self.bytesOutPerSecondCounter = win32pdh.MakeCounterPath(
			(
				None,
				win32pdhutil.find_pdh_counter_localized_name("Network Interface"),
				self.interface,
				None,
				-1,
				win32pdhutil.find_pdh_counter_localized_name("Bytes Sent/sec"),
			)
		)

		try:
			self._inCounterHandle = win32pdh.AddCounter(
				self._queryHandle, self.bytesInPerSecondCounter
			)
<<<<<<< HEAD
		except Exception as err:  # pylint: disable=broad-except
=======
		except Exception as err:
>>>>>>> 4a14645c
			raise RuntimeError(
				f"Failed to add inCounterHandle {win32pdhutil.find_pdh_counter_localized_name('Network Interface')}->"
				f"{win32pdhutil.find_pdh_counter_localized_name('Bytes In/sec')}: {err}"
			) from err
		try:
			self._outCounterHandle = win32pdh.AddCounter(
				self._queryHandle, self.bytesOutPerSecondCounter
			)
<<<<<<< HEAD
		except Exception as err:  # pylint: disable=broad-except
=======
		except Exception as err:
>>>>>>> 4a14645c
			raise RuntimeError(
				f"Failed to add inCounterHandle {win32pdhutil.find_pdh_counter_localized_name('Network Interface')}->"
				f"{win32pdhutil.find_pdh_counter_localized_name('Bytes Sent/sec')}: {err}"
			) from err
		self.start()

	def __del__(self):
		self.stop()

	def stop(self):
		self._stopped = True

	def run(self):
		self._running = True

		while not self._stopped:
			inbytes = 0.0
			outbytes = 0.0
			for _i in range(10):
				win32pdh.CollectQueryData(self._queryHandle)
				(_tp, val) = win32pdh.GetFormattedCounterValue(
					self._inCounterHandle, win32pdh.PDH_FMT_LONG
				)
				inbytes += val
				(_tp, val) = win32pdh.GetFormattedCounterValue(
					self._outCounterHandle, win32pdh.PDH_FMT_LONG
				)
				outbytes += val
				time.sleep(0.1)

			self._bytesInPerSecond = inbytes / 10.0
			self._bytesOutPerSecond = outbytes / 10.0

		if self._inCounterHandle:
			win32pdh.RemoveCounter(self._inCounterHandle)

		if self._outCounterHandle:
			win32pdh.RemoveCounter(self._outCounterHandle)

		if self._queryHandle:
			win32pdh.CloseQuery(self._queryHandle)

	def getBytesInPerSecond(self):
		return self._bytesInPerSecond

	def getBytesOutPerSecond(self):
		return self._bytesOutPerSecond


# - - - - - - - - - - - - - - - - - - - - - - - - - - - - - - - - - - - - - - - - - - - - - - - - - - -
# -                                            HELPERS                                                -
# - - - - - - - - - - - - - - - - - - - - - - - - - - - - - - - - - - - - - - - - - - - - - - - - - - -
def copyACL(src, dest):
	revision = src.GetAclRevision()
	logger.trace("copyACL: ace count is %s", src.GetAceCount())
	for i in range(src.GetAceCount()):
		logger.trace("copyACL: processing ace #%s", i)
		ace = src.GetAce(i)
		logger.trace("copyACL: ace: %s", ace)
		# XXX: Not sure if these are actually correct.
		# See http://aspn.activestate.com/ASPN/docs/ActivePython/2.4/pywin32/PyACL__GetAce_meth.html
		if ace[0][0] == win32con.ACCESS_ALLOWED_ACE_TYPE:
			dest.AddAccessAllowedAce(revision, ace[1], ace[2])
		elif ace[0][0] == win32con.ACCESS_DENIED_ACE_TYPE:
			dest.AddAccessDeniedAce(revision, ace[1], ace[2])
		elif ace[0][0] == win32con.SYSTEM_AUDIT_ACE_TYPE:
			dest.AddAuditAccessAce(revision, ace[1], ace[2], 1, 1)
		elif ace[0][0] == win32con.ACCESS_ALLOWED_OBJECT_ACE_TYPE:
			dest.AddAccessAllowedObjectAce(
				revision, ace[0][1], ace[1], ace[2], ace[3], ace[4]
			)
		elif ace[0][0] == win32con.ACCESS_DENIED_OBJECT_ACE_TYPE:
			dest.AddAccessDeniedObjectAce(
				revision, ace[0][1], ace[1], ace[2], ace[3], ace[4]
			)
		elif ace[0][0] == win32con.SYSTEM_AUDIT_OBJECT_ACE_TYPE:
			dest.AddAuditAccessObjectAce(
				revision, ace[0][1], ace[1], ace[2], ace[3], ace[4], 1, 1
			)

	return src.GetAceCount()


def adjustPrivilege(priv, enable=1):
	# Get the process token.
	flags = ntsecuritycon.TOKEN_ADJUST_PRIVILEGES | ntsecuritycon.TOKEN_QUERY
	htoken = win32security.OpenProcessToken(win32api.GetCurrentProcess(), flags)
	# Get the ID for the system shutdown privilege.
	_id = win32security.LookupPrivilegeValue(None, priv)
	# Now obtain the privilege for this process.
	# Create a list of the privileges to be added.
	if enable:
		newPrivileges = [(_id, win32security.SE_PRIVILEGE_ENABLED)]
	else:
		newPrivileges = [(_id, 0)]
	# and make the adjustment.
	win32security.AdjustTokenPrivileges(htoken, 0, newPrivileges)


# - - - - - - - - - - - - - - - - - - - - - - - - - - - - - - - - - - - - - - - - - - - - - - - - - - -
# -                                             REGISTRY                                              -
# - - - - - - - - - - - - - - - - - - - - - - - - - - - - - - - - - - - - - - - - - - - - - - - - - - -
def getRegistryValue(
	key, subKey, valueName, view: Literal["32bit", "64bit", "sysnative"] = "sysnative"
):
	"""
	Get the value of a registry key.
	A view can be specified to explicitly read from the 32bit or 64bit registry view.
	If no view is specified, a WOW process will be redirected to the corresponding registration view.
	"""
	if view == "sysnative":
		view = "64bit" if "64" in platform.architecture()[0] else "32bit"

	flags = winreg.KEY_READ
	if view == "32bit":
		flags |= winreg.KEY_WOW64_32KEY
	elif view == "64bit":
		flags |= winreg.KEY_WOW64_64KEY

	with winreg.OpenKeyEx(key, subKey, 0, flags) as hkey:
		return winreg.QueryValueEx(hkey, valueName)[0]


def setRegistryValue(
	key,
	subKey,
	valueName,
	value,
	view: Literal["32bit", "64bit", "sysnative"] = "sysnative",
):
	"""
	Set the value of a registry key.
	A view can be specified to explicitly write to the 32bit or 64bit registry view.
	IF sysnative is specified, the view will be choosen based on the architecture of the operating system.
	"""
	if view == "sysnative":
		view = "64bit" if "64" in platform.architecture()[0] else "32bit"

	flags = winreg.KEY_WRITE
	if view == "32bit":
		flags |= winreg.KEY_WOW64_32KEY
	elif view == "64bit":
		flags |= winreg.KEY_WOW64_64KEY

	with winreg.CreateKeyEx(key, subKey, 0, flags) as hkey:
		if isinstance(value, int):
			winreg.SetValueEx(
				hkey,
				valueName,
				0,
				winreg.REG_QWORD if value > 0xFFFFFFFF else winreg.REG_DWORD,
				value,
			)
		else:
			winreg.SetValueEx(hkey, valueName, 0, winreg.REG_SZ, value)


def createRegistryKey(key, subKey):
	hkey = winreg.CreateKey(key, subKey)
	winreg.CloseKey(hkey)


# - - - - - - - - - - - - - - - - - - - - - - - - - - - - - - - - - - - - - - - - - - - - - - - - - - -
# -                                            FILESYSTEMS                                            -
# - - - - - - - - - - - - - - - - - - - - - - - - - - - - - - - - - - - - - - - - - - - - - - - - - - -
def getFreeDrive(startLetter="a"):
	startLetter = forceUnicodeLower(startLetter)
	startLetterSeen = False
	for letter in "abcdefghijklmnopqrstuvwxyz":
		if startLetter == letter:
			startLetterSeen = True

		if not startLetterSeen:
			continue

		letter += ":"
		if win32file.GetDriveType(letter) == 1:
			return letter

	raise RuntimeError("No free drive available")


def getDiskSpaceUsage(path):
	path = forceUnicode(path)
	if len(path) == 1:
		# Assuming a drive letter like "C"
		path = path + ":"

	(sectPerCluster, bytesPerSector, freeClusters, totalClusters) = (
		win32file.GetDiskFreeSpace(path)
	)

	capacity = totalClusters * sectPerCluster * bytesPerSector
	available = freeClusters * sectPerCluster * bytesPerSector

	info = {
		"capacity": capacity,
		"available": available,
		"used": capacity - available,
		"usage": (capacity - available) / capacity,
	}
	logger.info("Disk space usage for path '%s': %s", path, info)
	return info


def get_available_drive_letter(start="c", end="z"):
	drive_letters_in_use = [
		x[0].lower() for x in win32api.GetLogicalDriveStrings().split("\0") if x
	]

	for i in range(ord(start), ord(end)):
		drive = forceUnicode(chr(i))
		if drive not in drive_letters_in_use:
			logger.info("Available drive letter '%s' found", drive)
			return drive

	return None


def mount(dev, mountpoint, **options):
	"""
	Mount *dev* to the given *mountpoint*.

	The mountpoint can either be a Windows drive letter ranging from
	``a:`` to ``z:`` or ``'dynamic'``.
	If *mountpoint* is ``'dynamic'`` it will try to find a free
	mountpoint for the operation.
	This may raise an exception if no free mountpoint is found.
	"""
	dev = forceUnicode(dev)
	mountpoint = forceUnicode(mountpoint)

	match = re.search(r"^([a-z]:|dynamic)$", mountpoint, re.IGNORECASE)
	if not match:
		logger.error("Invalid mountpoint '%s'", mountpoint)
		raise ValueError(f"Invalid mountpoint '{mountpoint}'")

	if mountpoint == "dynamic":
		mountpoint = get_available_drive_letter().rstrip(":") + ":"
		if not mountpoint:
			raise RuntimeError(
				"Dynamic mountpoint detection and no free mountpoint available"
			)

	if not dev.lower().startswith(("smb://", "cifs://", "webdavs://", "https://")):
		raise NotImplementedError(f"Mounting fs type '{dev}' not implemented")

	if "username" not in options or not options["username"]:
		options["username"] = None
	if "password" not in options or not options["password"]:
		options["password"] = None
	else:
		secret_filter.add_secrets(options["password"])

	if dev.lower().startswith(("smb://", "cifs://")):
		match = re.search(r"^(smb|cifs)://([^/]+/.+)$", dev, re.IGNORECASE)
		if not match:
			raise ValueError(f"Bad smb/cifs uri '{dev}'")
		parts = match.group(2).split("/")
		dev = f"\\\\{parts[0]}\\{parts[1]}"

		domain = options.get("domain") or getHostname()
		if options["username"] and "\\" in options["username"]:
			domain = options["username"].split("\\")[0]
			options["username"] = options["username"].split("\\")[-1]

		if options["username"]:
			options["username"] = f"{domain}\\{options['username']}"

	elif dev.lower().startswith(("webdavs://", "https://")):
		dev = dev.replace("webdavs://", "https://")
		# HKEY_LOCAL_MACHINE\SYSTEM\CurrentControlSet\Services\WebClient\Parameters FileSizeLimitInBytes = 0xffffffff
		# HKEY_LOCAL_MACHINE\SOFTWARE\Microsoft\Windows\CurrentVersion\Internet Settings\ZoneMap\Domains\<fqdn>@SSL@4447 file = 1

	try:
		try:
			# Remove connection and update user profile (remove persistent connection)
			win32wnet.WNetCancelConnection2(
				mountpoint, win32netcon.CONNECT_UPDATE_PROFILE, True
			)
		except pywintypes.error as cc_err:
			if cc_err.winerror == 2250:
				# Not connected
				logger.debug("Failed to umount '%s': %s", mountpoint, cc_err)
			else:
				raise

		logger.notice("Mounting '%s' to '%s'", dev, mountpoint)
		# Mount (not persistent)
		win32wnet.WNetAddConnection2(
			win32netcon.RESOURCETYPE_DISK,
			mountpoint,
			dev,
			None,
			options["username"],
			options["password"],
			0,
		)

	except Exception as err:
		logger.error("Failed to mount '%s': %s", dev, err)
		raise RuntimeError(f"Failed to mount '{dev}': {err}") from err


def umount(mountpoint):
	try:
		# Remove connection and update user profile (remove persistent connection)
		win32wnet.WNetCancelConnection2(
			mountpoint, win32netcon.CONNECT_UPDATE_PROFILE, True
		)
	except pywintypes.error as cc_err:
		if cc_err.winerror == 2250:
			# Not connected
			logger.debug("Failed to umount '%s': %s", mountpoint, cc_err)
		else:
			raise
	except Exception as err:
		logger.error("Failed to umount '%s': %s", mountpoint, err)
		raise RuntimeError("Failed to umount '{mountpoint}': {err}") from err


# - - - - - - - - - - - - - - - - - - - - - - - - - - - - - - - - - - - - - - - - - - - - - - - - - - -
# -                               SESSION / WINSTA / DESKTOP HANDLING                                 -
# - - - - - - - - - - - - - - - - - - - - - - - - - - - - - - - - - - - - - - - - - - - - - - - - - - -
def getActiveConsoleSessionId():
	"""
	Retrieves the session id of the console session.
	The console session is the session that is currently attached to the physical console.
	"""
	try:
		return int(win32ts.WTSGetActiveConsoleSessionId())
<<<<<<< HEAD
	except Exception as err:  # pylint: disable=broad-except
=======
	except Exception as err:
>>>>>>> 4a14645c
		logger.warning(
			"Failed to get WTSGetActiveConsoleSessionId: %s, returning 1", err
		)
		return 1


def getActiveDesktopName():
	desktop = win32service.OpenInputDesktop(0, True, win32con.MAXIMUM_ALLOWED)
	return forceUnicode(
		win32service.GetUserObjectInformation(desktop, win32con.UOI_NAME)
	)


WTS_PROTOCOLS = {
	win32ts.WTS_PROTOCOL_TYPE_CONSOLE: "console",
	win32ts.WTS_PROTOCOL_TYPE_ICA: "citrix",
	win32ts.WTS_PROTOCOL_TYPE_RDP: "rdp",
}
WTS_STATES = {
	win32ts.WTSActive: "active",
	win32ts.WTSConnected: "connected",
	win32ts.WTSConnectQuery: "connect_query",
	win32ts.WTSShadow: "shadow",
	win32ts.WTSDisconnected: "disconnected",
	win32ts.WTSIdle: "idle",
	win32ts.WTSListen: "listen",
	win32ts.WTSReset: "reset",
	win32ts.WTSDown: "down",
	win32ts.WTSInit: "init",
}


def getActiveSessionIds(protocol=None, states=None):
	"""
	Retrieves ids of all active user sessions.

	:raises ValueError: In case an invalid protocol is provided.

	:param protocol: Return only sessions of this protocol type (console / rdp / citrix)
	:type protocol: str

	:param states: Return only sessions in one of this states (active / connected / disconnected)
	:type protocol: list

	:returns: List of active sessions
	:rtype: list
	"""
	if states is None:
		states = ["active", "disconnected"]
	if states:
		new_states = []
		for state in states:
			if state not in WTS_STATES:
				for _state, _name in WTS_STATES.items():
					if _name == state:
						state = _state
						break
				if state not in WTS_STATES:
					logger.warning("Invalid session state '%s'", state)
					continue
			new_states.append(state)
		states = new_states

	if protocol is not None:
		if protocol not in WTS_PROTOCOLS:
			for proto, name in WTS_PROTOCOLS.items():
				if name == protocol:
					protocol = proto
					break
		if protocol not in WTS_PROTOCOLS:
			logger.warning("Invalid session protocol '%s'", protocol)
			protocol = None

	session_ids = []
	server = win32ts.WTS_CURRENT_SERVER_HANDLE
	for session in win32ts.WTSEnumerateSessions(server):
		# WTS_CONNECTSTATE_CLASS:
		# WTSActive,WTSConnected,WTSConnectQuery,WTSShadow,WTSDisconnected,
		# WTSIdle,WTSListen,WTSReset,WTSDown,WTSInit
		if states and session.get("State") not in states:
			continue
		if not win32ts.WTSQuerySessionInformation(
			server, session["SessionId"], win32ts.WTSUserName
		):
			continue
		if protocol and protocol != win32ts.WTSQuerySessionInformation(
			server, session["SessionId"], win32ts.WTSClientProtocolType
		):
			continue
		session_ids.append(int(session["SessionId"]))
	return session_ids


def getActiveSessionId():
	"""
	Retrieves the active user session id.
	"""
	sessions = getActiveSessionIds()
	if sessions:
		return sessions[0]
	return None


def getSessionInformation(sessionId):
	sessionId = int(sessionId)
	server = win32ts.WTS_CURRENT_SERVER_HANDLE
	for session in win32ts.WTSEnumerateSessions(server):
		session["SessionId"] = int(session["SessionId"])
		if session["SessionId"] != sessionId:
			continue

		session["UserName"] = win32ts.WTSQuerySessionInformation(
			server, session["SessionId"], win32ts.WTSUserName
		)
		session["Protocol"] = win32ts.WTSQuerySessionInformation(
			server, session["SessionId"], win32ts.WTSClientProtocolType
		)
		# session["WorkingDirectory"] = win32ts.WTSQuerySessionInformation(server, session["SessionId"], win32ts.WTSWorkingDirectory)
		session["DomainName"] = win32ts.WTSQuerySessionInformation(
			server, session["SessionId"], win32ts.WTSDomainName
		)
		session["StateName"] = WTS_STATES.get(session["State"], "unknown")
		session["ProtocolName"] = WTS_PROTOCOLS.get(session["Protocol"], "unknown")
		return session

	return {}


def getActiveSessionInformation():
	info = []
	for sessionId in getActiveSessionIds():
		info.append(getSessionInformation(sessionId))
	return info


def getUserSessionIds(username):
	sessionIds = []
	if not username:
		return sessionIds

	if "\\" in username:
		username = username.split("\\")[-1]

	for session in getActiveSessionInformation():
		if (
			session.get("UserName")
			and session.get("UserName").lower() == username.lower()
		):
			sessionIds.append(session["SessionId"])
	return sessionIds


def _getSessionIdByUsername(username):
	for session in getActiveSessionInformation():
		if session["UserName"] and session["UserName"].lower() == username.lower():
			return session["SessionId"]
	raise ValueError(f"Session of user {username} not found")


def logoffSession(session_id=None, username=None):
	if not session_id and username:
		session_id = _getSessionIdByUsername(username)
	if not session_id:
		session_id = getActiveConsoleSessionId()
	if session_id:
		win32ts.WTSLogoffSession(
			win32ts.WTS_CURRENT_SERVER_HANDLE, int(session_id), False
		)


logoffCurrentUser = logoffSession


def lockSession(session_id=None, username=None):
	if not session_id and username:
		session_id = _getSessionIdByUsername(username)
	if not session_id:
		session_id = getActiveConsoleSessionId()
	if session_id:
		win32ts.WTSDisconnectSession(
			win32ts.WTS_CURRENT_SERVER_HANDLE, int(session_id), False
		)


lockWorkstation = lockSession


def reboot(wait=10):
	logger.notice("Rebooting in %s seconds", wait)
	wait = forceInt(wait)
	adjustPrivilege(ntsecuritycon.SE_SHUTDOWN_NAME)
	win32api.InitiateSystemShutdown(None, "Opsi reboot", wait, True, True)


def shutdown(wait=10):
	logger.notice("Shutting down in %s seconds", wait)
	wait = forceInt(wait)
	adjustPrivilege(ntsecuritycon.SE_SHUTDOWN_NAME)
	win32api.InitiateSystemShutdown(None, "Opsi shutdown", wait, True, False)


def abortShutdown():
	logger.notice("Aborting system shutdown")
	adjustPrivilege(ntsecuritycon.SE_SHUTDOWN_NAME)
	win32api.AbortSystemShutdown(None)


def createWindowStation(name):
	name = forceUnicode(name)
	sa = pywintypes.SECURITY_ATTRIBUTES()
	sa.bInheritHandle = 1
	sa.SECURITY_DESCRIPTOR = None

	try:
		return win32service.CreateWindowStation(name, 0, win32con.MAXIMUM_ALLOWED, sa)
	except win32service.error as err:
		logger.error("Failed to create window station '%s': %s", name, err)
	return None


def createDesktop(name, runCommand=None):
	name = forceUnicode(name)
	if runCommand:
		runCommand = forceUnicode(runCommand)
	sa = pywintypes.SECURITY_ATTRIBUTES()
	sa.bInheritHandle = 0

	try:
		sa.SECURITY_DESCRIPTOR = win32security.GetUserObjectSecurity(
			win32service.OpenDesktop("default", 0, 0, win32con.MAXIMUM_ALLOWED),
			win32con.DACL_SECURITY_INFORMATION,
		)
	except Exception as err:
		logger.error(err)
		sa.SECURITY_DESCRIPTOR = None

	hdesk = None
	try:
		hdesk = win32service.CreateDesktop(name, 0, win32con.MAXIMUM_ALLOWED, sa)
	except win32service.error as error:
		logger.error("Failed to create desktop '%s': %s", name, forceUnicode(error))

	if runCommand:
		sti = win32process.STARTUPINFO()
		sti.lpDesktop = name
		win32process.CreateProcess(
			None,
			runCommand,
			None,
			None,
			True,
			win32con.CREATE_NEW_CONSOLE,
			None,
			"c:\\",
			sti,
		)

	return hdesk


def getDesktops(winsta=None):
	if not winsta:
		winsta = win32service.GetProcessWindowStation()

	return [forceUnicodeLower(d) for d in winsta.EnumDesktops()]


def switchDesktop(name):
	name = forceUnicode(name)
	hdesk = win32service.OpenDesktop(name, 0, 0, win32con.MAXIMUM_ALLOWED)
	hdesk.SwitchDesktop()


def addUserToDesktop(desktop, userSid):
	"""
	Adds the given PySID representing a user to the given desktop's
	discretionary access-control list. The old security descriptor for
	desktop is returned.
	"""
	desktopAll = (
		win32con.DESKTOP_CREATEMENU
		| win32con.DESKTOP_CREATEWINDOW
		| win32con.DESKTOP_ENUMERATE
		| win32con.DESKTOP_HOOKCONTROL
		| win32con.DESKTOP_JOURNALPLAYBACK
		| win32con.DESKTOP_JOURNALRECORD
		| win32con.DESKTOP_READOBJECTS
		| win32con.DESKTOP_SWITCHDESKTOP
		| win32con.DESKTOP_WRITEOBJECTS
		| win32con.DELETE
		| win32con.READ_CONTROL
		| win32con.WRITE_DAC
		| win32con.WRITE_OWNER
	)

	securityDesc = win32security.GetUserObjectSecurity(
		desktop, win32con.DACL_SECURITY_INFORMATION
	)

	# Get discretionary access-control list (DACL) for desktop.
	acl = securityDesc.GetSecurityDescriptorDacl()

	# Create a new access control list for desktop.
	newAcl = win32security.ACL()

	if acl:
		copyACL(acl, newAcl)

	# Add the ACE for user_sid to the desktop.
	ace0Index = newAcl.GetAceCount()
	newAcl.AddAccessAllowedAce(win32con.ACL_REVISION, desktopAll, userSid)

	# Create a new security descriptor and set its new DACL.
	newSecurityDesc = win32security.SECURITY_DESCRIPTOR()
	newSecurityDesc.SetSecurityDescriptorDacl(True, newAcl, False)

	# Set the new security descriptor for desktop.
	win32security.SetUserObjectSecurity(
		desktop, win32con.DACL_SECURITY_INFORMATION, newSecurityDesc
	)

	return [ace0Index]


def addUserToWindowStation(winsta, userSid):
	"""
	Adds the given PySID representing a user to the given window station's
	discretionary access-control list. The old security descriptor for
	winsta is returned.
	"""
	winstaAll = (
		win32con.WINSTA_ACCESSCLIPBOARD
		| win32con.WINSTA_ACCESSGLOBALATOMS
		| win32con.WINSTA_CREATEDESKTOP
		| win32con.WINSTA_ENUMDESKTOPS
		| win32con.WINSTA_ENUMERATE
		| win32con.WINSTA_EXITWINDOWS
		| win32con.WINSTA_READATTRIBUTES
		| win32con.WINSTA_READSCREEN
		| win32con.WINSTA_WRITEATTRIBUTES
		| win32con.DELETE
		| win32con.READ_CONTROL
		| win32con.WRITE_DAC
		| win32con.WRITE_OWNER
	)

	genericAccess = (
		win32con.GENERIC_READ
		| win32con.GENERIC_WRITE
		| win32con.GENERIC_EXECUTE
		| win32con.GENERIC_ALL
	)

	# Get the security description for winsta.
	securityDesc = win32security.GetUserObjectSecurity(
		winsta, win32con.DACL_SECURITY_INFORMATION
	)

	# Get discretionary access-control list (DACL) for winsta.
	acl = securityDesc.GetSecurityDescriptorDacl()

	# Create a new access control list for winsta.
	newAcl = win32security.ACL()

	if acl:
		copyACL(acl, newAcl)

	# Add the first ACE for userSid to the window station.
	ace0Index = newAcl.GetAceCount()
	aceFlags = (
		win32con.CONTAINER_INHERIT_ACE
		| win32con.INHERIT_ONLY_ACE
		| win32con.OBJECT_INHERIT_ACE
	)
	newAcl.AddAccessAllowedAceEx(
		win32con.ACL_REVISION, aceFlags, genericAccess, userSid
	)

	# Add the second ACE for userSid to the window station.
	ace1Index = newAcl.GetAceCount()
	aceFlags = win32con.NO_PROPAGATE_INHERIT_ACE
	newAcl.AddAccessAllowedAceEx(win32con.ACL_REVISION, aceFlags, winstaAll, userSid)

	# Create a new security descriptor and set its new DACL.
	# NOTE: Simply creating a new security descriptor and assigning it as
	# the security descriptor for winsta (without setting the DACL) is
	# sufficient to allow windows to be opened, but that is probably not
	# providing any kind of security on winsta.
	newSecurityDesc = win32security.SECURITY_DESCRIPTOR()
	newSecurityDesc.SetSecurityDescriptorDacl(True, newAcl, False)

	# Set the new security descriptor for winsta.
	win32security.SetUserObjectSecurity(
		winsta, win32con.DACL_SECURITY_INFORMATION, newSecurityDesc
	)

	return [ace0Index, ace1Index]


# - - - - - - - - - - - - - - - - - - - - - - - - - - - - - - - - - - - - - - - - - - - - - - - - - - -
# -                                        PROCESS HANDLING                                           -
# - - - - - - - - - - - - - - - - - - - - - - - - - - - - - - - - - - - - - - - - - - - - - - - - - - -
@lru_cache(100)
def which(cmd: str) -> str:
	path = shutil.which(cmd)
	if not path:
		raise CommandNotFoundException(f"Command '{cmd}' not found in PATH")
	return path


def get_subprocess_environment():
	return os.environ.copy()


def execute(
	cmd,
	waitForEnding=True,
	getHandle=False,
	ignoreExitCode=[],
	exitOnStderr=False,
	captureStderr=True,
	encoding=None,
	timeout=0,
	shell=True,
	env={},
	stdin_data=b"",
):
	if not isinstance(cmd, list):
		cmd = forceUnicode(cmd)
	waitForEnding = forceBool(waitForEnding)
	getHandle = forceBool(getHandle)
	exitOnStderr = forceBool(exitOnStderr)
	captureStderr = forceBool(captureStderr)
	timeout = forceInt(timeout)
	shell = forceBool(shell)

	sp_env = opsicommon_get_subprocess_environment()
	sp_env.update(env)

	exitCode = 0
	result = []
	startTime = time.time()
	try:
		logger.info("Executing: %s", cmd)
		if getHandle:
			stderr = subprocess.STDOUT if captureStderr else None
			with subprocess.Popen(
				cmd,
				shell=shell,
				stdin=subprocess.PIPE,
				stdout=subprocess.PIPE,
				stderr=stderr,
				env=sp_env,
			) as proc:
				return proc.stdout

		data = b""
		ret = None

		with subprocess.Popen(
			cmd,
			shell=shell,
			stdin=subprocess.PIPE if stdin_data else None,
			stdout=subprocess.PIPE,
			stderr=subprocess.PIPE if captureStderr else None,
			env=sp_env,
		) as proc:
			if stdin_data:
				proc.stdin.write(stdin_data)
				proc.stdin.flush()

			while ret is None:
				ret = proc.poll()
				try:
					chunk = proc.stdout.read()
					if len(chunk) > 0:
						data += chunk
				except IOError as error:
					if error.errno != 11:
						raise

				if captureStderr:
					try:
						chunk = proc.stderr.read()
						if len(chunk) > 0:
							if exitOnStderr:
								raise IOError(
									exitCode, f"Command '{cmd}' failed: {chunk}"
								)
							data += chunk
					except IOError as error:
						if error.errno != 11:
							raise

				if time.time() - startTime >= timeout > 0:
					try:
						proc.kill()
					except Exception:
						pass

					raise IOError(
						exitCode,
						f"Command '{cmd}' timed out atfer {(time.time() - startTime)} seconds",
					)

				time.sleep(0.001)

		exitCode = ret
		if data:
			lines = data.split(b"\n")
			lineCount = len(lines)
			for i, origLine in enumerate(lines):
				line = origLine.decode("cp850", "replace").replace("\r", "")
				if (i == lineCount - 1) and not line:
					break

				logger.debug(">>> %s", line)
				result.append(line)
	except (os.error, IOError) as err:
		# Some error occurred during execution
		raise IOError(err.errno, f"Command '{cmd}' failed:\n{err}") from err

	logger.debug("Exit code: %s", exitCode)
	if exitCode:
		if isinstance(ignoreExitCode, bool) and ignoreExitCode:
			pass
		elif isinstance(ignoreExitCode, list) and exitCode in ignoreExitCode:
			pass
		else:
			result = "\n".join(result)
			raise IOError(exitCode, f"Command '{cmd}' failed ({exitCode}):\n{result}")

	return result


def getPids(process, sessionId=None):
	process = forceUnicode(process)
	if sessionId is not None:
		sessionId = forceInt(sessionId)

	logger.info(
		"Searching pids of process name %s (session id: %s)", process, sessionId
	)
	processIds = []
	CreateToolhelp32Snapshot = windll.kernel32.CreateToolhelp32Snapshot
	Process32First = windll.kernel32.Process32First
	Process32Next = windll.kernel32.Process32Next
	CloseHandle = windll.kernel32.CloseHandle
	hProcessSnap = CreateToolhelp32Snapshot(TH32CS_SNAPPROCESS, 0)
	pe32 = PROCESSENTRY32()
	pe32.dwSize = sizeof(PROCESSENTRY32)
	logger.trace("Getting first process")
	if Process32First(hProcessSnap, byref(pe32)) == win32con.FALSE:
		logger.error("Failed to get first process")
		return None

	while True:
		pid = pe32.th32ProcessID
		sid = "unknown"
		try:
			sid = win32ts.ProcessIdToSessionId(pid)
		except Exception:
			pass
		processName = pe32.szExeFile.decode("Windows-1252")
		logger.trace(
			"   got process %s with pid %d in session %s", processName, pid, sid
		)
		if processName.lower() == process.lower():
			logger.info(
				"Found process %s with matching name (pid %d, session %s)",
				processName.lower(),
				pid,
				sid,
			)
			if sessionId is None or (sid == sessionId):
				processIds.append(forceInt(pid))

		if Process32Next(hProcessSnap, byref(pe32)) == win32con.FALSE:
			break

	CloseHandle(hProcessSnap)
	if not processIds:
		logger.debug(
			"No process with name %s found (session id: %s)", process, sessionId
		)

	return processIds


def getPid(process, sessionId=None):
	process = forceUnicode(process)
	if sessionId is not None:
		sessionId = forceInt(sessionId)

	processId = 0
	processIds = getPids(process, sessionId)
	if processIds:
		processId = processIds[0]

	return processId


def getProcessName(processId):
	processId = forceInt(processId)
	logger.notice("Searching name of process %d", processId)

	processName = ""
	CreateToolhelp32Snapshot = windll.kernel32.CreateToolhelp32Snapshot
	Process32First = windll.kernel32.Process32First
	Process32Next = windll.kernel32.Process32Next
	CloseHandle = windll.kernel32.CloseHandle
	hProcessSnap = CreateToolhelp32Snapshot(TH32CS_SNAPPROCESS, 0)
	pe32 = PROCESSENTRY32()
	pe32.dwSize = sizeof(PROCESSENTRY32)
	logger.info("Getting first process")
	if Process32First(hProcessSnap, byref(pe32)) == win32con.FALSE:
		logger.error("Failed getting first process")
		return None

	while True:
		pid = pe32.th32ProcessID
		if pid == processId:
			processName = pe32.szExeFile.decode("Windows-1252")
			break

		if Process32Next(hProcessSnap, byref(pe32)) == win32con.FALSE:
			break

	CloseHandle(hProcessSnap)
	return processName


def getProcessHandle(processId):
	processId = forceInt(processId)
	processHandle = win32api.OpenProcess(1, 0, processId)
	return processHandle


def getProcessWindowHandles(processId):
	processId = forceInt(processId)
	logger.info("Getting window handles of process with id %s", processId)

	def callback(windowHandle, windowHandles):
		if win32process.GetWindowThreadProcessId(windowHandle)[1] == processId:
			logger.debug(
				"Found window %s of process with id %s", windowHandle, processId
			)
			windowHandles.append(windowHandle)

		return True

	windowHandles = []
	win32gui.EnumWindows(callback, windowHandles)
	return windowHandles


def closeProcessWindows(processId):
	processId = forceInt(processId)
	logger.info("Closing windows of process with id %s", processId)
	for windowHandle in getProcessWindowHandles(processId):
		logger.debug("Sending WM_CLOSE message to window %s", windowHandle)
		win32gui.SendMessage(windowHandle, win32con.WM_CLOSE, 0, 0)


def terminateProcess(processHandle=None, processId=None):
	if processId is not None:
		processId = forceInt(processId)

	if not processHandle and not processId:
		raise ValueError("Neither process handle not process id given")

	if not processHandle:
		processHandle = getProcessHandle(processId)

	win32process.TerminateProcess(processHandle, 0)


def getUserToken(sessionId=None, duplicateFrom="winlogon.exe"):
	if sessionId is not None:
		sessionId = forceInt(sessionId)
	duplicateFrom = forceUnicode(duplicateFrom)

	if sessionId is None or (sessionId < 0):
		sessionId = getActiveSessionId()

	pid = getPid(process=duplicateFrom, sessionId=sessionId)
	if not pid:
		raise RuntimeError(
			f"Failed to get user token, pid of '{duplicateFrom}' not found in session '{sessionId}'"
		)

	hProcess = win32api.OpenProcess(win32con.MAXIMUM_ALLOWED, False, pid)
	hPToken = win32security.OpenProcessToken(
		hProcess,
		win32con.TOKEN_ADJUST_PRIVILEGES
		| win32con.TOKEN_QUERY
		| win32con.TOKEN_DUPLICATE
		| win32con.TOKEN_ASSIGN_PRIMARY
		| win32con.TOKEN_READ
		| win32con.TOKEN_WRITE,
	)

	_id = win32security.LookupPrivilegeValue(None, win32security.SE_DEBUG_NAME)

	newPrivileges = [(_id, win32security.SE_PRIVILEGE_ENABLED)]

	hUserTokenDup = win32security.DuplicateTokenEx(
		ExistingToken=hPToken,
		DesiredAccess=win32con.MAXIMUM_ALLOWED,
		ImpersonationLevel=win32security.SecurityIdentification,
		TokenType=ntsecuritycon.TokenPrimary,
		TokenAttributes=None,
	)

	# Adjust Token privilege
	win32security.SetTokenInformation(
		hUserTokenDup, ntsecuritycon.TokenSessionId, sessionId
	)
	win32security.AdjustTokenPrivileges(hUserTokenDup, 0, newPrivileges)

	return hUserTokenDup


def runCommandInSession(
	command,
	sessionId=None,
	desktop="default",
	duplicateFrom="winlogon.exe",
	waitForProcessEnding=True,
	timeoutSeconds=0,
	noWindow=False,
	shell=True,
):
	"""
	put command arguments in double, not single, quotes.
	"""
	command = forceUnicode(command)
	if sessionId is not None:
		sessionId = forceInt(sessionId)

	desktop = forceUnicodeLower(desktop)
	if desktop.find("\\") == -1:
		desktop = "winsta0\\" + desktop

	duplicateFrom = forceUnicode(duplicateFrom)
	waitForProcessEnding = forceBool(waitForProcessEnding)
	timeoutSeconds = forceInt(timeoutSeconds)

	logger.debug("Session id given: %s", sessionId)
	if sessionId is None or (sessionId < 0):
		logger.debug("No session id given, running in active session")
		sessionId = getActiveSessionId()

	if desktop.split("\\")[-1] not in ("default", "winlogon"):
		logger.info("Creating new desktop '%s'", desktop.split("\\")[-1])
		try:
			createDesktop(desktop.split("\\")[-1])
		except Exception as err:
			logger.warning(err)

	userToken = getUserToken(sessionId, duplicateFrom)

	dwCreationFlags = win32con.NORMAL_PRIORITY_CLASS
	if noWindow:
		dwCreationFlags |= win32con.CREATE_NO_WINDOW

	sti = win32process.STARTUPINFO()
	sti.lpDesktop = desktop

	logger.notice(
		"Executing: '%s' in session '%s' on desktop '%s'", command, sessionId, desktop
	)
	(hProcess, hThread, dwProcessId, dwThreadId) = win32process.CreateProcessAsUser(
		userToken, None, command, None, None, 1, dwCreationFlags, None, None, sti
	)

	logger.info("Process startet, pid: %d", dwProcessId)
	if not waitForProcessEnding:
		return (hProcess, hThread, dwProcessId, dwThreadId)

	logger.info(
		"Waiting for process ending: %d (timeout: %d seconds)",
		dwProcessId,
		timeoutSeconds,
	)
	sec = 0.0
	while win32event.WaitForSingleObject(hProcess, timeoutSeconds):
		if timeoutSeconds > 0:
			if sec >= timeoutSeconds:
				terminateProcess(processId=dwProcessId)
				raise RuntimeError(
					f"Timed out after {sec} seconds while waiting for process {dwProcessId}"
				)
			sec += 0.1
		time.sleep(0.1)

	exitCode = win32process.GetExitCodeProcess(hProcess)
	log = logger.notice
	if exitCode != 0:
		log = logger.warning
	log("Process %d ended with exit code %d", dwProcessId, exitCode)
	return (None, None, None, None)


# - - - - - - - - - - - - - - - - - - - - - - - - - - - - - - - - - - - - - - - - - - - - - - - - - - -
# -                                     USER / GROUP HANDLING                                         -
# - - - - - - - - - - - - - - - - - - - - - - - - - - - - - - - - - - - - - - - - - - - - - - - - - - -
def createUser(username, password, groups=[]):
	username = forceUnicode(username)
	password = forceUnicode(password)
	groups = forceUnicodeList(groups)
	secret_filter.add_secrets(password)

	domain = getHostname().upper()
	if "\\" in username:
		domain = username.split("\\")[0]
		username = username.split("\\")[-1]

	domain = domain.upper()
	if domain != getHostname().upper():
		raise ValueError(f"Can only handle domain {getHostname().upper()}")

	userData = {
		"name": username,
		"full_name": "",
		"password": password,
		"flags": win32netcon.UF_NORMAL_ACCOUNT | win32netcon.UF_SCRIPT,
		"priv": win32netcon.USER_PRIV_USER,
		"home_dir": None,
		"home_dir_drive": None,
		"primary_group_id": ntsecuritycon.DOMAIN_GROUP_RID_USERS,
		"password_expired": 0,
	}

	win32net.NetUserAdd("\\\\" + domain, 1, userData)
	if not groups:
		return

	usr = {"domainandname": domain + "\\" + username}
	for group in groups:
		logger.info("Adding user '%s' to group '%s'", username, group)
		win32net.NetLocalGroupAddMembers("\\\\" + domain, group, 3, [usr])


def deleteUser(username, deleteProfile=True):
	username = forceUnicode(username)
	domain = getHostname()
	if "\\" in username:
		domain = username.split("\\")[0]
		username = username.split("\\")[-1]

	domain = domain.upper()
	if domain != getHostname().upper():
		raise ValueError(f"Can only handle domain {getHostname().upper()}")

	if deleteProfile:
		try:
			sid = getUserSid(username)
			if sid:
				try:
					win32profile.DeleteProfile(sid)
<<<<<<< HEAD
				except Exception as err:  # pylint: disable=broad-except
=======
				except Exception as err:
>>>>>>> 4a14645c
					logger.info(
						"Failed to delete user profile '%s' (sid %s): %s",
						username,
						sid,
						err,
					)
<<<<<<< HEAD
		except Exception:  # pylint: disable=broad-except
=======
		except Exception:
>>>>>>> 4a14645c
			pass
	try:
		win32net.NetUserDel("\\\\" + domain, username)
	except win32net.error as error:
		logger.info("Failed to delete user '%s': %s", username, forceUnicode(error))


def existsUser(username):
	username = forceUnicode(username)
	domain = getHostname()
	if "\\" in username:
		domain = username.split("\\")[0]
		username = username.split("\\")[-1]

	domain = domain.upper()
	if domain != getHostname().upper():
		raise ValueError(f"Can only handle domain {getHostname().upper()}")

	for user in win32net.NetUserEnum("\\\\" + domain, 0)[0]:
		if user.get("name").lower() == username.lower():
			return True

	return False


def getUserSidFromHandle(userHandle):
	tic = win32security.GetTokenInformation(userHandle, ntsecuritycon.TokenGroups)
	for sid, flags in tic:
		if flags & win32con.SE_GROUP_LOGON_ID:
			return sid
	return None


def getUserSid(username):
	username = forceUnicode(username)
	domain = getHostname()
	if "\\" in username:
		domain = username.split("\\")[0]
		username = username.split("\\")[-1]

	domain = domain.upper()
	return win32security.ConvertSidToStringSid(
		win32security.LookupAccountName(None, domain + "\\" + username)[0]
	)


def getAdminGroupName():
	subAuths = (
		ntsecuritycon.SECURITY_BUILTIN_DOMAIN_RID,
		ntsecuritycon.DOMAIN_ALIAS_RID_ADMINS,
	)
	sidAdmins = win32security.SID(ntsecuritycon.SECURITY_NT_AUTHORITY, subAuths)
	groupName = forceUnicode(win32security.LookupAccountSid(None, sidAdmins)[0])
	logger.info("Admin group name is '%s'", groupName)
	return groupName


def setLocalSystemTime(timestring):
	"""
	Method sets the local systemtime
	param timestring = "2014-07-15 13:20:24.085661"
	Die Typ SYSTEMTIME-Struktur ist wie folgt:

	WYear           Integer-The current year.
	WMonth          Integer-The current month. January is 1.
	WDayOfWeek      Integer-The current day of the week. Sunday is 0.
	WDay            Integer-The current day of the month.
	WHour           Integer-The current hour.
	wMinute         Integer-The current minute.
	wSecond         Integer-The current second.
	wMilliseconds   Integer-The current millisecond.


	win32api.SetSystemTime

	int = SetSystemTime(year, month , dayOfWeek , day , hour , minute , second , millseconds )

	http://docs.activestate.com/activepython/2.5/pywin32/win32api__SetSystemTime_meth.html
	"""
	if not timestring:
		raise ValueError(
			"Invalid timestring given. It should be in format like: '2014-07-15 13:20:24.085661'"
		)

	try:
		dt = datetime.strptime(timestring, "%Y-%m-%d %H:%M:%S.%f")
		logger.info("Setting Systemtime Time to %s", timestring)
		win32api.SetSystemTime(
			dt.year, dt.month, 0, dt.day, dt.hour, dt.minute, dt.second, 0
		)
<<<<<<< HEAD
	except Exception as err:  # pylint: disable=broad-except
=======
	except Exception as err:
>>>>>>> 4a14645c
		logger.error("Failed to set System Time: '%s'", err)


class Impersonate:
	def __init__(self, username="", password="", userToken=None, desktop="default"):
		self.userProfile = None
		self.userEnvironment = None
		self.saveWindowStation = None
		self.saveDesktop = None
		self.newWindowStation = None
		self.newDesktop = None
		self.logonType = None

		if not username and not userToken:
			raise ValueError("Neither username nor user token given")

		self.domain = getHostname()
		self.username = forceUnicode(username)
		if "\\" in self.username:
			self.domain = self.username.split("\\")[0]
			self.username = self.username.split("\\")[-1]

		self.domain = self.domain.upper()
		self.password = forceUnicode(password)
		if not desktop:
			desktop = "default"

		if "\\" not in desktop:
			desktop = "winsta0\\" + desktop

		(self.winsta, self.desktop) = desktop.split("\\", 1)
		self.winsta = forceUnicodeLower(self.winsta)
		self.desktop = forceUnicodeLower(self.desktop)
		self.userToken = userToken

<<<<<<< HEAD
	def start(self, logonType="INTERACTIVE", newDesktop=False, createEnvironment=False):  # pylint: disable=too-many-branches,too-many-statements
=======
	def start(self, logonType="INTERACTIVE", newDesktop=False, createEnvironment=False):
>>>>>>> 4a14645c
		try:
			logonType = forceUnicode(logonType)
			winLogonType = None
			newDesktop = forceBool(newDesktop)
			if logonType == "NEW_CREDENTIALS":
				# Stay who you are but add credentials for network connections
				winLogonType = win32security.LOGON32_LOGON_NEW_CREDENTIALS
			elif logonType == "INTERACTIVE":
				winLogonType = win32con.LOGON32_LOGON_INTERACTIVE
			else:
				raise ValueError(f"Invalid logon type '{logonType}'")
			self.logonType = logonType

			if not self.userToken:
				# TODO: Use (UPN) format for username <USER>@<DOMAIN> ?
				logger.debug("Logon user: '%s\\%s'", self.domain, self.username)
				self.userToken = win32security.LogonUser(
					self.username,
					self.domain,
					self.password,
					winLogonType,
					win32con.LOGON32_PROVIDER_DEFAULT,
				)

			if newDesktop:
				self.saveWindowStation = win32service.GetProcessWindowStation()
				logger.debug("Got current window station")

				self.saveDesktop = win32service.GetThreadDesktop(
					win32api.GetCurrentThreadId()
				)
				logger.debug("Got current desktop")

				self.newWindowStation = win32service.OpenWindowStation(
					self.winsta, False, win32con.READ_CONTROL | win32con.WRITE_DAC
				)

				self.newWindowStation.SetProcessWindowStation()
				logger.debug("Process window station set")

				self.newDesktop = None
				if self.desktop not in ("default", "winlogon"):
					logger.info("Creating new desktop '%s'", self.desktop)
					try:
						self.newDesktop = createDesktop(self.desktop)
					except Exception as err:
						logger.warning(err)

				if not self.newDesktop:
					self.newDesktop = win32service.OpenDesktop(
						self.desktop,
						win32con.DF_ALLOWOTHERACCOUNTHOOK,
						True,
						win32con.READ_CONTROL
						| win32con.WRITE_DAC
						| win32con.DESKTOP_CREATEMENU
						| win32con.DESKTOP_CREATEWINDOW
						| win32con.DESKTOP_ENUMERATE
						| win32con.DESKTOP_HOOKCONTROL
						| win32con.DESKTOP_JOURNALPLAYBACK
						| win32con.DESKTOP_JOURNALRECORD
						| win32con.DESKTOP_READOBJECTS
						| win32con.DESKTOP_SWITCHDESKTOP
						| win32con.DESKTOP_WRITEOBJECTS,
					)

				self.newDesktop.SetThreadDesktop()
				logger.debug("Thread desktop set")

				userSid = getUserSidFromHandle(self.userToken)
				if not userSid:
					logger.warning(
						"Failed to determine sid of user '%s'", self.username
					)
				else:
					logger.debug("Got sid of user '%s'", self.username)

					addUserToWindowStation(self.newWindowStation, userSid)
					logger.debug("Added user to window station")

					addUserToDesktop(self.newDesktop, userSid)
					logger.debug("Added user to desktop")

			elif logonType == "INTERACTIVE":
				userSid = getUserSidFromHandle(self.userToken)
				if not userSid:
					logger.warning(
						"Failed to determine sid of user '%s'", self.username
					)
				else:
					logger.debug("Got sid of user '%s'", self.username)

					addUserToWindowStation(
						win32service.GetProcessWindowStation(), userSid
					)
					logger.debug("Added user to window station")

					addUserToDesktop(
						win32service.GetThreadDesktop(win32api.GetCurrentThreadId()),
						userSid,
					)
					logger.debug("Added user to desktop")

			if createEnvironment:
				self.userProfile = win32profile.LoadUserProfile(
					self.userToken, {"UserName": self.username}
				)
				logger.debug("User profile loaded")

				self.userEnvironment = win32profile.CreateEnvironmentBlock(
					self.userToken, False
				)
				logger.debug("Environment block created")

			win32security.ImpersonateLoggedOnUser(self.userToken)
			logger.debug("User impersonated")
		except Exception as err:
			logger.error(err, exc_info=True)
			self.end()
			raise

	def runCommand(
		self, command, waitForProcessEnding=True, timeoutSeconds=0, environment=None
	):
		command = forceUnicode(command)
		waitForProcessEnding = forceBool(waitForProcessEnding)
		timeoutSeconds = forceInt(timeoutSeconds)
		if not environment:
			environment = self.userEnvironment

		dwCreationFlags = win32process.CREATE_NEW_CONSOLE
		sti = win32process.STARTUPINFO()
		sti.dwFlags = win32process.STARTF_USESHOWWINDOW ^ win32con.STARTF_USESTDHANDLES
		sti.wShowWindow = win32con.SW_NORMAL
		sti.lpDesktop = self.winsta + "\\" + self.desktop

		if self.logonType == "INTERACTIVE":
			logger.notice(
				"Running command '%s' as user '%s' on desktop '%s'",
				command,
				self.username,
				self.desktop,
			)
		else:
			logger.notice(
				"Running command '%s' on desktop '%s', using network credentials of user '%s'",
				command,
				self.desktop,
				self.username,
			)
		(hProcess, hThread, dwProcessId, dwThreadId) = win32process.CreateProcessAsUser(
			self.userToken,
			None,
			command,
			None,
			None,
			0,
			dwCreationFlags,
			environment,
			None,
			sti,
		)

		logger.info("Process startet, pid: %s", dwProcessId)
		if not waitForProcessEnding:
			return (hProcess, hThread, dwProcessId, dwThreadId)

		logger.info(
			"Waiting for process ending: %s (timeout: %s seconds)",
			dwProcessId,
			timeoutSeconds,
		)
		sec = 0.0
		while win32event.WaitForSingleObject(hProcess, timeoutSeconds):
			if timeoutSeconds > 0:
				if sec >= timeoutSeconds:
					terminateProcess(processId=dwProcessId)
					raise RuntimeError(
						f"Timed out after {sec} seconds while waiting for process {dwProcessId}"
					)
				sec += 0.1
			time.sleep(0.1)

		exitCode = win32process.GetExitCodeProcess(hProcess)
		logger.notice("Process %s ended with exit code %s", dwProcessId, exitCode)
		return (None, None, None, None)

	def end(self):
		try:
			try:
				win32security.RevertToSelf()
			except Exception:
				pass
			if self.saveWindowStation:
				try:
					self.saveWindowStation.SetProcessWindowStation()
				except Exception as err:
					logger.debug("Failed to set process WindowStation: %s", err)

			if self.saveDesktop:
				try:
					self.saveDesktop.SetThreadDesktop()
				except Exception as err:
					logger.debug("Failed to set thread Desktop: %s", err)

			if self.newDesktop:
				try:
					self.newWindowStation.CloseDesktop()
				except Exception as err:
					logger.debug("Failed to close Desktop: %s", err)

			if self.newWindowStation:
				try:
					self.newWindowStation.CloseWindowStation()
				except Exception as err:
					logger.debug("Failed to close WindowStation: %s", err)

			if self.userProfile:
				logger.debug("Unloading user profile")
				try:
					win32profile.UnloadUserProfile(self.userToken, self.userProfile)
				except Exception as err:
					logger.debug("Failed to unload user profile: %s", err)

			if self.userToken:
				try:
					self.userToken.Close()
				except Exception as err:
					logger.debug("Failed to close user token: %s", err)
		except Exception as err:
			logger.error(err, exc_info=True)

	def __del__(self):
		self.end()<|MERGE_RESOLUTION|>--- conflicted
+++ resolved
@@ -16,11 +16,7 @@
 import sys
 import threading
 import time
-<<<<<<< HEAD
-import winreg  # pylint: disable=import-error
-=======
 import winreg
->>>>>>> 4a14645c
 from ctypes import (
 	POINTER,
 	Structure,
@@ -40,11 +36,7 @@
 # pyright: reportMissingImports=false
 from typing import Literal
 
-<<<<<<< HEAD
-import ntsecuritycon  # pylint: disable=import-error
-=======
 import ntsecuritycon
->>>>>>> 4a14645c
 import pefile
 import pywintypes
 import win32api
@@ -237,11 +229,7 @@
 		if win32process.IsWow64Process():
 			return "x64"
 		return "x86"
-<<<<<<< HEAD
-	except Exception as err:  # pylint: disable=broad-except
-=======
 	except Exception as err:
->>>>>>> 4a14645c
 		logger.error(
 			"Error determining OS-Architecture: '%s'; returning default: 'x86'", err
 		)
@@ -567,11 +555,7 @@
 				self.interface,
 				bestRatio,
 			)
-<<<<<<< HEAD
-		except Exception as err:  # pylint: disable=broad-except
-=======
 		except Exception as err:
->>>>>>> 4a14645c
 			logger.error(err, exc_info=True)
 
 		try:
@@ -683,11 +667,7 @@
 			self._inCounterHandle = win32pdh.AddCounter(
 				self._queryHandle, self.bytesInPerSecondCounter
 			)
-<<<<<<< HEAD
-		except Exception as err:  # pylint: disable=broad-except
-=======
 		except Exception as err:
->>>>>>> 4a14645c
 			raise RuntimeError(
 				f"Failed to add inCounterHandle {win32pdhutil.find_pdh_counter_localized_name('Network Interface')}->"
 				f"{win32pdhutil.find_pdh_counter_localized_name('Bytes In/sec')}: {err}"
@@ -696,11 +676,7 @@
 			self._outCounterHandle = win32pdh.AddCounter(
 				self._queryHandle, self.bytesOutPerSecondCounter
 			)
-<<<<<<< HEAD
-		except Exception as err:  # pylint: disable=broad-except
-=======
 		except Exception as err:
->>>>>>> 4a14645c
 			raise RuntimeError(
 				f"Failed to add inCounterHandle {win32pdhutil.find_pdh_counter_localized_name('Network Interface')}->"
 				f"{win32pdhutil.find_pdh_counter_localized_name('Bytes Sent/sec')}: {err}"
@@ -1032,11 +1008,7 @@
 	"""
 	try:
 		return int(win32ts.WTSGetActiveConsoleSessionId())
-<<<<<<< HEAD
-	except Exception as err:  # pylint: disable=broad-except
-=======
 	except Exception as err:
->>>>>>> 4a14645c
 		logger.warning(
 			"Failed to get WTSGetActiveConsoleSessionId: %s, returning 1", err
 		)
@@ -1898,22 +1870,14 @@
 			if sid:
 				try:
 					win32profile.DeleteProfile(sid)
-<<<<<<< HEAD
-				except Exception as err:  # pylint: disable=broad-except
-=======
 				except Exception as err:
->>>>>>> 4a14645c
 					logger.info(
 						"Failed to delete user profile '%s' (sid %s): %s",
 						username,
 						sid,
 						err,
 					)
-<<<<<<< HEAD
-		except Exception:  # pylint: disable=broad-except
-=======
 		except Exception:
->>>>>>> 4a14645c
 			pass
 	try:
 		win32net.NetUserDel("\\\\" + domain, username)
@@ -2004,11 +1968,7 @@
 		win32api.SetSystemTime(
 			dt.year, dt.month, 0, dt.day, dt.hour, dt.minute, dt.second, 0
 		)
-<<<<<<< HEAD
-	except Exception as err:  # pylint: disable=broad-except
-=======
 	except Exception as err:
->>>>>>> 4a14645c
 		logger.error("Failed to set System Time: '%s'", err)
 
 
@@ -2044,11 +2004,7 @@
 		self.desktop = forceUnicodeLower(self.desktop)
 		self.userToken = userToken
 
-<<<<<<< HEAD
-	def start(self, logonType="INTERACTIVE", newDesktop=False, createEnvironment=False):  # pylint: disable=too-many-branches,too-many-statements
-=======
 	def start(self, logonType="INTERACTIVE", newDesktop=False, createEnvironment=False):
->>>>>>> 4a14645c
 		try:
 			logonType = forceUnicode(logonType)
 			winLogonType = None
