# -*- coding: utf-8 -*-

# This module is part of the desktop management solution opsi
# (open pc server integration) http://www.opsi.org

# Copyright (C) 2013-2019 uib GmbH

# http://www.uib.de/

# All rights reserved.

# This program is free software: you can redistribute it and/or modify
# it under the terms of the GNU Affero General Public License, version 3
# as published by the Free Software Foundation.

# This program is distributed in the hope that it will be useful, but
# WITHOUT ANY WARRANTY; without even the implied warranty of
# MERCHANTABILITY or FITNESS FOR A PARTICULAR PURPOSE.  See the GNU
# Affero General Public License for more details.

# You should have received a copy of the GNU General Public License
# along with this program.  If not, see <http://www.gnu.org/licenses/>.
"""
opsi python library - Windows

:copyright: uib GmbH <info@uib.de>
:author: Jan Schneider <j.schneider@uib.de>
:author: Erol Ueluekmen <e.ueluekmen@uib.de>
:license: GNU Affero GPL version 3
"""

import difflib
import locale
import os
import re
import socket
import subprocess
import sys
import threading
import time
from datetime import datetime

# Win32 imports
import winreg
import ntsecuritycon
import pywintypes
import win32api
import win32con
import win32event
import win32file
import win32gui
import win32net
import win32netcon
import win32pdh
import win32pdhutil
import win32process
import win32profile
import win32security
import win32service
import win32ts
import win32wnet
from ctypes import *

from OPSI.Logger import Logger
from OPSI.Types import (
	forceBool, forceDict, forceInt, forceUnicode, forceUnicodeList,
	forceUnicodeLower, forceFilename, forceList)

__all__ = (
	'HKEY_CURRENT_USER', 'HKEY_LOCAL_MACHINE', 'hooks', 'SystemSpecificHook',
	'addSystemHook', 'removeSystemHook', 'getArchitecture', 'getOpsiHotfixName',
	'getHostname', 'getFQDN', 'getFileVersionInfo', 'getProgramFilesDir',
	'getSystemDrive', 'getNetworkInterfaces', 'getDefaultNetworkInterfaceName',
	'getSystemProxySetting', 'NetworkPerformanceCounter',
	'NetworkPerformanceCounterWMI', 'NetworkPerformanceCounterPDH',
	'copyACL', 'adjustPrivilege', 'getRegistryValue', 'setRegistryValue',
	'createRegistryKey', 'getFreeDrive', 'getDiskSpaceUsage', 'mount', 'umount',
	'getActiveConsoleSessionId', 'getActiveDesktopName', 'getActiveSessionIds',
	'getActiveSessionId', 'getSessionInformation',
	'getActiveSessionInformation', 'getUserSessionIds', 'logoffCurrentUser',
	'lockWorkstation', 'reboot', 'shutdown', 'abortShutdown',
	'createWindowStation', 'createDesktop', 'getDesktops', 'switchDesktop',
	'addUserToDesktop', 'addUserToWindowStation', 'which', 'execute', 'getPids',
	'getPid', 'getProcessName', 'getProcessHandle', 'getProcessWindowHandles',
	'closeProcessWindows', 'terminateProcess', 'getUserToken',
	'runCommandInSession', 'createUser', 'deleteUser', 'existsUser',
	'getUserSidFromHandle', 'getUserSid', 'getAdminGroupName',
	'setLocalSystemTime', 'Impersonate'
)

logger = Logger()
hooks = []

HKEY_CURRENT_USER = winreg.HKEY_CURRENT_USER
HKEY_LOCAL_MACHINE = winreg.HKEY_LOCAL_MACHINE

TH32CS_SNAPPROCESS = 0x00000002
MAX_INTERFACE_NAME_LEN = 256
MAXLEN_IFDESCR = 256
MAXLEN_PHYSADDR = 8
MAX_INTERFACES = 32


class PROCESSENTRY32(Structure):
	_fields_ = [
		("dwSize", c_ulong),
		("cntUsage", c_ulong),
		("th32ProcessID", c_ulong),
		("th32DefaultHeapID", c_ulong),
		("th32ModuleID", c_ulong),
		("cntThreads", c_ulong),
		("th32ParentProcessID", c_ulong),
		("pcPriClassBase", c_ulong),
		("dwFlags", c_ulong),
		("szExeFile", c_char * 260)
	]


class MIB_IFROW(Structure):
	_fields_ = [
		("wszName", c_wchar * MAX_INTERFACE_NAME_LEN),
		("dwIndex", c_uint),
		("dwType", c_uint),
		("dwMtu", c_uint),
		("dwSpeed", c_uint),
		("dwPhysAddrLen", c_uint),
		("bPhysAddr", c_char * MAXLEN_PHYSADDR),
		("dwAdminStatus", c_uint),
		("dwOperStatus", c_uint),
		("dwLastChange", c_uint),
		("dwInOctets", c_uint),
		("dwInUcastPkts", c_uint),
		("dwInNUcastPkts", c_uint),
		("dwInDiscards", c_uint),
		("dwInErrors", c_uint),
		("dwInUnknownProtos", c_uint),
		("dwOutOctets", c_uint),
		("dwOutUcastPkts", c_uint),
		("dwOutNUcastPkts", c_uint),
		("dwOutDiscards", c_uint),
		("dwOutErrors", c_uint),
		("dwOutQLen", c_uint),
		("dwDescrLen", c_uint),
		("bDescr", c_char * MAXLEN_IFDESCR),
	]


class MIB_IFTABLE(Structure):
	_fields_ = [
		("dwNumEntries", c_uint),
		("table", MIB_IFROW * MAX_INTERFACES),
	]


class SystemSpecificHook(object):
	def __init__(self):
		pass


def addSystemHook(hook):
	global hooks
	if hook not in hooks:
		hooks.append(hook)


def removeSystemHook(hook):
	global hooks
	if hook in hooks:
		hooks.remove(hook)

# - - - - - - - - - - - - - - - - - - - - - - - - - - - - - - - - - - - - - - - - - - - - - - - - - - -
# -                                               INFO                                                -
# - - - - - - - - - - - - - - - - - - - - - - - - - - - - - - - - - - - - - - - - - - - - - - - - - - -
def getArchitecture():
	try:
		if win32process.IsWow64Process():
			return u'x64'
		else:
			return u'x86'
	except Exception as e:
		logger.error("Error determining OS-Architecture: '{0}'; returning default: 'x86'".format(e))
		return u'x86'


def getOpsiHotfixName(helper=None):
	arch = getArchitecture()
	major = sys.getwindowsversion()[0]
	minor = sys.getwindowsversion()[1]
	os = u'unknown'
	lang = u'unknown'

	if major == 5:
		loc = locale.getdefaultlocale()[0].split('_')[0]
		if loc == 'en':
			lang = u'enu'
		elif loc == 'de':
			lang = u'deu'
		elif loc == 'fr':
			lang = u'fra'
		elif loc == 'it':
			lang = u'ita'
		elif loc == 'ch':
			lang = u'chs'

		if minor == 1:
			os = u'winxp'
		elif minor == 2:
			if arch == 'x86':
				os = u'win2003'
			else:
				os = u'win2003-winxp'
	elif major == 6:
		lang = u'glb'
		if helper:
			try:
				result = execute(helper, shell=False)
				minor = int(result[0].split(".")[1])
				if int(result[0].split(".")[0]) == 10:
					logger.notice("Windows 10 detected, changing major from 6 to 10")
					major = 10
			except Exception:
				logger.warning(u"MSHotfix fix for Windows 8.1 don't work. Fallback to normal mode.")

			if major == 10:
				if arch == 'x86':
					os = u'win10'
				else:
					os = u'win10-win2016'
			else:
				if minor == 0:
					os = u'vista-win2008'
				elif minor == 1:
					if arch == 'x86':
						os = u'win7'
					else:
						os = u'win7-win2008r2'
				elif minor == 2:
					if arch == 'x86':
						os = u'win8'
					else:
						os = u'win8-win2012'
				elif minor == 3:
					if (arch == 'x86'):
						os = u'win81'
					else:
						os = u'win81-win2012r2'

	return u'mshotfix-%s-%s-%s' % (os, arch, lang)


def getHostname():
	return forceUnicodeLower(win32api.GetComputerName())


def getFQDN():
	fqdn = socket.getfqdn().lower()
	if fqdn.count('.') < 2:
		return getHostname()

	return forceUnicodeLower(getHostname() + u'.' + u'.'.join(fqdn.split(u'.')[1:]))


def getFileVersionInfo(filename):
	filename = forceFilename(filename)
	(lang, codepage) = win32api.GetFileVersionInfo(filename, u'\\VarFileInfo\\Translation')[0]
	path = u'\\StringFileInfo\\%04X%04X\\%%s' % (lang, codepage)
	info = {
		'CompanyName': forceUnicode(win32api.GetFileVersionInfo(filename, path % 'CompanyName')),
		'SpecialBuild': forceUnicode(win32api.GetFileVersionInfo(filename, path % 'SpecialBuild')),
		'Comments': forceUnicode(win32api.GetFileVersionInfo(filename, path % 'Comments')),
		'FileDescription': forceUnicode(win32api.GetFileVersionInfo(filename, path % 'FileDescription')),
		'FileVersion': forceUnicode(win32api.GetFileVersionInfo(filename, path % 'FileVersion')),
		'InternalName': forceUnicode(win32api.GetFileVersionInfo(filename, path % 'InternalName')),
		'LegalCopyright': forceUnicode(win32api.GetFileVersionInfo(filename, path % 'LegalCopyright')),
		'LegalTrademarks': forceUnicode(win32api.GetFileVersionInfo(filename, path % 'LegalTrademarks')),
		'OriginalFilename': forceUnicode(win32api.GetFileVersionInfo(filename, path % 'OriginalFilename')),
		'PrivateBuild': forceUnicode(win32api.GetFileVersionInfo(filename, path % 'PrivateBuild')),
		'ProductName': forceUnicode(win32api.GetFileVersionInfo(filename, path % 'ProductName')),
		'ProductVersion': forceUnicode(win32api.GetFileVersionInfo(filename, path % 'ProductVersion'))
	}
	logger.debug(u"File version info for '%s': %s" % (filename, info))
	return info


def getProgramFilesDir():
	return getRegistryValue(HKEY_LOCAL_MACHINE, u'Software\\Microsoft\\Windows\\CurrentVersion', u'ProgramFilesDir')


def getSystemDrive():
	return forceUnicode(os.getenv('SystemDrive', u'c:'))

# - - - - - - - - - - - - - - - - - - - - - - - - - - - - - - - - - - - - - - - - - - - - - - - - - - -
# -                                            NETWORK                                                -
# - - - - - - - - - - - - - - - - - - - - - - - - - - - - - - - - - - - - - - - - - - - - - - - - - - -
def getNetworkInterfaces():
	try:
		# This code is from Michael Amrhein
		# http://www.mailinglistarchive.com/python-dev@python.org/msg07330.html
		MAX_ADAPTER_DESCRIPTION_LENGTH = 128
		MAX_ADAPTER_NAME_LENGTH = 256
		MAX_ADAPTER_ADDRESS_LENGTH = 8

		class IP_ADDR_STRING(Structure):
			pass

		LP_IP_ADDR_STRING = POINTER(IP_ADDR_STRING)
		IP_ADDR_STRING._fields_ = [
			("next",      LP_IP_ADDR_STRING),
			("ipAddress", c_char * 16),
			("ipMask",    c_char * 16),
			("context",   c_ulong)]

		class IP_ADAPTER_INFO(Structure):
			pass

		LP_IP_ADAPTER_INFO = POINTER(IP_ADAPTER_INFO)
		IP_ADAPTER_INFO._fields_ = [
			("next", LP_IP_ADAPTER_INFO),
			("comboIndex", c_ulong),
			("adapterName", c_char * (MAX_ADAPTER_NAME_LENGTH + 4)),
			("description", c_char * (MAX_ADAPTER_DESCRIPTION_LENGTH + 4)),
			("addressLength", c_uint),
			("address", c_ubyte * MAX_ADAPTER_ADDRESS_LENGTH),
			("index", c_ulong),
			("type", c_uint),
			("dhcpEnabled", c_uint),
			("currentIpAddress", LP_IP_ADDR_STRING),
			("ipAddressList", IP_ADDR_STRING),
			("gatewayList", IP_ADDR_STRING),
			("dhcpServer", IP_ADDR_STRING),
			("haveWins", c_uint),
			("primaryWinsServer", IP_ADDR_STRING),
			("secondaryWinsServer", IP_ADDR_STRING),
			("leaseObtained", c_ulong),
			("leaseExpires", c_ulong)
		]
		GetAdaptersInfo = windll.iphlpapi.GetAdaptersInfo
		GetAdaptersInfo.restype = c_ulong
		GetAdaptersInfo.argtypes = [LP_IP_ADAPTER_INFO, POINTER(c_ulong)]
		adapterList = (IP_ADAPTER_INFO * 10)()
		buflen = c_ulong(sizeof(adapterList))
		rc = GetAdaptersInfo(byref(adapterList[0]), byref(buflen))
		return adapterList
	except Exception as adapterReadingError:
		logger.logException(adapterReadingError)
		raise RuntimeError(u"Failed to get network interfaces: %s" % forceUnicode(adapterReadingError))


def getDefaultNetworkInterfaceName():
	for interface in getNetworkInterfaces():
		if interface.gatewayList.ipAddress:
			return interface.description
	return None


def getSystemProxySetting():
	# TODO: read proxy settings from system registry
	# HINTS: If proxycfg is not installed read this way (you have to cut)
	# netsh winhttp show proxy
	return None


class NetworkPerformanceCounter(threading.Thread):
	def __init__(self, interface):
		threading.Thread.__init__(self)
		self.interface = None
		self._lastBytesIn = 0
		self._lastBytesOut = 0
		self._lastTime = None
		self._bytesInPerSecond = 0
		self._bytesOutPerSecond = 0
		self._running = False
		self._stopped = False

		iftable = MIB_IFTABLE()
		iftable_size = c_ulong(sizeof(iftable))
		iftable.dwNumEntries = 0
		windll.iphlpapi.GetIfTable(byref(iftable), byref(iftable_size), 0)
		bestRatio = 0.0
		if iftable.dwNumEntries <= 0:
			raise RuntimeError(u"No network interfaces found while searching for interface '%s'" % interface)

		for i in range(iftable.dwNumEntries):
			ratio = difflib.SequenceMatcher(None, iftable.table[i].bDescr, interface).ratio()
			logger.info(u"NetworkPerformanceCounter: searching for interface '%s', got interface '%s', match ratio: %s" % (interface, iftable.table[i].bDescr, ratio))
			if ratio > bestRatio:
				bestRatio = ratio
				self.interface = iftable.table[i].bDescr

		if not self.interface:
			raise ValueError(u"Network interface '%s' not found" % interface)

		logger.info(u"NetworkPerformanceCounter: using interface '%s' match ratio (%s)" % (self.interface, bestRatio))
		self.start()

	def __del__(self):
		self.stop()

	def stop(self):
		self._stopped = True

	def run(self):
		while not self._stopped:
			self._getStatistics()
			time.sleep(1)

	def _getStatistics(self):
		now = time.time()
		bytesIn = 0
		bytesOut = 0
		iftable = MIB_IFTABLE()
		iftable_size = c_ulong(sizeof(iftable))
		iftable.dwNumEntries = 0
		windll.iphlpapi.GetIfTable(byref(iftable), byref(iftable_size), 0)
		for i in range(iftable.dwNumEntries):
			if iftable.table[i].bDescr == self.interface:
				bytesIn = iftable.table[i].dwInOctets
				bytesOut = iftable.table[i].dwOutOctets
				break

		timeDiff = 1
		if self._lastTime:
			timeDiff = now - self._lastTime

		if self._lastBytesIn:
			self._bytesInPerSecond = (bytesIn - self._lastBytesIn) / timeDiff
			if self._bytesInPerSecond < 0:
				self._bytesInPerSecond = 0

		if self._lastBytesOut:
			self._bytesOutPerSecond = (bytesOut - self._lastBytesOut) / timeDiff
			if self._bytesOutPerSecond < 0:
				self._bytesOutPerSecond = 0

		self._lastBytesIn = bytesIn
		self._lastBytesOut = bytesOut
		self._lastTime = now

	def getBytesInPerSecond(self):
		return self._bytesInPerSecond

	def getBytesOutPerSecond(self):
		return self._bytesOutPerSecond


class NetworkPerformanceCounterWMI(threading.Thread):
	def __init__(self, interface):
		threading.Thread.__init__(self)
		self.interface = interface
		self._lastBytesIn = 0
		self._lastBytesOut = 0
		self._lastTime = None
		self._bytesInPerSecond = 0
		self._bytesOutPerSecond = 0
		self._running = False
		self._stopped = False
		self.start()

	def __del__(self):
		self.stop()

	def stop(self):
		self._stopped = True

	def run(self):
		try:
			interface = self.interface
			self._running = True
			import pythoncom
			import wmi
			pythoncom.CoInitialize()
			self.wmi = wmi.WMI()
			bestRatio = 0.0
			for instance in self.wmi.Win32_PerfRawData_Tcpip_NetworkInterface():
				ratio = difflib.SequenceMatcher(None, instance.Name, interface).ratio()
				logger.info(u"NetworkPerformanceCounter: searching for interface '%s', got interface '%s', match ratio: %s" % (interface, instance.Name, ratio))
				if ratio > bestRatio:
					bestRatio = ratio
					self.interface = instance.Name
			logger.info(u"NetworkPerformanceCounter: using interface '%s' match ratio (%s)" % (self.interface, bestRatio))
		except Exception as error:
			logger.logException(error)

		try:
			while not self._stopped:
				self._getStatistics()
				time.sleep(1)
		finally:
			try:
				import pythoncom
				pythoncom.CoUninitialize()
			except Exception:
				pass

	def _getStatistics(self):
		now = time.time()
		for instance in self.wmi.Win32_PerfRawData_Tcpip_NetworkInterface(["BytesReceivedPersec", "BytesSentPersec"], Name=self.interface):
			bytesIn = instance.BytesReceivedPersec
			bytesOut = instance.BytesSentPersec

		timeDiff = 1
		if self._lastTime:
			timeDiff = now - self._lastTime

		if self._lastBytesIn:
			self._bytesInPerSecond = (bytesIn - self._lastBytesIn) / timeDiff
			if self._bytesInPerSecond < 0:
				self._bytesInPerSecond = 0

		if self._lastBytesOut:
			self._bytesOutPerSecond = (bytesOut - self._lastBytesOut) / timeDiff
			if self._bytesOutPerSecond < 0:
				self._bytesOutPerSecond = 0

		self._lastBytesIn = bytesIn
		self._lastBytesOut = bytesOut
		self._lastTime = now

	def getBytesInPerSecond(self):
		return self._bytesInPerSecond

	def getBytesOutPerSecond(self):
		return self._bytesOutPerSecond


class NetworkPerformanceCounterPDH(threading.Thread):
	def __init__(self, interface):
		threading.Thread.__init__(self)
		self.interface = None
		self._queryHandle = None
		self._inCounterHandle = None
		self._outCounterHandle = None
		self._running = False
		self._stopped = False
		self._bytesInPerSecond = 0.0
		self._bytesOutPerSecond = 0.0

		(items, instances) = win32pdh.EnumObjectItems(
			None,
			None,
			win32pdhutil.find_pdh_counter_localized_name('Network Interface'),
			win32pdh.PERF_DETAIL_WIZARD
		)

		bestRatio = 0.0
		for instance in instances:
			ratio = difflib.SequenceMatcher(None, instance, interface).ratio()
			logger.info(u"NetworkPerformanceCounter: searching for interface '%s', got interface '%s', match ratio: %s" % (interface, instance, ratio))
			if ratio > bestRatio:
				bestRatio = ratio
				self.interface = instance
		logger.info(u"NetworkPerformanceCounter: using interface '%s' match ratio (%s) with available counters: %s" % (self.interface, bestRatio, items))

		# For correct translations (find_pdh_counter_localized_name) see:
		# HKEY_LOCAL_MACHINE\SOFTWARE\Microsoft\Windows NT\CurrentVersion\Perflib
		self._queryHandle = win32pdh.OpenQuery()
		self.bytesInPerSecondCounter = win32pdh.MakeCounterPath(
			(
				None,
				win32pdhutil.find_pdh_counter_localized_name('Network Interface'),
				self.interface,
				None,
				-1,
				win32pdhutil.find_pdh_counter_localized_name('Bytes In/sec')
			)
		)
		self.bytesOutPerSecondCounter = win32pdh.MakeCounterPath(
			(
				None,
				win32pdhutil.find_pdh_counter_localized_name('Network Interface'),
				self.interface,
				None,
				-1,
				win32pdhutil.find_pdh_counter_localized_name('Bytes Sent/sec')
			)
		)

		try:
			self._inCounterHandle = win32pdh.AddCounter(self._queryHandle, self.bytesInPerSecondCounter)
		except Exception as error:
			raise RuntimeError(u"Failed to add inCounterHandle %s->%s: %s" % (
				win32pdhutil.find_pdh_counter_localized_name('Network Interface'),
				win32pdhutil.find_pdh_counter_localized_name('Bytes In/sec'),
				error
			))
		try:
			self._outCounterHandle = win32pdh.AddCounter(self._queryHandle, self.bytesOutPerSecondCounter)
		except Exception as error:
			raise RuntimeError(u"Failed to add outCounterHandle %s->%s: %s" % (
				win32pdhutil.find_pdh_counter_localized_name('Network Interface'),
				win32pdhutil.find_pdh_counter_localized_name('Bytes Sent/sec'),
				error
			))
		self.start()

	def __del__(self):
		self.stop()

	def stop(self):
		self._stopped = True

	def run(self):
		self._running = True

		while not self._stopped:
			inbytes = 0.0
			outbytes = 0.0
			for i in range(10):
				win32pdh.CollectQueryData(self._queryHandle)
				(tp, val) = win32pdh.GetFormattedCounterValue(self._inCounterHandle, win32pdh.PDH_FMT_LONG)
				inbytes += val
				(tp, val) = win32pdh.GetFormattedCounterValue(self._outCounterHandle, win32pdh.PDH_FMT_LONG)
				outbytes += val
				time.sleep(0.1)

			self._bytesInPerSecond = inbytes/10.0
			self._bytesOutPerSecond = outbytes/10.0

		if self._inCounterHandle:
			win32pdh.RemoveCounter(self._inCounterHandle)

		if self._outCounterHandle:
			win32pdh.RemoveCounter(self._outCounterHandle)

		if self._queryHandle:
			win32pdh.CloseQuery(self._queryHandle)

	def getBytesInPerSecond(self):
		return self._bytesInPerSecond

	def getBytesOutPerSecond(self):
		return self._bytesOutPerSecond


# - - - - - - - - - - - - - - - - - - - - - - - - - - - - - - - - - - - - - - - - - - - - - - - - - - -
# -                                            HELPERS                                                -
# - - - - - - - - - - - - - - - - - - - - - - - - - - - - - - - - - - - - - - - - - - - - - - - - - - -
def copyACL(src, dest):
	revision = src.GetAclRevision()
	logger.debug2(u"copyACL: ace count is %s" % src.GetAceCount())
	for i in range(src.GetAceCount()):
		logger.debug2(u"copyACL: processing ace #%s" % i)
		ace = src.GetAce(i)
		logger.debug2(u"copyACL: ace: %s" % str(ace))
		# XXX: Not sure if these are actually correct.
		# See http://aspn.activestate.com/ASPN/docs/ActivePython/2.4/pywin32/PyACL__GetAce_meth.html
		if ace[0][0] == win32con.ACCESS_ALLOWED_ACE_TYPE:
			dest.AddAccessAllowedAce(revision, ace[1], ace[2])
		elif ace[0][0] == win32con.ACCESS_DENIED_ACE_TYPE:
			dest.AddAccessDeniedAce(revision, ace[1], ace[2])
		elif ace[0][0] == win32con.SYSTEM_AUDIT_ACE_TYPE:
			dest.AddAuditAccessAce(revision, ace[1], ace[2], 1, 1)
		elif ace[0][0] == win32con.ACCESS_ALLOWED_OBJECT_ACE_TYPE:
			dest.AddAccessAllowedObjectAce(revision, ace[0][1], ace[1], ace[2], ace[3], ace[4])
		elif ace[0][0] == win32con.ACCESS_DENIED_OBJECT_ACE_TYPE:
			dest.AddAccessDeniedObjectAce(revision, ace[0][1], ace[1], ace[2], ace[3], ace[4])
		elif ace[0][0] == win32con.SYSTEM_AUDIT_OBJECT_ACE_TYPE:
			dest.AddAuditAccessObjectAce(revision, ace[0][1], ace[1], ace[2], ace[3], ace[4], 1, 1)

	return src.GetAceCount()


def adjustPrivilege(priv, enable=1):
	# Get the process token.
	flags = ntsecuritycon.TOKEN_ADJUST_PRIVILEGES | ntsecuritycon.TOKEN_QUERY
	htoken = win32security.OpenProcessToken(win32api.GetCurrentProcess(), flags)
	# Get the ID for the system shutdown privilege.
	id = win32security.LookupPrivilegeValue(None, priv)
	# Now obtain the privilege for this process.
	# Create a list of the privileges to be added.
	if enable:
		newPrivileges = [(id, win32security.SE_PRIVILEGE_ENABLED)]
	else:
		newPrivileges = [(id, 0)]
	# and make the adjustment.
	win32security.AdjustTokenPrivileges(htoken, 0, newPrivileges)


# - - - - - - - - - - - - - - - - - - - - - - - - - - - - - - - - - - - - - - - - - - - - - - - - - - -
# -                                             REGISTRY                                              -
# - - - - - - - - - - - - - - - - - - - - - - - - - - - - - - - - - - - - - - - - - - - - - - - - - - -
def getRegistryValue(key, subKey, valueName, reflection=True):
	hkey = winreg.OpenKey(key, subKey)
	if not reflection and (getArchitecture() == 'x64'):
<<<<<<< HEAD
		winreg.DisableReflectionKey(hkey)
	(value, type) = winreg.QueryValueEx(hkey, valueName)
	if (getArchitecture() == 'x64') and not reflection:
		if winreg.QueryReflectionKey(hkey):
			winreg.EnableReflectionKey(hkey)
=======
		_winreg.DisableReflectionKey(hkey)

	(value, type) = _winreg.QueryValueEx(hkey, valueName)
	if (getArchitecture() == 'x64') and not reflection:
		if _winreg.QueryReflectionKey(hkey):
			_winreg.EnableReflectionKey(hkey)

>>>>>>> 0aa5d13e
	return value


def setRegistryValue(key, subKey, valueName, value):
	winreg.CreateKey(key, subKey)
	hkey = winreg.OpenKey(key, subKey, 0, winreg.KEY_WRITE)
	if isinstance(value, int):
		winreg.SetValueEx(hkey, valueName, 0, winreg.REG_DWORD, value)
	else:
		winreg.SetValueEx(hkey, valueName, 0, winreg.REG_SZ, value)


def createRegistryKey(key, subKey):
	winreg.CreateKey(key, subKey)


# - - - - - - - - - - - - - - - - - - - - - - - - - - - - - - - - - - - - - - - - - - - - - - - - - - -
# -                                            FILESYSTEMS                                            -
# - - - - - - - - - - - - - - - - - - - - - - - - - - - - - - - - - - - - - - - - - - - - - - - - - - -
def getFreeDrive(startLetter='a'):
	startLetter = forceUnicodeLower(startLetter)
	startLetterSeen = False
	for letter in 'abcdefghijklmnopqrstuvwxyz':
		if startLetter == letter:
			startLetterSeen = True

		if not startLetterSeen:
			continue

		letter += ':'
		if win32file.GetDriveType(letter) == 1:
			return letter

	raise RuntimeError(u'No free drive available')


def getDiskSpaceUsage(path):
	path = forceUnicode(path)
	if len(path) == 1:
		# Assuming a drive letter like "C"
		path = path + ':'

	(sectPerCluster, bytesPerSector, freeClusters, totalClusters) = win32file.GetDiskFreeSpace(path)

	capacity = totalClusters * sectPerCluster * bytesPerSector
	available = freeClusters * sectPerCluster * bytesPerSector

	info = {
		'capacity': capacity,
		'available': available,
		'used': capacity - available,
		'usage': (capacity - available) / capacity
	}
	logger.info(u"Disk space usage for path '{}': {}", path, info)
	return info


def mount(dev, mountpoint, **options):
	"""
	Mount *dev* to the given *mountpoint*.

	The mountpoint can either be a Windows drive letter ranging from
	``a:`` to ``z:`` or ``'dynamic'``.
	If *mountpoint* is ``'dynamic'`` it will try to find a free
	mountpoint for the operation.
	This may raise an exception if no free mountpoint is found.
	"""
	dev = forceUnicode(dev)
	mountpoint = forceUnicode(mountpoint)

	match = re.search('^([a-z]:|dynamic)$', mountpoint, re.IGNORECASE)
	if not match:
		logger.error(u"Bad mountpoint '%s'" % mountpoint)
		raise ValueError(u"Bad mountpoint '%s'" % mountpoint)

	if mountpoint == u'dynamic':
		usedDriveletters = set(
			[
				x[0].lower()
				for x in win32api.GetLogicalDriveStrings().split('\0')
				if x
			]
		)

		if mountpoint.lower() in usedDriveletters:
			logger.debug(
				u"Mountpoint '{0}' is in use. Trying to find a free "
				u"mountpoint.".format(mountpoint)
			)

			for i in range(ord('c'), ord('z')):
				mountpoint = forceUnicode(chr(i))
				if mountpoint not in usedDriveletters:
					logger.info(u"Using the free mountpoint '{0}'".format(mountpoint))
					break
			else:
				raise RuntimeError("Dynamic mountpoint detection could not find a a free mountpoint!")

	if dev.lower().startswith(('smb://', 'cifs://')):
		match = re.search('^(smb|cifs)://([^/]+\/.+)$', dev, re.IGNORECASE)
		if match:
			parts = match.group(2).split('/')
			dev = u'\\\\%s\\%s' % (parts[0], parts[1])

			if 'username' not in options:
				options['username'] = None

			elif options['username'] and (options['username'].find(u'\\') != -1):
				options['domain'] = options['username'].split(u'\\')[0]
				options['username'] = options['username'].split(u'\\')[-1]

			try:
				logger.addConfidentialString(options['password'])
			except KeyError:
				options['password'] = None

			if 'domain' not in options:
				options['domain'] = getHostname()
			username = None
			if options['username']:
				username = options['domain'] + u'\\' + options['username']

			try:
				try:
					# Remove connection and update user profile (remove persistent connection)
					win32wnet.WNetCancelConnection2(mountpoint, win32netcon.CONNECT_UPDATE_PROFILE, True)
				except pywintypes.error as details:
					if (details[0] == 2250):
						# Not connected
						logger.debug(u"Failed to umount '%s': %s" % (mountpoint, details))
					else:
						raise

				logger.notice(u"Mounting '%s' to '%s'" % (dev, mountpoint))
				# Mount not persistent
				win32wnet.WNetAddConnection2(
					win32netcon.RESOURCETYPE_DISK,
					mountpoint,
					dev,
					None,
					username,
					options['password'],
					0
				)

			except Exception as error:
				logger.error(u"Failed to mount '%s': %s" % (dev, forceUnicode(error)))
				raise RuntimeError(u"Failed to mount '%s': %s" % (dev, forceUnicode(error)))
		else:
			raise ValueError(u"Bad smb/cifs uri '%s'" % dev)
	else:
		raise ValueError(u"Cannot mount unknown fs type '%s'" % dev)


def umount(mountpoint):
	try:
		# Remove connection and update user profile (remove persistent connection)
		win32wnet.WNetCancelConnection2(mountpoint, win32netcon.CONNECT_UPDATE_PROFILE, True)
	except pywintypes.error as details:
		if details[0] == 2250:
			# Not connected
			logger.warning(u"Failed to umount '%s': %s" % (mountpoint, details))
		else:
			raise
	except Exception as error:
		logger.error(u"Failed to umount '%s': %s" % (mountpoint, forceUnicode(error)))
		raise RuntimeError(u"Failed to umount '%s': %s" % (mountpoint, forceUnicode(error)))


# - - - - - - - - - - - - - - - - - - - - - - - - - - - - - - - - - - - - - - - - - - - - - - - - - - -
# -                               SESSION / WINSTA / DESKTOP HANDLING                                 -
# - - - - - - - - - - - - - - - - - - - - - - - - - - - - - - - - - - - - - - - - - - - - - - - - - - -
def getActiveConsoleSessionId():
	try:
		return forceInt(windll.kernel32.WTSGetActiveConsoleSessionId())
	except Exception as error:
		logger.warning(u"Failed to get WTSGetActiveConsoleSessionId: %s, returning 0" % forceUnicode(error))
		return 0


def getActiveDesktopName():
	desktop = win32service.OpenInputDesktop(0, True, win32con.MAXIMUM_ALLOWED)
	return forceUnicode(win32service.GetUserObjectInformation(desktop, win32con.UOI_NAME))


def getActiveSessionIds(winApiBugCommand=None):
	sessionIds = []
	logger.debug(u"Getting active sessions")
	invalidLogonDomains = ["Window Manager", "Font Driver Host"]
	if sys.getwindowsversion()[0] == 5 and getArchitecture() == "x64":
		logger.debug(u"Using Workarround for problems with buggy winapi from nt5 x64")
		try:
			result = execute(winApiBugCommand, shell=False)
			sessionIds = forceList(eval(result[0]))
			logger.debug(u"   Found sessionIds: %s" % sessionIds)
<<<<<<< HEAD
		except Exception as e:
			logger.debug("Working directory: '%s', scriptdirectory: '%s'" % (os.getcwd(),sys.path[0]))
			logger.logException(e)
=======
		except Exception as error:
			logger.debug("Working directory: '%s', scriptdirectory: '%s'" % (os.getcwd(), sys.path[0]))
			logger.logException(error)
>>>>>>> 0aa5d13e
	else:
		for s in win32security.LsaEnumerateLogonSessions():
			sessionData = win32security.LsaGetLogonSessionData(s)
			if forceInt(sessionData['LogonType']) not in (2, 10) or sessionData['LogonDomain'] in invalidLogonDomains:
				continue

			sessionId = forceInt(sessionData['Session'])
			if sessionId == 0 and sys.getwindowsversion()[0] >= 6:
				# Service session
				continue

			logger.debug(u"   Found session: %s" % sessionData)
			if sessionId not in sessionIds:
				sessionIds.append(sessionId)

	return sessionIds


def getActiveSessionId(verifyProcessRunning="winlogon.exe", winApiBugCommand=None):
	logger.debug("Getting ActiveSessionId")
	invalidLogonDomains = ["Window Manager", "Font Driver Host"]
	defaultSessionId = getActiveConsoleSessionId()
	if sys.getwindowsversion()[0] >= 6 and defaultSessionId == 0:
		defaultSessionId = 1

	sessionIds = []
	newest = {}
	if sys.getwindowsversion()[0] == 5 and getArchitecture() == "x64":
		logger.debug(u"Using Workarround for problems with buggy winapi from nt5 x64")
		try:
			result = execute(winApiBugCommand, shell=False)
			logger.debug(u"   Found sessionIds: %s" % eval(result[0]))
			for sessionId in forceList(eval(result[0])):
				res = execute("%s %s" % (winApiBugCommand, sessionId), shell=False)
				sessionData = forceDict(eval(res[0]))
				if verifyProcessRunning and not getPids(verifyProcessRunning, sessionId=sessionId):
					continue

				if sessionId not in sessionIds:
					sessionIds.append(sessionId)

				if newest:
					try:
						lt = newest['LogonTime']
						lts = sessionData['LogonTime']
						newestdt = datetime(lt.year, lt.month, lt.day, lt.hour, lt.minute, lt.second)
						sessiondt = datetime(lts.year, lts.month, lts.day, lts.hour, lts.minute, lts.second)
						if sessiondt > newestdt:
							logger.notice("Token in SessionData is newer then the cached one.")
							newest = sessionData
					except Exception as error:
						logger.warning(error)
						if forceInt(sessionData['LogonId']) > forceInt(newest['LogonId']):
							newest = sessionData
				else:
					newest = sessionData
<<<<<<< HEAD
		except Exception as e:
			logger.debug("Working directory: '%s', scriptdirectory: '%s'" % (os.getcwd(),sys.path[0]))
			logger.logException(e)
=======
		except Exception as error:
			logger.debug("Working directory: '%s', scriptdirectory: '%s'" % (os.getcwd(), sys.path[0]))
			logger.logException(error)
>>>>>>> 0aa5d13e
	else:
		for s in win32security.LsaEnumerateLogonSessions():
			sessionData = win32security.LsaGetLogonSessionData(s)
			if forceInt(sessionData['LogonType']) not in (2, 10) or sessionData['LogonDomain'] in invalidLogonDomains:
				continue

			sessionId = forceInt(sessionData['Session'])
			if sessionId == 0 and sys.getwindowsversion()[0] >= 6:
				# Service session
				continue

			logger.debug(u"   Found session: %s" % sessionData)

			if verifyProcessRunning and not getPids(verifyProcessRunning, sessionId=sessionId):
				continue

			if sessionId not in sessionIds:
				sessionIds.append(sessionId)

			if newest:
				try:
					lt = newest['LogonTime']
					lts = sessionData['LogonTime']
					newestdt = datetime(lt.year, lt.month, lt.day, lt.hour, lt.minute, lt.second)
					sessiondt = datetime(lts.year, lts.month, lts.day, lts.hour, lts.minute, lts.second)
					if sessiondt > newestdt:
						logger.notice("Token in SessionData is newer then the cached one.")
						newest = sessionData
				except Exception as error:
					logger.warning(error)
					if forceInt(sessionData['LogonId']) > forceInt(newest['LogonId']):
						newest = sessionData
			else:
				newest = sessionData

	if not sessionIds:
		return defaultSessionId

	if newest:
		return forceInt(newest['Session'])

	if defaultSessionId in sessionIds:
		return defaultSessionId

	if sys.getwindowsversion()[0] >= 6 and sessionIds[0] == 0:
		if len(sessionIds) > 1:
			return sessionIds[1]

		return defaultSessionId

	return sessionIds[0]


def getSessionInformation(sessionId, winApiBugCommand=None):
	try:
		wtsUserName = win32ts.WTSQuerySessionInformation(None, sessionId, win32ts.WTSUserName)
	except Exception:
		wtsUserName = None

	# 'UserName': u'Administrator',
	# 'AuthenticationPackage': u'NTLM',
	# 'LogonServer': u'COMPUTERNAME',
	# 'LogonId': 1753269L,
	# 'Upn': u'',
	# 'Session': 1,
	# 'DnsDomainName': u'',
	# 'Sid': <PySID object at 0x00CD7BA8>,
	# 'LogonType': 10,
	# 'LogonDomain': u'COMPUTERNAME',
	# 'LogonTime': <PyTime:19.04.2010 16:33:07>}
	if sys.getwindowsversion()[0] == 5 and getArchitecture() == "x64":
		logger.debug(u"Using Workarround for problems with buggy winapi from nt5 x64")
		try:
			result = execute("%s %s" % (winApiBugCommand, sessionId), shell=False)
			sessionData = forceDict(eval(result[0]))
			if sessionData:
				try:
					if wtsUserName and sessionData['UserName'].lower() != wtsUserName.lower():
						sessionData['UserName'] = wtsUserName
				except Exception:
					pass
				logger.debug(u"   Found session: %s" % sessionData)
				return sessionData
<<<<<<< HEAD
		except Exception as e:
=======
		except Exception as error:
>>>>>>> 0aa5d13e
			logger.debug("Working directory: '%s', scriptdirectory: '%s'" % (os.getcwd(),sys.path[0]))
			logger.logException(error)

	newest = {}
	for s in win32security.LsaEnumerateLogonSessions():
		sessionData = win32security.LsaGetLogonSessionData(s)

		if forceInt(sessionData['Session']) == forceInt(sessionId):
			logger.debug("Session is found and checked. wtsUserName: '%s'" % wtsUserName)
			if wtsUserName and sessionData['UserName'].lower() != wtsUserName.lower():
				continue

			logger.debug(u"sessionData: '%s', wtsUserName: '%s'" % (sessionData['UserName'], wtsUserName))
			try:
				if not newest:
					logger.debug("No newest object found, so newest is Session with ID: '%s'" % sessionData['Session'])
					newest = sessionData
					continue

				lt = newest['LogonTime']
				lts = sessionData['LogonTime']
				newestdt = datetime(lt.year, lt.month, lt.day, lt.hour, lt.minute, lt.second)
				sessiondt = datetime(lts.year, lts.month, lts.day, lts.hour, lts.minute, lts.second)
				logger.debug("newest datetime: '%s'" % lt)
				logger.debug("newest datetime in session: '%s'" % lts)
				if sessiondt > newestdt:
					logger.notice("Token in SessionData is newer then the cached one.")
					newest = sessionData
			except Exception as error:
				logger.warning("WARNING in getSessionInformation method: '%s'" % error)
				if forceInt(sessionData['LogonId']) > forceInt(newest['LogonId']):
					newest = sessionData
			else:
				newest = sessionData

	if newest:
		logger.debug("Found newest SessionId: '%s' for User: '%s'" % (newest['Session'], newest['UserName']))
		return newest
	elif sessionData:
		logger.debug("Found newest SessionId: '%s' for User: '%s'" % (sessionData['Session'], sessionData['UserName']))
		return sessionData
	else:
		return {}


def getActiveSessionInformation(winApiBugCommand=None):
	info = []
	for sessionId in getActiveSessionIds(winApiBugCommand):
		logger.debug("sessionid info: %s" % sessionId)
		sessionInfo = getSessionInformation(sessionId, winApiBugCommand)
		if info and sessionInfo:
			for item in info:
				if item['UserName'].lower() == sessionInfo['UserName'].lower():
					logger.debug("Duplicate Session Found, trying to figure out, which one is the newest.")
					lt = item['LogonTime']
					lts = sessionInfo['LogonTime']
					logger.debug2("lt '%s'" % lt)
					logger.debug2("lt: year: '%s', month: '%s', day: '%s', hour: '%s', minute: '%s', second: '%s'" % (lt.year, lt.month, lt.day, lt.hour, lt.minute, lt.second))
					logger.debug2("lts '%s'" % lts)
					logger.debug2("lts: year: '%s', month: '%s', day: '%s', hour: '%s', minute: '%s', second: '%s'" % (lts.year, lts.month, lts.day, lts.hour, lts.minute, lts.second))
					logger.debug2("lt-type '%s'" % type(lt))
					logger.debug2("lts-type '%s'" % type(lts))
					infodt = datetime(lt.year, lt.month, lt.day, lt.hour, lt.minute, lt.second)
					sessiondt = datetime(lts.year, lts.month, lts.day, lts.hour, lts.minute, lts.second)
					if sessiondt > infodt:
						logger.notice("Token in SessionData is newer then the cached one.")
						info.remove(item)
						info.append(sessionInfo)
		elif sessionInfo:
			info.append(sessionInfo)

	logger.debug(u"info: {}", info)
	return info


def getUserSessionIds(username, winApiBugCommand=None, onlyNewestId=None):
	sessionIds = []
	if not username:
		return sessionIds

	domain = None
	newest = {}
	logger.debug(u"Getting sessions of user '%s'" % username)
	if '\\' in username:
		domain = username.split('\\')[0]
		username = username.split('\\')[-1]

	for session in getActiveSessionInformation(winApiBugCommand):
		if (session.get('UserName') and (session.get('UserName').lower() == username.lower()) and
			(not domain or (session.get('LogonDomain') and (session.get('LogonDomain').lower() == domain.lower())))):
			sessionIds.append(forceInt(session.get('Session')))
			if onlyNewestId:
				try:
					if not newest:
						newest = session
						continue
					lt = newest['LogonTime']
					lts = session['LogonTime']

					newestdt = datetime(lt.year, lt.month, lt.day, lt.hour, lt.minute, lt.second)
					sessiondt = datetime(lts.year, lts.month, lts.day, lts.hour, lts.minute, lts.second)
					if sessiondt > newestdt:
						logger.notice("Token in session is newer then the cached one.")
						newest = session
				except Exception as error:
					logger.warning(error)
					if forceInt(session['LogonId']) > forceInt(newest['LogonId']):
						newest = session
				else:
					newest = session
			logger.debug(u"   onlyNewestId: '%s' newest = '%s'" % (onlyNewestId, newest))
			logger.debug(u"   Found session id of user '%s': %s" % (username, session.get('Session')))
	if onlyNewestId and newest:
		return [newest.get('Session')]
	else:
		return sessionIds


def logoffCurrentUser():
	logger.notice("Logging off current user")
	command = ''
	if sys.getwindowsversion()[0] == 5:
		if sys.getwindowsversion()[1] == 0:
			# NT5.0: win2k
			raise NotImplementedError(u"Not available on win2k")
		else:
			# NT5.1: XP
			command = u'logoff.exe'
	elif sys.getwindowsversion()[0] == 6:
		# NT6: Vista, Win7
		command = u'shutdown.exe /l'
	else:
		raise RuntimeError(u"Operating system not supported")

	runCommandInSession(
		command=command,
		sessionId=getActiveSessionId(),
		waitForProcessEnding=False
	)


def lockWorkstation():
	# windll.winsta.WinStationConnectW(0, 0, sessionId, "", 0)
	# windll.user32.LockWorkStation()
	runCommandInSession(
		command=u"rundll32.exe user32.dll,LockWorkStation",
		sessionId=getActiveSessionId(),
		waitForProcessEnding=False
	)


def reboot(wait=10):
	logger.notice(u"Rebooting in %s seconds" % wait)
	wait = forceInt(wait)
	adjustPrivilege(ntsecuritycon.SE_SHUTDOWN_NAME)
	win32api.InitiateSystemShutdown(None, u"Opsi reboot", wait, True, True)


def shutdown(wait=10):
	logger.notice(u"Shutting down in %s seconds" % wait)
	wait = forceInt(wait)
	adjustPrivilege(ntsecuritycon.SE_SHUTDOWN_NAME)
	win32api.InitiateSystemShutdown(None, u"Opsi shutdown", wait, True, False)


def abortShutdown():
	logger.notice(u"Aborting system shutdown")
	adjustPrivilege(ntsecuritycon.SE_SHUTDOWN_NAME)
	win32api.AbortSystemShutdown(None)


def createWindowStation(name):
	name = forceUnicode(name)
	sa = pywintypes.SECURITY_ATTRIBUTES()
	sa.bInheritHandle = 1
	sa.SECURITY_DESCRIPTOR = None

	try:
		return win32service.CreateWindowStation(name, 0, win32con.MAXIMUM_ALLOWED, sa)
	except win32service.error as e:
		logger.error(u"Failed to create window station '%s': %s" % (name, forceUnicode(e)))


def createDesktop(name, runCommand=None):
	name = forceUnicode(name)
	if runCommand:
		runCommand = forceUnicode(runCommand)
	sa = pywintypes.SECURITY_ATTRIBUTES()
	sa.bInheritHandle = 0

	try:
		sa.SECURITY_DESCRIPTOR = win32security.GetUserObjectSecurity(
			win32service.OpenDesktop('default', 0, 0, win32con.MAXIMUM_ALLOWED), win32con.DACL_SECURITY_INFORMATION)
	except Exception as error:
		logger.error(error)
		sa.SECURITY_DESCRIPTOR = None

	hdesk = None
	try:
		hdesk = win32service.CreateDesktop(name, 0, win32con.MAXIMUM_ALLOWED, sa)
	except win32service.error as error:
		logger.error(u"Failed to create desktop '%s': %s" % (name, forceUnicode(error)))

	if runCommand:
		s = win32process.STARTUPINFO()
		s.lpDesktop = name
		prc_info = win32process.CreateProcess(None, runCommand, None, None, True, win32con.CREATE_NEW_CONSOLE, None, 'c:\\', s)

	return hdesk


def getDesktops(winsta=None):
	if not winsta:
		winsta = win32service.GetProcessWindowStation()

	return [forceUnicodeLower(d) for d in winsta.EnumDesktops()]


def switchDesktop(name):
	name = forceUnicode(name)
	hdesk = win32service.OpenDesktop(name, 0, 0, win32con.MAXIMUM_ALLOWED)
	hdesk.SwitchDesktop()


def addUserToDesktop(desktop, userSid):
	'''
	Adds the given PySID representing a user to the given desktop's
	discretionary access-control list. The old security descriptor for
	desktop is returned.
	'''
	desktopAll = win32con.DESKTOP_CREATEMENU | \
		win32con.DESKTOP_CREATEWINDOW | \
		win32con.DESKTOP_ENUMERATE | \
		win32con.DESKTOP_HOOKCONTROL | \
		win32con.DESKTOP_JOURNALPLAYBACK | \
		win32con.DESKTOP_JOURNALRECORD | \
		win32con.DESKTOP_READOBJECTS | \
		win32con.DESKTOP_SWITCHDESKTOP | \
		win32con.DESKTOP_WRITEOBJECTS | \
		win32con.DELETE | \
		win32con.READ_CONTROL | \
		win32con.WRITE_DAC | \
		win32con.WRITE_OWNER

	securityDesc = win32security.GetUserObjectSecurity(desktop, win32con.DACL_SECURITY_INFORMATION)

	# Get discretionary access-control list (DACL) for desktop.
	acl = securityDesc.GetSecurityDescriptorDacl()

	# Create a new access control list for desktop.
	newAcl = win32security.ACL()

	if acl:
		copyACL(acl, newAcl)

	# Add the ACE for user_sid to the desktop.
	ace0Index = newAcl.GetAceCount()
	newAcl.AddAccessAllowedAce(win32con.ACL_REVISION, desktopAll, userSid)

	# Create a new security descriptor and set its new DACL.
	newSecurityDesc = win32security.SECURITY_DESCRIPTOR()
	newSecurityDesc.SetSecurityDescriptorDacl(True, newAcl, False)

	# Set the new security descriptor for desktop.
	win32security.SetUserObjectSecurity(
		desktop,
		win32con.DACL_SECURITY_INFORMATION,
		newSecurityDesc
	)

	return [ace0Index]


def addUserToWindowStation(winsta, userSid):
	'''
	Adds the given PySID representing a user to the given window station's
	discretionary access-control list. The old security descriptor for
	winsta is returned.
	'''
	winstaAll = win32con.WINSTA_ACCESSCLIPBOARD | \
		win32con.WINSTA_ACCESSGLOBALATOMS | \
		win32con.WINSTA_CREATEDESKTOP | \
		win32con.WINSTA_ENUMDESKTOPS | \
		win32con.WINSTA_ENUMERATE | \
		win32con.WINSTA_EXITWINDOWS | \
		win32con.WINSTA_READATTRIBUTES | \
		win32con.WINSTA_READSCREEN | \
		win32con.WINSTA_WRITEATTRIBUTES | \
		win32con.DELETE | \
		win32con.READ_CONTROL | \
		win32con.WRITE_DAC | \
		win32con.WRITE_OWNER

	genericAccess = win32con.GENERIC_READ | \
		win32con.GENERIC_WRITE | \
		win32con.GENERIC_EXECUTE | \
		win32con.GENERIC_ALL

	# Get the security description for winsta.
	securityDesc = win32security.GetUserObjectSecurity(winsta, win32con.DACL_SECURITY_INFORMATION)

	# Get discretionary access-control list (DACL) for winsta.
	acl = securityDesc.GetSecurityDescriptorDacl()

	# Create a new access control list for winsta.
	newAcl = win32security.ACL()

	if acl:
		copyACL(acl, newAcl)

	# Add the first ACE for userSid to the window station.
	ace0Index = newAcl.GetAceCount()
	aceFlags = win32con.CONTAINER_INHERIT_ACE | win32con.INHERIT_ONLY_ACE | win32con.OBJECT_INHERIT_ACE
	newAcl.AddAccessAllowedAceEx(win32con.ACL_REVISION, aceFlags, genericAccess, userSid)

	# Add the second ACE for userSid to the window station.
	ace1Index = newAcl.GetAceCount()
	aceFlags = win32con.NO_PROPAGATE_INHERIT_ACE
	newAcl.AddAccessAllowedAceEx(win32con.ACL_REVISION, aceFlags, winstaAll, userSid)

	# Create a new security descriptor and set its new DACL.
	# NOTE: Simply creating a new security descriptor and assigning it as
	# the security descriptor for winsta (without setting the DACL) is
	# sufficient to allow windows to be opened, but that is probably not
	# providing any kind of security on winsta.
	newSecurityDesc = win32security.SECURITY_DESCRIPTOR()
	newSecurityDesc.SetSecurityDescriptorDacl(True, newAcl, False)

	# Set the new security descriptor for winsta.
	win32security.SetUserObjectSecurity(winsta, win32con.DACL_SECURITY_INFORMATION, newSecurityDesc)

	return [ace0Index, ace1Index]


# - - - - - - - - - - - - - - - - - - - - - - - - - - - - - - - - - - - - - - - - - - - - - - - - - - -
# -                                        PROCESS HANDLING                                           -
# - - - - - - - - - - - - - - - - - - - - - - - - - - - - - - - - - - - - - - - - - - - - - - - - - - -
def which(cmd):
	raise NotImplementedError(u"which() not implemented on windows")


def execute(cmd, waitForEnding=True, getHandle=False, ignoreExitCode=[], exitOnStderr=False, captureStderr=True, encoding=None, timeout=0, shell=True):
	cmd = forceUnicode(cmd)
	waitForEnding = forceBool(waitForEnding)
	getHandle = forceBool(getHandle)
	exitOnStderr = forceBool(exitOnStderr)
	captureStderr = forceBool(captureStderr)
	timeout = forceInt(timeout)
	shell = forceBool(shell)

	exitCode = 0
	result = []

	startTime = time.time()
	try:
		logger.info(u"Executing: %s" % cmd)
		if getHandle:
			if captureStderr:
				return (subprocess.Popen(cmd, shell=shell, stdin=subprocess.PIPE, stdout=subprocess.PIPE, stderr=subprocess.STDOUT)).stdout
			else:
				return (subprocess.Popen(cmd, shell=shell, stdin=subprocess.PIPE, stdout=subprocess.PIPE, stderr=None)).stdout
		else:
			data = ''
			stderr = None
			if captureStderr:
				stderr = subprocess.PIPE

			proc = subprocess.Popen(
				cmd,
				shell=shell,
				stdin=subprocess.PIPE,
				stdout=subprocess.PIPE,
				stderr=stderr,
			)

			if not encoding:
				encoding = proc.stdout.encoding
				logger.debug(u"proc.stdout.encoding: %s" % encoding)
				if encoding == 'ascii':
					encoding = None

			if not encoding:
				encoding = locale.getpreferredencoding()
				logger.debug(u"locale.getpreferredencoding(): %s" % encoding)
				if encoding == 'ascii':
					encoding = None

			if not encoding:
				encoding = sys.stdout.encoding
				logger.debug(u"sys.stdout.encoding: %s" % encoding)
				if encoding == 'ascii':
					encoding = None

			if not encoding:
				encoding = 'cp850'

			logger.info(u"Using encoding '%s'" % encoding)

			ret = None
			while ret is None:
				ret = proc.poll()
				try:
					chunk = proc.stdout.read()
					if len(chunk) > 0:
						data += chunk
				except IOError as error:
					if error.errno != 11:
						raise

				if captureStderr:
					try:
						chunk = proc.stderr.read()
						if len(chunk) > 0:
							if exitOnStderr:
								raise IOError(exitCode, u"Command '%s' failed: %s" % (cmd, chunk))
							data += chunk
					except IOError as error:
						if error.errno != 11:
							raise

				if timeout > 0 and (time.time() - startTime >= timeout):
					try:
						proc.kill()
					except Exception:
						pass

					raise IOError(exitCode, u"Command '%s' timed out atfer %d seconds" % (cmd, (time.time() - startTime)))

				time.sleep(0.001)

			exitCode = ret
			if data:
				lines = data.split('\n')
				for i in range(len(lines)):
					line = lines[i].decode(encoding, 'replace').replace('\r', '')
					if (i == len(lines) - 1) and not line:
						break

					logger.debug(u'>>> %s' % line)
					result.append(line)

	except (os.error, IOError) as error:
		# Some error occurred during execution
		raise IOError(error.errno, u"Command '%s' failed:\n%s" % (cmd, error))

	logger.debug(u"Exit code: %s" % exitCode)
	if exitCode:
		if isinstance(ignoreExitCode, bool) and ignoreExitCode:
			pass
		elif isinstance(ignoreExitCode, list) and exitCode in ignoreExitCode:
			pass
		else:
			raise IOError(exitCode, u"Command '%s' failed (%s):\n%s" % (cmd, exitCode, u'\n'.join(result)))

	return result


def getPids(process, sessionId=None):
	process = forceUnicode(process)
	if sessionId is not None:
		sessionId = forceInt(sessionId)

	logger.info(u"Searching pids of process name %s (session id: %s)" % (process, sessionId))
	processIds = []
	CreateToolhelp32Snapshot = windll.kernel32.CreateToolhelp32Snapshot
	Process32First = windll.kernel32.Process32First
	Process32Next = windll.kernel32.Process32Next
	CloseHandle = windll.kernel32.CloseHandle
	hProcessSnap = CreateToolhelp32Snapshot(TH32CS_SNAPPROCESS, 0)
	pe32 = PROCESSENTRY32()
	pe32.dwSize = sizeof(PROCESSENTRY32)
	logger.debug2(u"Getting first process")
	if Process32First(hProcessSnap, byref(pe32)) == win32con.FALSE:
		logger.error(u"Failed to get first process")
		return

	while True:
		pid = pe32.th32ProcessID
		sid = u'unknown'
		try:
			sid = win32ts.ProcessIdToSessionId(pid)
		except Exception:
			pass

		logger.debug2(u"   got process %s with pid %d in session %s" % (pe32.szExeFile, pid, sid))
		if pe32.szExeFile.lower() == process.lower():
			logger.info(u"Found process %s with matching name (pid %d, session %s)" % (pe32.szExeFile.lower(), pid, sid))
			if sessionId is None or (sid == sessionId):
				processIds.append(forceInt(pid))

		if Process32Next(hProcessSnap, byref(pe32)) == win32con.FALSE:
			break

	CloseHandle(hProcessSnap)
	if not processIds:
		logger.debug(u"No process with name %s found (session id: %s)" % (process, sessionId))

	return processIds


def getPid(process, sessionId=None):
	process = forceUnicode(process)
	if sessionId is not None:
		sessionId = forceInt(sessionId)

	processId = 0
	processIds = getPids(process, sessionId)
	if processIds:
		processId = processIds[0]

	return processId


def getProcessName(processId):
	processId = forceInt(processId)
	logger.notice(u"Searching name of process %d" % processId)

	processName = u''
	CreateToolhelp32Snapshot = windll.kernel32.CreateToolhelp32Snapshot
	Process32First = windll.kernel32.Process32First
	Process32Next = windll.kernel32.Process32Next
	CloseHandle = windll.kernel32.CloseHandle
	hProcessSnap = CreateToolhelp32Snapshot(TH32CS_SNAPPROCESS, 0)
	pe32 = PROCESSENTRY32()
	pe32.dwSize = sizeof(PROCESSENTRY32)
	logger.info(u"Getting first process")
	if Process32First(hProcessSnap, byref(pe32)) == win32con.FALSE:
		logger.error(u"Failed getting first process")
		return

	while True:
		pid = pe32.th32ProcessID
		if pid == processId:
			processName = forceUnicode(pe32.szExeFile)
			break

		if Process32Next(hProcessSnap, byref(pe32)) == win32con.FALSE:
			break

	CloseHandle(hProcessSnap)
	return processName


def getProcessHandle(processId):
	processId = forceInt(processId)
	processHandle = win32api.OpenProcess(1, 0, processId)
	return processHandle


def getProcessWindowHandles(processId):
	processId = forceInt(processId)
	logger.info(u"Getting window handles of process with id %s" % processId)

	def callback(windowHandle, windowHandles):
		if win32process.GetWindowThreadProcessId(windowHandle)[1] == processId:
			logger.debug(u"Found window %s of process with id %s" % (windowHandle, processId))
			windowHandles.append(windowHandle)

		return True

	windowHandles = []
	win32gui.EnumWindows(callback, windowHandles)
	return windowHandles


def closeProcessWindows(processId):
	processId = forceInt(processId)
	logger.info("Closing windows of process with id %s" % processId)
	for windowHandle in getProcessWindowHandles(processId):
		logger.debug("Sending WM_CLOSE message to window %s" % windowHandle)
		win32gui.SendMessage(windowHandle, win32con.WM_CLOSE, 0, 0)


def terminateProcess(processHandle=None, processId=None):
	if processId is not None:
		processId = forceInt(processId)

	if not processHandle and not processId:
		raise ValueError(u"Neither process handle not process id given")

	exitCode = 0
	if not processHandle:
		processHandle = getProcessHandle(processId)

	win32process.TerminateProcess(processHandle, exitCode)
	return exitCode


def getUserToken(sessionId=None, duplicateFrom=u"winlogon.exe"):
	if sessionId is not None:
		sessionId = forceInt(sessionId)
	duplicateFrom = forceUnicode(duplicateFrom)

	if sessionId is None or (sessionId < 0):
		sessionId = getActiveSessionId()

	pid = getPid(process=duplicateFrom, sessionId=sessionId)
	if not pid:
		raise RuntimeError(u"Failed to get user token, pid of '%s' not found in session '%s'" % (duplicateFrom, sessionId))

	hProcess = win32api.OpenProcess(win32con.MAXIMUM_ALLOWED, False, pid)
	hPToken = win32security.OpenProcessToken(
		hProcess,
		win32con.TOKEN_ADJUST_PRIVILEGES | win32con.TOKEN_QUERY |
		win32con.TOKEN_DUPLICATE | win32con.TOKEN_ASSIGN_PRIMARY |
		win32con.TOKEN_READ | win32con.TOKEN_WRITE
	)

	id = win32security.LookupPrivilegeValue(None, win32security.SE_DEBUG_NAME)

	newPrivileges = [(id, win32security.SE_PRIVILEGE_ENABLED)]

	hUserTokenDup = win32security.DuplicateTokenEx(
		ExistingToken=hPToken,
		DesiredAccess=win32con.MAXIMUM_ALLOWED,
		ImpersonationLevel=win32security.SecurityIdentification,
		TokenType=ntsecuritycon.TokenPrimary,
		TokenAttributes=None
	)

	# Adjust Token privilege
	win32security.SetTokenInformation(hUserTokenDup, ntsecuritycon.TokenSessionId, sessionId)
	win32security.AdjustTokenPrivileges(hUserTokenDup, 0, newPrivileges)

	return hUserTokenDup


def runCommandInSession(command, sessionId=None, desktop=u"default", duplicateFrom=u"winlogon.exe", waitForProcessEnding=True, timeoutSeconds=0):
	command = forceUnicode(command)
	if sessionId is not None:
		sessionId = forceInt(sessionId)

	desktop = forceUnicodeLower(desktop)
	if desktop.find(u'\\') == -1:
		desktop = u'winsta0\\' + desktop

	duplicateFrom = forceUnicode(duplicateFrom)
	waitForProcessEnding = forceBool(waitForProcessEnding)
	timeoutSeconds = forceInt(timeoutSeconds)

	logger.debug(u"Session id given: %s" % sessionId)
	if sessionId is None or (sessionId < 0):
		logger.debug(u"No session id given, running in active session")
		sessionId = getActiveSessionId()

	if desktop.split('\\')[-1] not in ('default', 'winlogon'):
		logger.info(u"Creating new desktop '%s'" % desktop.split('\\')[-1])
		try:
			createDesktop(desktop.split('\\')[-1])
		except Exception as error:
			logger.warning(error)

	userToken = getUserToken(sessionId, duplicateFrom)

	dwCreationFlags = win32con.NORMAL_PRIORITY_CLASS

	s = win32process.STARTUPINFO()
	s.lpDesktop = desktop

	logger.notice(u"Executing: '%s' in session '%s' on desktop '%s'" % (command, sessionId, desktop))
	(hProcess, hThread, dwProcessId, dwThreadId) = win32process.CreateProcessAsUser(userToken, None, command, None, None, 1, dwCreationFlags, None, None, s)

	logger.info(u"Process startet, pid: %d" % dwProcessId)
	if not waitForProcessEnding:
		return (hProcess, hThread, dwProcessId, dwThreadId)

	logger.info(u"Waiting for process ending: %d (timeout: %d seconds)" % (dwProcessId, timeoutSeconds))
	t = 0.0
	while win32event.WaitForSingleObject(hProcess, timeoutSeconds):
		if timeoutSeconds > 0:
			if t >= timeoutSeconds:
				terminateProcess(processId=dwProcessId)
				raise RuntimeError(u"Timed out after %s seconds while waiting for process %d" % (t, dwProcessId))
			t += 0.1
		time.sleep(0.1)

	exitCode = win32process.GetExitCodeProcess(hProcess)
	logger.notice(u"Process %d ended with exit code %d" % (dwProcessId, exitCode))
	return (None, None, None, None)


# - - - - - - - - - - - - - - - - - - - - - - - - - - - - - - - - - - - - - - - - - - - - - - - - - - -
# -                                     USER / GROUP HANDLING                                         -
# - - - - - - - - - - - - - - - - - - - - - - - - - - - - - - - - - - - - - - - - - - - - - - - - - - -
def createUser(username, password, groups=[]):
	username = forceUnicode(username)
	password = forceUnicode(password)
	groups = forceUnicodeList(groups)
	logger.addConfidentialString(password)

	domain = getHostname().upper()
	if u'\\' in username:
		domain = username.split(u'\\')[0]
		username = username.split(u'\\')[-1]

	domain = domain.upper()
	if domain != getHostname().upper():
		raise ValueError(u"Can only handle domain %s" % getHostname().upper())

	userData = {
		'name': username,
		'full_name': u"",
		'password': password,
		'flags': win32netcon.UF_NORMAL_ACCOUNT | win32netcon.UF_SCRIPT,
		'priv': win32netcon.USER_PRIV_USER,
		'home_dir': None,
		'home_dir_drive': None,
		'primary_group_id': ntsecuritycon.DOMAIN_GROUP_RID_USERS,
		'password_expired': 0
	}

	win32net.NetUserAdd(u"\\\\" + domain, 1, userData)
	if not groups:
		return

	u = {'domainandname': domain + u'\\' + username}
	for group in groups:
		logger.info(u"Adding user '%s' to group '%s'" % (username, group))
		win32net.NetLocalGroupAddMembers(u"\\\\" + domain, group, 3, [u])


def deleteUser(username, deleteProfile=True):
	username = forceUnicode(username)
	domain = getHostname()
	if u'\\' in username:
		domain = username.split(u'\\')[0]
		username = username.split(u'\\')[-1]

	domain = domain.upper()
	if domain != getHostname().upper():
		raise ValueError(u"Can only handle domain %s" % getHostname().upper())

	if deleteProfile:
		try:
			sid = getUserSid(username)
			if sid:
				try:
					win32profile.DeleteProfile(sid)
				except Exception as error:
					logger.info(u"Failed to delete user profile '%s' (sid %s): %s" % (username, sid, forceUnicode(error)))
		except Exception as error:
			pass
	try:
		win32net.NetUserDel(u"\\\\" + domain, username)
	except win32net.error as error:
		logger.info(u"Failed to delete user '%s': %s" % (username, forceUnicode(error)))


def existsUser(username):
	username = forceUnicode(username)
	domain = getHostname()
	if u'\\' in username:
		domain = username.split(u'\\')[0]
		username = username.split(u'\\')[-1]

	domain = domain.upper()
	if domain != getHostname().upper():
		raise ValueError(u"Can only handle domain %s" % getHostname().upper())

	for user in win32net.NetUserEnum(u"\\\\" + domain, 0)[0]:
		if user.get('name').lower() == username.lower():
			return True

	return False


def getUserSidFromHandle(userHandle):
	tic = win32security.GetTokenInformation(userHandle, ntsecuritycon.TokenGroups)
	for (sid, flags) in tic:
		if flags & win32con.SE_GROUP_LOGON_ID:
			return sid


def getUserSid(username):
	username = forceUnicode(username)
	domain = getHostname()
	if u'\\' in username:
		domain = username.split(u'\\')[0]
		username = username.split(u'\\')[-1]

	domain = domain.upper()
	return win32security.ConvertSidToStringSid(win32security.LookupAccountName(None, domain + u'\\' + username)[0])


def getAdminGroupName():
	subAuths = ntsecuritycon.SECURITY_BUILTIN_DOMAIN_RID, ntsecuritycon.DOMAIN_ALIAS_RID_ADMINS
	sidAdmins = win32security.SID(ntsecuritycon.SECURITY_NT_AUTHORITY, subAuths)
	groupName = forceUnicode(win32security.LookupAccountSid(None, sidAdmins)[0])
	logger.info(u"Admin group name is '%s'" % groupName)
	return groupName


def setLocalSystemTime(timestring):
	"""
	Method sets the local systemtime
	param timestring = "2014-07-15 13:20:24.085661"
	Die Typ SYSTEMTIME-Struktur ist wie folgt:

	WYear           Integer-The current year.
	WMonth          Integer-The current month. January is 1.
	WDayOfWeek      Integer-The current day of the week. Sunday is 0.
	WDay            Integer-The current day of the month.
	WHour           Integer-The current hour.
	wMinute         Integer-The current minute.
	wSecond         Integer-The current second.
	wMilliseconds   Integer-The current millisecond.


	win32api.SetSystemTime

	int = SetSystemTime(year, month , dayOfWeek , day , hour , minute , second , millseconds )

	http://docs.activestate.com/activepython/2.5/pywin32/win32api__SetSystemTime_meth.html
	"""
	if not timestring:
		raise ValueError(u"Invalid timestring given. It should be in format like: '2014-07-15 13:20:24.085661'")

	try:
		dt = datetime.strptime(timestring, '%Y-%m-%d %H:%M:%S.%f')
		logger.info(u"Setting Systemtime Time to %s" % timestring)
		win32api.SetSystemTime(dt.year, dt.month, 0, dt.day, dt.hour, dt.minute, dt.second, 0)
	except Exception as error:
		logger.error(u"Failed to set System Time: '%s'" % error)


class Impersonate:
	def __init__(self, username=u"", password=u"", userToken=None, desktop=u"default"):
		if not username and not userToken:
			raise ValueError(u"Neither username nor user token given")

		self.domain = getHostname()
		self.username = forceUnicode(username)
		if '\\' in self.username:
			self.domain = self.username.split('\\')[0]
			self.username = self.username.split('\\')[-1]

		self.domain = self.domain.upper()
		self.password = forceUnicode(password)
		if not desktop:
			desktop = u"default"

		if u'\\' not in desktop:
			desktop = u'winsta0\\' + desktop

		(self.winsta, self.desktop) = desktop.split('\\', 1)
		self.winsta = forceUnicodeLower(self.winsta)
		self.desktop = forceUnicodeLower(self.desktop)
		self.userToken = userToken
		self.userProfile = None
		self.userEnvironment = None
		self.saveWindowStation = None
		self.saveDesktop = None
		self.newWindowStation = None
		self.newDesktop = None

	def start(self, logonType=u'INTERACTIVE', newDesktop=False, createEnvironment=False):
		try:
			logonType = forceUnicode(logonType)
			newDesktop = forceBool(newDesktop)
			if logonType == u'NEW_CREDENTIALS':
				# Stay who you are but add credentials for network connections
				logonType = win32security.LOGON32_LOGON_NEW_CREDENTIALS
			elif logonType == u'INTERACTIVE':
				logonType = win32con.LOGON32_LOGON_INTERACTIVE
			else:
				raise ValueError(u"Unhandled logon type '%s'" % logonType)

			if not self.userToken:
				# TODO: Use (UPN) format for username <USER>@<DOMAIN> ?
				logger.debug(u"Logon user: '%s\\%s'" % (self.domain, self.username))
				self.userToken = win32security.LogonUser(
					self.username,
					self.domain,
					self.password,
					logonType,
					win32con.LOGON32_PROVIDER_DEFAULT
				)

			if newDesktop:
				self.saveWindowStation = win32service.GetProcessWindowStation()
				logger.debug(u"Got current window station")

				self.saveDesktop = win32service.GetThreadDesktop(win32api.GetCurrentThreadId())
				logger.debug(u"Got current desktop")

				self.newWindowStation = win32service.OpenWindowStation(
					self.winsta,
					False,
					win32con.READ_CONTROL | win32con.WRITE_DAC
				)

				self.newWindowStation.SetProcessWindowStation()
				logger.debug(u"Process window station set")

				self.newDesktop = None
				if self.desktop not in ('default', 'winlogon'):
					logger.info(u"Creating new desktop '%s'" % self.desktop)
					try:
						self.newDesktop = createDesktop(self.desktop)
					except Exception as error:
						logger.warning(error)

				if not self.newDesktop:
					self.newDesktop = win32service.OpenDesktop(
						self.desktop,
						win32con.DF_ALLOWOTHERACCOUNTHOOK,
						True,
						win32con.READ_CONTROL |
						win32con.WRITE_DAC |
						win32con.DESKTOP_CREATEMENU |
						win32con.DESKTOP_CREATEWINDOW |
						win32con.DESKTOP_ENUMERATE |
						win32con.DESKTOP_HOOKCONTROL |
						win32con.DESKTOP_JOURNALPLAYBACK |
						win32con.DESKTOP_JOURNALRECORD |
						win32con.DESKTOP_READOBJECTS |
						win32con.DESKTOP_SWITCHDESKTOP |
						win32con.DESKTOP_WRITEOBJECTS
					)

				self.newDesktop.SetThreadDesktop()
				logger.debug(u"Thread desktop set")

				userSid = getUserSidFromHandle(self.userToken)
				if not userSid:
					logger.warning(u"Failed to determine sid of user '%s'" % self.username)
				else:
					logger.debug(u"Got sid of user '%s'" % self.username)

					winstaAceIndices = addUserToWindowStation(self.newWindowStation, userSid)
					logger.debug(u"Added user to window station")

					desktopAceIndices = addUserToDesktop(self.newDesktop, userSid)
					logger.debug(u"Added user to desktop")

			if createEnvironment:
				# http://www.java2s.com/Open-Source/Python/Windows/pyExcelerator/pywin32-214/win32/Demos/win32cred_demo.py.htm
				self.userProfile = win32profile.LoadUserProfile(self.userToken, {'UserName': self.username, 'Flags': 0, 'ProfilePath': None})
				logger.debug(u"User profile loaded")

				self.userEnvironment = win32profile.CreateEnvironmentBlock(self.userToken, False)
				logger.debug(u"Environment block created")

			win32security.ImpersonateLoggedOnUser(self.userToken)
			logger.debug(u"User impersonated")
		except Exception as error:
			logger.logException(error)
			self.end()
			raise

	def runCommand(self, command, waitForProcessEnding=True, timeoutSeconds=0):
		command = forceUnicode(command)
		waitForProcessEnding = forceBool(waitForProcessEnding)
		timeoutSeconds = forceInt(timeoutSeconds)

		dwCreationFlags = win32process.CREATE_NEW_CONSOLE

		s = win32process.STARTUPINFO()
		s.dwFlags = win32process.STARTF_USESHOWWINDOW ^ win32con.STARTF_USESTDHANDLES
		s.wShowWindow = win32con.SW_NORMAL
		s.lpDesktop = self.winsta + u'\\' + self.desktop

		logger.notice(u"Running command '%s' as user '%s' on desktop '%s'" % (command, self.username, self.desktop))
		(hProcess, hThread, dwProcessId, dwThreadId) = win32process.CreateProcessAsUser(
			self.userToken,
			None,
			command,
			None,
			None,
			0,
			dwCreationFlags,
			self.userEnvironment,
			None,
			s
		)

		logger.info(u"Process startet, pid: %d" % dwProcessId)
		if not waitForProcessEnding:
			return (hProcess, hThread, dwProcessId, dwThreadId)

		logger.info(u"Waiting for process ending: %d (timeout: %d seconds)" % (dwProcessId, timeoutSeconds))
		t = 0.0
		while win32event.WaitForSingleObject(hProcess, timeoutSeconds):
			if timeoutSeconds > 0:
				if t >= timeoutSeconds:
					terminateProcess(processId=dwProcessId)
					raise RuntimeError(u"Timed out after %s seconds while waiting for process %d" % (t, dwProcessId))
				t += 0.1
			time.sleep(0.1)

		exitCode = win32process.GetExitCodeProcess(hProcess)
		logger.notice(u"Process %d ended with exit code %d" % (dwProcessId, exitCode))
		return (None, None, None, None)

	def end(self):
		try:
			win32security.RevertToSelf()
			if self.saveWindowStation:
				try:
					self.saveWindowStation.SetProcessWindowStation()
				except Exception as error:
					logger.debug(u"Failed to set process WindowStation: %s" % error)

			if self.saveDesktop:
				try:
					self.saveDesktop.SetThreadDesktop()
				except Exception as error:
					logger.debug(u"Failed to set thread Desktop: %s" % error)

			if self.newDesktop:
				try:
					self.newWindowStation.CloseDesktop()
				except Exception as error:
					logger.debug(u"Failed to close Desktop: %s" % error)

			if self.newWindowStation:
				try:
					self.newWindowStation.CloseWindowStation()
				except Exception as error:
					logger.debug(u"Failed to close WindowStation: %s" % error)

			if self.userProfile:
				logger.debug(u"Unloading user profile")
				try:
					win32profile.UnloadUserProfile(self.userToken, self.userProfile)
				except Exception as error:
					logger.debug(u"Failed to unload user profile: %s" % error)

			if self.userToken:
				try:
					self.userToken.Close()
				except Exception as error:
					logger.debug(u"Failed to close user token: %s" % error)
		except Exception as error:
			logger.logException(error)

	def __del__(self):
		self.end()<|MERGE_RESOLUTION|>--- conflicted
+++ resolved
@@ -682,21 +682,13 @@
 def getRegistryValue(key, subKey, valueName, reflection=True):
 	hkey = winreg.OpenKey(key, subKey)
 	if not reflection and (getArchitecture() == 'x64'):
-<<<<<<< HEAD
 		winreg.DisableReflectionKey(hkey)
+
 	(value, type) = winreg.QueryValueEx(hkey, valueName)
 	if (getArchitecture() == 'x64') and not reflection:
 		if winreg.QueryReflectionKey(hkey):
 			winreg.EnableReflectionKey(hkey)
-=======
-		_winreg.DisableReflectionKey(hkey)
-
-	(value, type) = _winreg.QueryValueEx(hkey, valueName)
-	if (getArchitecture() == 'x64') and not reflection:
-		if _winreg.QueryReflectionKey(hkey):
-			_winreg.EnableReflectionKey(hkey)
-
->>>>>>> 0aa5d13e
+
 	return value
 
 
@@ -892,15 +884,9 @@
 			result = execute(winApiBugCommand, shell=False)
 			sessionIds = forceList(eval(result[0]))
 			logger.debug(u"   Found sessionIds: %s" % sessionIds)
-<<<<<<< HEAD
-		except Exception as e:
-			logger.debug("Working directory: '%s', scriptdirectory: '%s'" % (os.getcwd(),sys.path[0]))
-			logger.logException(e)
-=======
 		except Exception as error:
 			logger.debug("Working directory: '%s', scriptdirectory: '%s'" % (os.getcwd(), sys.path[0]))
 			logger.logException(error)
->>>>>>> 0aa5d13e
 	else:
 		for s in win32security.LsaEnumerateLogonSessions():
 			sessionData = win32security.LsaGetLogonSessionData(s)
@@ -957,15 +943,9 @@
 							newest = sessionData
 				else:
 					newest = sessionData
-<<<<<<< HEAD
-		except Exception as e:
-			logger.debug("Working directory: '%s', scriptdirectory: '%s'" % (os.getcwd(),sys.path[0]))
-			logger.logException(e)
-=======
 		except Exception as error:
 			logger.debug("Working directory: '%s', scriptdirectory: '%s'" % (os.getcwd(), sys.path[0]))
 			logger.logException(error)
->>>>>>> 0aa5d13e
 	else:
 		for s in win32security.LsaEnumerateLogonSessions():
 			sessionData = win32security.LsaGetLogonSessionData(s)
@@ -1049,11 +1029,7 @@
 					pass
 				logger.debug(u"   Found session: %s" % sessionData)
 				return sessionData
-<<<<<<< HEAD
-		except Exception as e:
-=======
 		except Exception as error:
->>>>>>> 0aa5d13e
 			logger.debug("Working directory: '%s', scriptdirectory: '%s'" % (os.getcwd(),sys.path[0]))
 			logger.logException(error)
 
