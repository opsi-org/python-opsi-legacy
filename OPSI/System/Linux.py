# -*- coding: utf-8 -*-

# Copyright (c) uib GmbH <info@uib.de>
# License: AGPL-3.0
"""
Linux specific system functions
"""

import codecs
import os
import re
import socket
import subprocess
import tempfile

import psutil
from opsicommon.logging import get_logger
from opsicommon.system.subprocess import (
	get_subprocess_environment as opsicommon_get_subprocess_environment,
)

from OPSI.System import Posix
from OPSI.System.Posix import (
	CommandNotFoundException,
	Distribution,
	Harddisk,
	NetworkPerformanceCounter,
	SysInfo,
	SystemSpecificHook,
	addSystemHook,
	auditHardware,
	configureInterface,
	daemonize,
	execute,
	get_subprocess_environment,
	getActiveConsoleSessionId,
	getActiveSessionId,
	getActiveSessionInformation,
	getBlockDeviceBusType,
	getBlockDeviceContollerInfo,
	getDefaultNetworkInterfaceName,
	getDHCPDRestartCommand,
	getDHCPResult,
	getDHCPServiceName,
	getDiskSpaceUsage,
	getEthernetDevices,
	getFQDN,
	getHarddisks,
	getHostname,
	getKernelParams,
	getNetworkDeviceConfig,
	getNetworkInterfaces,
	getSambaServiceName,
	getServiceNames,
	getSystemProxySetting,
	halt,
	hardwareExtendedInventory,
	hardwareInventory,
	hooks,
	ifconfig,
	isCentOS,
	isDebian,
	isOpenSUSE,
	isRHEL,
	isSLES,
	isUbuntu,
	isUCS,
	locateDHCPDConfig,
	locateDHCPDInit,
	reboot,
	removeSystemHook,
	runCommandInSession,
	setLocalSystemTime,
	shutdown,
	terminateProcess,
	umount,
	which,
)
from OPSI.Types import forceFilename, forceUnicode

__all__ = (
	"CommandNotFoundException",
	"Distribution",
	"Harddisk",
	"NetworkPerformanceCounter",
	"SysInfo",
	"SystemSpecificHook",
	"addSystemHook",
	"auditHardware",
	"configureInterface",
	"daemonize",
	"execute",
	"get_subprocess_environment",
	"getActiveConsoleSessionId",
	"getActiveSessionId",
	"getActiveSessionIds",
	"getActiveSessionInformation",
	"getSessionInformation",
	"getBlockDeviceBusType",
	"getBlockDeviceContollerInfo",
	"getDHCPDRestartCommand",
	"getDHCPResult",
	"getDHCPServiceName",
	"getDefaultNetworkInterfaceName",
	"getDiskSpaceUsage",
	"getEthernetDevices",
	"getFQDN",
	"getHarddisks",
	"getHostname",
	"getKernelParams",
	"getNetworkDeviceConfig",
	"getNetworkInterfaces",
	"getSambaServiceName",
	"getServiceNames",
	"getSystemProxySetting",
	"halt",
	"hardwareExtendedInventory",
	"hardwareInventory",
	"hooks",
	"ifconfig",
	"isCentOS",
	"isDebian",
	"isOpenSUSE",
	"isRHEL",
	"isSLES",
	"isUCS",
	"isUbuntu",
	"locateDHCPDConfig",
	"locateDHCPDInit",
	"mount",
	"reboot",
	"removeSystemHook",
	"runCommandInSession",
	"setLocalSystemTime",
	"shutdown",
	"terminateProcess",
	"umount",
	"which",
)

logger = get_logger("opsi.general")


def getActiveSessionIds(protocol=None, states=None):
	"""
	Getting the IDs of the currently active sessions.
	Prefer user sessions, fallback to gdm/1024 and other greeter processes.

	.. versionadded:: 4.0.5


	:param data: Prefetched data to read information from.
	:type data: [str, ]
	:rtype: [int, ]
	"""
	if states is None:
		states = ["active", "disconnected"]
	user_sessions = set()
	login_sessions = set()
	for proc in psutil.process_iter():
		try:
			env = proc.environ()
			if env.get("USER") and env.get("DISPLAY"):
				if env.get("DISPLAY") == ":1024":
					continue  # never try to use :1024 session as it seems to break gdm!
				if env.get("XDG_SESSION_CLASS") == "greeter":
					login_sessions.add(env["DISPLAY"])
				else:
					user_sessions.add(env["DISPLAY"])
		except psutil.AccessDenied as err:
			logger.debug(err)

	sessions = list(user_sessions if user_sessions else login_sessions)
	return sorted(sessions, key=lambda s: int(re.sub(r"\D", "", s)))


Posix.getActiveSessionIds = getActiveSessionIds


def getSessionInformation(sessionId):
	info = {
		"SessionId": sessionId,
		"DomainName": None,
		"UserName": None,
	}
	for proc in psutil.process_iter():
		try:
			env = proc.environ()
			if env.get("DISPLAY") == sessionId and env.get("USER"):
				info["DomainName"] = env.get("HOST", info["DomainName"])
				info["UserName"] = env.get("USER", info["UserName"])
				break
		except psutil.AccessDenied as err:
			logger.debug(err)
	if not info["DomainName"]:
		info["DomainName"] = socket.gethostname().upper()
	return info


Posix.getSessionInformation = getSessionInformation


def grant_session_access(username: str, session_id: str):
	session_username = None
	session_env = {}

	# trying to find process with XAUTHORITY (prefer non-greeter)
	for proc in psutil.process_iter():
		env = proc.environ()
		if env.get("DISPLAY") == session_id and env.get("XAUTHORITY"):
			session_username = proc.username()
			session_env = env
			logger.debug(
				"Found process of user %s with XDG_SESSION_CLASS %s",
				session_username,
				session_env.get("XDG_SESSION_CLASS"),
			)
			if env.get("XDG_SESSION_CLASS") != "greeter":
				break

	if not session_env:
		raise ValueError(f"Session {session_id} not found")

	if "LD_PRELOAD" in session_env:
		del session_env["LD_PRELOAD"]
	if "PATH" in session_env:
		# Keep current PATH
		del session_env["PATH"]

	sp_env = os.environ.copy()
	sp_env.update(session_env)
	sp_env = opsicommon_get_subprocess_environment(sp_env)
	logger.debug("Using process env: %s", sp_env)

	# Allow user to connect to X
	xhost_cmd = ["sudo", "-u", session_username, "xhost", f"+si:localuser:{username}"]
	logger.info("Running command %s", xhost_cmd)
	process = subprocess.run(
		xhost_cmd,
		stdout=subprocess.PIPE,
		stderr=subprocess.STDOUT,
		env=sp_env,
		check=False,
	)
	out = process.stdout.decode("utf-8", "replace") if process.stdout else ""
	logger.debug("xhost output: %s", out)
	return sp_env


Posix.grant_session_access = grant_session_access


def is_mounted(devOrMountpoint):
	with codecs.open("/proc/mounts", "r", "utf-8") as file:
		for line in file.readlines():
			(dev, mountpoint) = line.split(" ", 2)[:2]
			if devOrMountpoint in (dev, mountpoint):
				return True
	return False


Posix.is_mounted = is_mounted


def mount(dev, mountpoint, **options):
	dev = forceUnicode(dev)
	mountpoint = forceFilename(mountpoint)
	if not os.path.isdir(mountpoint):
		os.makedirs(mountpoint)

	if is_mounted(mountpoint):
		logger.debug(
			"Mountpoint '%s' already mounted, umounting before mount", mountpoint
		)
		umount(mountpoint)

	fs = ""
	stdin_data = b""

	tmp_files = []
	if dev.lower().startswith(("smb://", "cifs://")):
		match = re.search(r"^(smb|cifs)://([^/]+\/.+)$", dev, re.IGNORECASE)
		if match:
			fs = "-t cifs"
			parts = match.group(2).split("/")
			dev = f"//{parts[0]}/{parts[1]}"
			if "username" not in options:
				options["username"] = "guest"
			if "password" not in options:
				options["password"] = ""
			if "\\" in options["username"]:
				options["username"] = re.sub(r"\\+", r"\\", options["username"])
				(options["domain"], options["username"]) = options["username"].split(
					"\\", 1
				)

			tf = tempfile.NamedTemporaryFile(
				mode="w", delete=False, encoding="iso-8859-15"
<<<<<<< HEAD
			)  # pylint: disable=consider-using-with
=======
			)
>>>>>>> 4a14645c
			tf.write(
				f"username={options['username']}\npassword={options['password']}\n"
			)
			tf.close()
			tmp_files.append(tf.name)
			options["credentials"] = tf.name

			try:
				if not options["domain"]:
					del options["domain"]
			except KeyError:
				pass
			del options["username"]
			del options["password"]
		else:
			raise ValueError(f"Bad smb/cifs uri '{dev}'")

	elif dev.lower().startswith(("webdav://", "webdavs://", "http://", "https://")):
		# We need enough free space in /var/cache/davfs2
		# Maximum transfer file size <= free space in /var/cache/davfs2
		match = re.search(r"^(http|webdav)(s?)(://[^/]+\/.+)$", dev, re.IGNORECASE)
		if match:
			fs = "-t davfs"
			dev = f"http{match.group(2)}{match.group(3)}"
		else:
			raise ValueError(f"Bad webdav url '{dev}'")

		if "username" not in options:
			options["username"] = ""
		if "password" not in options:
			options["password"] = ""

		with tempfile.NamedTemporaryFile(
			mode="w", delete=False, encoding="utf-8"
		) as conf_file:
			tmp_files.append(conf_file.name)
			os.chmod(conf_file.name, 0o644)
			options["conf"] = conf_file.name
			conf_file.write(
				"n_cookies 1\ncache_size 0\ntable_size 16384\nuse_locks 0\n"
			)
			if options.get("ca_cert_file"):
				ca_cert_file = os.path.abspath(options["ca_cert_file"])
				if not os.path.exists(ca_cert_file):
					raise RuntimeError(f"ca_cert_file {ca_cert_file} not found")

				# Make sure ca file is readable by davfs2
				with open(ca_cert_file, "r", encoding="utf-8") as infile:
					with tempfile.NamedTemporaryFile(
						mode="w", delete=False, encoding="utf-8"
					) as tmp_cert_file:
						tmp_files.append(tmp_cert_file.name)
						os.chmod(tmp_cert_file.name, 0o644)
						conf_file.write(f"trust_ca_cert {tmp_cert_file.name}\n")
						for line in infile.readlines():
							tmp_cert_file.write(line)

		# Username, Password, Accept certificate for this session? [y,N]
		accept_cert = "n" if options.get("verify_server_cert") else "y"
		stdin_data = (
			f"{options['username']}\n{options['password']}\n{accept_cert}\n".encode(
				"utf-8"
			)
		)

		del options["username"]
		del options["password"]

	elif dev.lower().startswith("/"):
		pass

	elif dev.lower().startswith("file://"):
		dev = dev[7:]

	else:
		raise ValueError(f"Cannot mount unknown fs type '{dev}'")

	mount_options = []
	for key, value in options.items():
		if key in ("trust_ca_cert", "ca_cert_file", "verify_server_cert"):
			continue
		if value:
			mount_options.append(f"{key}={value}")
		else:
			mount_options.append(key)

	try:
		while True:
			try:
				if mount_options:
					options = (",".join(mount_options)).replace('"', '\\"')
					optString = f'-o "{options}"'
				else:
					optString = ""
				proc_env = os.environ.copy()
				proc_env["LC_ALL"] = "C"
				execute(
					f"{which('mount')} {fs} {optString} {dev} {mountpoint}",
					env=proc_env,
					stdin_data=stdin_data,
				)
				break
<<<<<<< HEAD
			except Exception as err:  # pylint: disable=broad-except
=======
			except Exception as err:
>>>>>>> 4a14645c
				if (
					fs == "-t cifs"
					and "vers=2.0" not in mount_options
					and "error(95)" in str(err)
				):
					logger.warning(
						"Failed to mount '%s': %s, retrying with option vers=2.0",
						dev,
						err,
					)
					mount_options.append("vers=2.0")
				else:
					logger.error("Failed to mount '%s': %s", dev, err)
					raise RuntimeError(f"Failed to mount '{dev}': {err}") from err
	finally:
		for file in tmp_files:
			os.remove(file)


Posix.mount = mount<|MERGE_RESOLUTION|>--- conflicted
+++ resolved
@@ -296,11 +296,7 @@
 
 			tf = tempfile.NamedTemporaryFile(
 				mode="w", delete=False, encoding="iso-8859-15"
-<<<<<<< HEAD
-			)  # pylint: disable=consider-using-with
-=======
 			)
->>>>>>> 4a14645c
 			tf.write(
 				f"username={options['username']}\npassword={options['password']}\n"
 			)
@@ -403,11 +399,7 @@
 					stdin_data=stdin_data,
 				)
 				break
-<<<<<<< HEAD
-			except Exception as err:  # pylint: disable=broad-except
-=======
 			except Exception as err:
->>>>>>> 4a14645c
 				if (
 					fs == "-t cifs"
 					and "vers=2.0" not in mount_options
