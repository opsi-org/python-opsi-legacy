--- conflicted
+++ resolved
@@ -46,15 +46,11 @@
 from OPSI.Types import forceBool, forceFilename, forceUnicodeList, forceUnicodeLower
 from OPSI.Util import compareVersions
 
-<<<<<<< HEAD
 if os.name == 'posix':
 	import fcntl
 	import magic
 
-__version__ = "4.0.6.1"
-=======
 __version__ = "4.0.7.22"
->>>>>>> cc717512
 
 logger = Logger()
 
