--- conflicted
+++ resolved
@@ -230,18 +230,9 @@
 			print("failed. (socket error: '%s')" % e[1])
 			break
 
-<<<<<<< HEAD
-		if delay  ==  None:
+		if delay is None:
 			print("failed. (timeout within %ssec.)" % timeout)
 		else:
-			delay  =  delay * 1000
+			delay = delay * 1000
 			print("get ping in %0.4fms" % delay)
-	print()
-=======
-		if delay is None:
-			print "failed. (timeout within %ssec.)" % timeout
-		else:
-			delay = delay * 1000
-			print "get ping in %0.4fms" % delay
-	print
->>>>>>> c5cfd2d2
+	print()