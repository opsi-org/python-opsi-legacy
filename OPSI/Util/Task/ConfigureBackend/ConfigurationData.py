--- conflicted
+++ resolved
@@ -31,11 +31,10 @@
 from collections import namedtuple
 
 import OPSI.Backend.BackendManager as bm
+import OPSI.System.Posix as Posix
 from OPSI.Object import UnicodeConfig, BoolConfig
-from OPSI.System.Posix import isUCS
+from OPSI.Logger import Logger
 from OPSI.Types import BackendMissingDataError
-
-from OPSI.Logger import Logger
 
 LOGGER = Logger()
 SMB_CONF = u'/etc/samba/smb.conf'
@@ -65,9 +64,6 @@
 
 	.. versionchanged:: 4.0.6.3
 
-<<<<<<< HEAD
-	    Adding WAN extension configurations if missing.
-=======
 		Adding WAN extension configurations if missing.
 
 
@@ -75,7 +71,6 @@
 
 		On UCR we try read the domain for ``clientconfig.depot.user``
 		preferably from Univention config registry (UCR).
->>>>>>> 9d20cc5a
 	"""
 	backendProvided = True
 
@@ -100,11 +95,7 @@
 def getDefaultConfigs(backend, configServer=None, pathToSMBConf=SMB_CONF):
 	configIdents = set(backend.config_getIdents(returnType='unicode'))  # pylint: disable=maybe-no-member
 
-<<<<<<< HEAD
-	if isUCS():
-=======
 	if Posix.isUCS():
->>>>>>> 9d20cc5a
 		# We have a domain present and people might want to change this.
 		if u'clientconfig.depot.user' not in configIdents:
 			LOGGER.debug("Missing clientconfig.depot.user - adding it.")
@@ -119,7 +110,8 @@
 			if depotdomain:
 				depotuser = u'\\'.join((depotdomain, depotuser))
 
-<<<<<<< HEAD
+			LOGGER.debug(u"Using {0!r} as clientconfig.depot.user.", depotuser)
+
 			yield UnicodeConfig(
 				id=u'clientconfig.depot.user',
 				description=u'User for depot share',
@@ -127,18 +119,6 @@
 				defaultValues=[depotuser],
 				editable=True,
 				multiValue=False
-=======
-			LOGGER.debug(u"Using {0!r} as clientconfig.depot.user.", depotuser)
-			configs.append(
-				oobject.UnicodeConfig(
-					id=u'clientconfig.depot.user',
-					description=u'User for depot share',
-					possibleValues=[],
-					defaultValues=[depotuser],
-					editable=True,
-					multiValue=False
-				)
->>>>>>> 9d20cc5a
 			)
 
 	if configServer and u'clientconfig.configserver.url' not in configIdents:
