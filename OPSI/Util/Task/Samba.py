--- conflicted
+++ resolved
@@ -28,11 +28,7 @@
 import shutil
 import time
 
-<<<<<<< HEAD
-=======
-import OPSI.System.Posix as Posix
 from OPSI.Config import FILE_ADMIN_GROUP
->>>>>>> 330668a9
 from OPSI.Logger import Logger
 from OPSI.System import execute, which
 from OPSI.System.Posix import getSambaServiceName
