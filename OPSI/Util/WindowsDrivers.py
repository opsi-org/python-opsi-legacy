--- conflicted
+++ resolved
@@ -461,13 +461,8 @@
 	if exists(rulesdir) and "COMPUTER_SYSTEM" in auditInfoByClass:
 		logger.info(u"Checking if automated integrating of additional drivers are possible")
 		auditHardwareOnHost = auditInfoByClass["COMPUTER_SYSTEM"]
-<<<<<<< HEAD
-		vendorFromHost = re.sub(r"[\<\>\?\"\:\|\\\/\*]", "_", auditHardwareOnHost.vendor or "")
-		modelFromHost = re.sub(r"[\<\>\?\"\:\|\\\/\*]", "_", auditHardwareOnHost.model or "")
-=======
 		vendorFromHost = invalidCharactersRegex.sub("_", auditHardwareOnHost.vendor or "")
 		modelFromHost = invalidCharactersRegex.sub("_", auditHardwareOnHost.model or "")
->>>>>>> c5cfd2d2
 		skuFromHost = auditHardwareOnHost.sku or ""
 		skuLabel = ""
 		fallbackPath = ""
@@ -503,13 +498,8 @@
 	if not byAuditIntegrated and exists(rulesdir) and "BASE_BOARD" in auditInfoByClass:
 		logger.info(u"Checking if mainboard-fallback for automated integrating of additional drivers are possible")
 		auditHardwareOnHost = auditInfoByClass["BASE_BOARD"]
-<<<<<<< HEAD
-		vendorFromHost = re.sub(r"[\<\>\?\"\:\|\\\/\*]", "_", auditHardwareOnHost.vendor or "")
-		productFromHost = re.sub(r"[\<\>\?\"\:\|\\\/\*]", "_", auditHardwareOnHost.product or "")
-=======
 		vendorFromHost = invalidCharactersRegex.sub("_", auditHardwareOnHost.vendor or "")
 		productFromHost = invalidCharactersRegex.sub("_", auditHardwareOnHost.product or "")
->>>>>>> c5cfd2d2
 
 		if vendorFromHost and productFromHost:
 			vendordirectories = listdir(rulesdir)
