--- conflicted
+++ resolved
@@ -28,13 +28,8 @@
 ldap3 = "^2.7"
 pywin32 = {platform = "win32", version = "^227"}
 wmi = {platform = "win32", version = "^1.5.1"}
-<<<<<<< HEAD
-distro = "^1.5.0"
-pycryptodome = "^3.9.7"
-=======
 distro = {platform = "linux", version = "^1.5.0"}
 mysqlclient = {platform = "linux", version = "^1.4.6"}
->>>>>>> 95cda982
 
 [tool.poetry.dev-dependencies]
 opsi-dev-tools = "^1.0"
