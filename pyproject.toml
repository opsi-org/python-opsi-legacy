--- conflicted
+++ resolved
@@ -1,10 +1,6 @@
 [tool.poetry]
 name = "python-opsi"
-<<<<<<< HEAD
 version = "4.2.0.157"
-=======
-version = "4.2.0.156"
->>>>>>> 0653fb6c
 description = "The opsi python library"
 homepage = "https://www.opsi.org"
 license = "AGPL-3.0"
